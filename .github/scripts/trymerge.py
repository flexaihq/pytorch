#!/usr/bin/env python3

# NB: the following functions are used in Meta-internal workflows
# (github_first_try_merge/my_handler.py) and thus have functionality limitations
# (no `git` command access, no network access besides the strict allow list):
#
# find_matching_merge_rule
# read_merge_rules
#
# Also any signature changes of these functions, as well as changes to the `GitHubPR`
# class, will likely require corresponding changes for the internal workflows.

import base64
import json
import os
import re
import time
import urllib.parse
from collections import defaultdict
from dataclasses import dataclass
from functools import lru_cache
from pathlib import Path
from typing import (
    Any,
    Callable,
    cast,
    Dict,
    Iterable,
    List,
    NamedTuple,
    Optional,
    Pattern,
    Tuple,
)
from warnings import warn

import yaml
from github_utils import (
    gh_fetch_json_list,
    gh_fetch_merge_base,
    gh_fetch_url,
    gh_post_commit_comment,
    gh_post_pr_comment,
    gh_update_pr_state,
    GitHubComment,
)

from gitutils import (
    are_ghstack_branches_in_sync,
    get_git_remote_name,
    get_git_repo_dir,
    GitRepo,
    patterns_to_regex,
    retries_decorator,
)
from label_utils import (
    gh_add_labels,
    gh_remove_label,
    has_required_labels,
    LABEL_ERR_MSG,
)
from trymerge_explainer import get_revert_message, TryMergeExplainer

# labels
MERGE_IN_PROGRESS_LABEL = "merging"
MERGE_COMPLETE_LABEL = "merged"


class JobCheckState(NamedTuple):
    name: str
    url: str
    status: Optional[str]
    classification: Optional[str]
    job_id: Optional[int]
    title: Optional[str]
    summary: Optional[str]


JobNameToStateDict = Dict[str, JobCheckState]


class WorkflowCheckState:
    def __init__(self, name: str, url: str, status: Optional[str]):
        self.name: str = name
        self.url: str = url
        self.status: Optional[str] = status
        self.jobs: JobNameToStateDict = {}


GH_PR_REVIEWS_FRAGMENT = """
fragment PRReviews on PullRequestReviewConnection {
  nodes {
    author {
      login
    }
    bodyText
    createdAt
    authorAssociation
    editor {
      login
    }
    databaseId
    url
    state
  }
  pageInfo {
    startCursor
    hasPreviousPage
  }
}
"""

GH_CHECKSUITES_FRAGMENT = """
fragment PRCheckSuites on CheckSuiteConnection {
  edges {
    node {
      app {
        name
        databaseId
      }
      workflowRun {
        workflow {
          name
        }
        url
      }
      checkRuns(first: 50) {
        nodes {
          name
          conclusion
          detailsUrl
          databaseId
          title
          summary
        }
        pageInfo {
          endCursor
          hasNextPage
        }
      }
      conclusion
    }
    cursor
  }
  pageInfo {
    hasNextPage
  }
}
"""

GH_COMMIT_AUTHORS_FRAGMENT = """
fragment CommitAuthors on PullRequestCommitConnection {
  nodes {
    commit {
      author {
        user {
          login
        }
        email
        name
      }
      oid
    }
  }
  pageInfo {
    endCursor
    hasNextPage
  }
}
"""

GH_GET_PR_INFO_QUERY = (
    GH_PR_REVIEWS_FRAGMENT
    + GH_CHECKSUITES_FRAGMENT
    + GH_COMMIT_AUTHORS_FRAGMENT
    + """
query ($owner: String!, $name: String!, $number: Int!) {
  repository(owner: $owner, name: $name) {
    pullRequest(number: $number) {
      closed
      isCrossRepository
      author {
        login
      }
      title
      body
      headRefName
      headRepository {
        nameWithOwner
      }
      baseRefName
      baseRefOid
      baseRepository {
        nameWithOwner
        isPrivate
        defaultBranchRef {
          name
        }
      }
      mergeCommit {
        oid
      }
      commits_with_authors: commits(first: 100) {
        ...CommitAuthors
        totalCount
      }
      commits(last: 1) {
        nodes {
          commit {
            checkSuites(first: 10) {
              ...PRCheckSuites
            }
            status {
              contexts {
                context
                state
                targetUrl
              }
            }
            oid
          }
        }
      }
      changedFiles
      files(first: 100) {
        nodes {
          path
        }
        pageInfo {
          endCursor
          hasNextPage
        }
      }
      reviews(last: 100) {
        ...PRReviews
      }
      comments(last: 5) {
        nodes {
          bodyText
          createdAt
          author {
            login
          }
          authorAssociation
          editor {
            login
          }
          databaseId
          url
        }
        pageInfo {
          startCursor
          hasPreviousPage
        }
      }
      labels(first: 100) {
        edges {
          node {
            name
          }
        }
      }
    }
  }
}
"""
)

GH_GET_PR_NEXT_FILES_QUERY = """
query ($owner: String!, $name: String!, $number: Int!, $cursor: String!) {
  repository(name: $name, owner: $owner) {
    pullRequest(number: $number) {
      files(first: 100, after: $cursor) {
        nodes {
          path
        }
        pageInfo {
          endCursor
          hasNextPage
        }
      }
    }
  }
}
"""

GH_GET_PR_NEXT_CHECKSUITES = (
    GH_CHECKSUITES_FRAGMENT
    + """
query ($owner: String!, $name: String!, $number: Int!, $cursor: String!) {
  repository(name: $name, owner: $owner) {
    pullRequest(number: $number) {
      commits(last: 1) {
        nodes {
          commit {
            oid
            checkSuites(first: 10, after: $cursor) {
              ...PRCheckSuites
            }
          }
        }
      }
    }
  }
}
"""
)

GH_GET_PR_NEXT_CHECK_RUNS = """
query ($owner: String!, $name: String!, $number: Int!, $cs_cursor: String, $cr_cursor: String!) {
  repository(name: $name, owner: $owner) {
    pullRequest(number: $number) {
      commits(last: 1) {
        nodes {
          commit {
            oid
            checkSuites(first: 1, after: $cs_cursor) {
              nodes {
                checkRuns(first: 100, after: $cr_cursor) {
                  nodes {
                    name
                    conclusion
                    detailsUrl
                    databaseId
                    title
                    summary
                  }
                  pageInfo {
                    endCursor
                    hasNextPage
                  }
                }
              }
            }
          }
        }
      }
    }
  }
}
"""

GH_GET_PR_PREV_COMMENTS = """
query ($owner: String!, $name: String!, $number: Int!, $cursor: String!) {
  repository(name: $name, owner: $owner) {
    pullRequest(number: $number) {
      comments(last: 100, before: $cursor) {
        nodes {
          bodyText
          createdAt
          author {
            login
          }
          authorAssociation
          editor {
            login
          }
          databaseId
          url
        }
        pageInfo {
          startCursor
          hasPreviousPage
        }
      }
    }
  }
}
"""

# This query needs read-org permission
GH_GET_TEAM_MEMBERS_QUERY = """
query($org: String!, $name: String!, $cursor: String) {
  organization(login: $org) {
    team(slug: $name) {
      members(first: 100, after: $cursor) {
        nodes {
          login
        }
        pageInfo {
          hasNextPage
          endCursor
        }
      }
    }
  }
}
"""

GH_GET_PR_NEXT_AUTHORS_QUERY = (
    GH_COMMIT_AUTHORS_FRAGMENT
    + """
query ($owner: String!, $name: String!, $number: Int!, $cursor: String) {
  repository(name: $name, owner: $owner) {
    pullRequest(number: $number) {
      commits_with_authors: commits(first: 100, after: $cursor) {
        ...CommitAuthors
      }
    }
  }
}
"""
)

GH_GET_PR_PREV_REVIEWS_QUERY = (
    GH_PR_REVIEWS_FRAGMENT
    + """
query ($owner: String!, $name: String!, $number: Int!, $cursor: String!) {
  repository(name: $name, owner: $owner) {
    pullRequest(number: $number) {
      reviews(last: 100, before: $cursor) {
        ...PRReviews
      }
    }
  }
}
"""
)

GH_GET_REPO_SUBMODULES = """
query ($owner: String!, $name: String!) {
  repository(owner: $owner, name: $name) {
    submodules(first: 100) {
      nodes {
        path
      }
      pageInfo {
        endCursor
        hasNextPage
      }
    }
  }
}
"""

RE_GHSTACK_HEAD_REF = re.compile(r"^(gh/[^/]+/[0-9]+/)head$")
RE_GHSTACK_DESC = re.compile(r"Stack.*:\r?\n(\* [^\r\n]+\r?\n)+", re.MULTILINE)
RE_PULL_REQUEST_RESOLVED = re.compile(
    r"Pull Request resolved: "
    r"https://github.com/(?P<owner>[^/]+)/(?P<repo>[^/]+)/pull/(?P<number>[0-9]+)",
    re.MULTILINE,
)
RE_PR_CC_LINE = re.compile(r"^cc:? @\w+.*\r?\n?$", re.MULTILINE)
RE_DIFF_REV = re.compile(r"^Differential Revision:.+?(D[0-9]+)", re.MULTILINE)
CIFLOW_LABEL = re.compile(r"^ciflow/.+")
CIFLOW_TRUNK_LABEL = re.compile(r"^ciflow/trunk")
MERGE_RULE_PATH = Path(".github") / "merge_rules.yaml"
ROCKSET_MERGES_COLLECTION = "merges"
ROCKSET_MERGES_WORKSPACE = "commons"
REMOTE_MAIN_BRANCH = "origin/main"
DRCI_CHECKRUN_NAME = "Dr.CI"
INTERNAL_CHANGES_CHECKRUN_NAME = "Meta Internal-Only Changes Check"
HAS_NO_CONNECTED_DIFF_TITLE = (
    "There is no internal Diff connected, this can be merged now"
)
# This could be set to -1 to ignore all flaky and broken trunk failures. On the
# other hand, using a large value like 10 here might be useful in sev situation
IGNORABLE_FAILED_CHECKS_THESHOLD = 10


def gh_graphql(query: str, **kwargs: Any) -> Dict[str, Any]:
    rc = gh_fetch_url(
        "https://api.github.com/graphql",
        data={"query": query, "variables": kwargs},
        reader=json.load,
    )
    if "errors" in rc:
        raise RuntimeError(
            f"GraphQL query {query}, args {kwargs} failed: {rc['errors']}"
        )
    return cast(Dict[str, Any], rc)


def gh_get_pr_info(org: str, proj: str, pr_no: int) -> Any:
    rc = gh_graphql(GH_GET_PR_INFO_QUERY, name=proj, owner=org, number=pr_no)
    return rc["data"]["repository"]["pullRequest"]


@lru_cache(maxsize=None)
def gh_get_team_members(org: str, name: str) -> List[str]:
    rc: List[str] = []
    team_members: Dict[str, Any] = {
        "pageInfo": {"hasNextPage": "true", "endCursor": None}
    }
    while bool(team_members["pageInfo"]["hasNextPage"]):
        query = gh_graphql(
            GH_GET_TEAM_MEMBERS_QUERY,
            org=org,
            name=name,
            cursor=team_members["pageInfo"]["endCursor"],
        )
        team = query["data"]["organization"]["team"]
        if team is None:
            warn(f"Requested non-existing team {org}/{name}")
            return []
        team_members = team["members"]
        rc += [member["login"] for member in team_members["nodes"]]
    return rc


def get_check_run_name_prefix(workflow_run: Any) -> str:
    if workflow_run is None:
        return ""
    else:
        return f'{workflow_run["workflow"]["name"]} / '


def is_passing_status(status: Optional[str]) -> bool:
    return status is not None and status.upper() in ["SUCCESS", "SKIPPED", "NEUTRAL"]


def add_workflow_conclusions(
    checksuites: Any,
    get_next_checkruns_page: Callable[[List[Dict[str, Dict[str, Any]]], int, Any], Any],
    get_next_checksuites: Callable[[Any], Any],
) -> JobNameToStateDict:
    # graphql seems to favor the most recent workflow run, so in theory we
    # shouldn't need to account for reruns, but do it just in case

    # workflow -> job -> job info
    workflows: Dict[str, WorkflowCheckState] = {}

    # for the jobs that don't have a workflow
    no_workflow_obj: WorkflowCheckState = WorkflowCheckState("", "", None)

    def add_conclusions(edges: Any) -> None:
        for edge_idx, edge in enumerate(edges):
            node = edge["node"]
            workflow_run = node["workflowRun"]
            checkruns = node["checkRuns"]

            workflow_obj: WorkflowCheckState = no_workflow_obj

            if workflow_run is not None:
                workflow_name = workflow_run["workflow"]["name"]
                workflow_conclusion = node["conclusion"]
                # Do not override existing status with cancelled
                if workflow_conclusion == "CANCELLED" and workflow_name in workflows:
                    continue
                if workflow_name not in workflows:
                    workflows[workflow_name] = WorkflowCheckState(
                        name=workflow_name,
                        status=workflow_conclusion,
                        url=workflow_run["url"],
                    )
                workflow_obj = workflows[workflow_name]

            while checkruns is not None:
                for checkrun_node in checkruns["nodes"]:
                    if not isinstance(checkrun_node, dict):
                        warn(f"Expected dictionary, but got {type(checkrun_node)}")
                        continue
                    checkrun_name = f'{get_check_run_name_prefix(workflow_run)}{checkrun_node["name"]}'
                    existing_checkrun = workflow_obj.jobs.get(checkrun_name)
                    if existing_checkrun is None or not is_passing_status(
                        existing_checkrun.status
                    ):
                        workflow_obj.jobs[checkrun_name] = JobCheckState(
                            checkrun_name,
                            checkrun_node["detailsUrl"],
                            checkrun_node["conclusion"],
                            classification=None,
                            job_id=checkrun_node["databaseId"],
                            title=checkrun_node["title"],
                            summary=checkrun_node["summary"],
                        )

                if bool(checkruns["pageInfo"]["hasNextPage"]):
                    checkruns = get_next_checkruns_page(edges, edge_idx, checkruns)
                else:
                    checkruns = None

    all_edges = checksuites["edges"].copy()
    while bool(checksuites["pageInfo"]["hasNextPage"]):
        checksuites = get_next_checksuites(checksuites)
        all_edges.extend(checksuites["edges"])

    add_conclusions(all_edges)

    # Flatten the dictionaries.  If there exists jobs in the workflow run, put
    # the jobs in but don't put the workflow in.  We care more about the jobs in
    # the workflow that ran than the container workflow.
    res: JobNameToStateDict = {}
    for workflow_name, workflow in workflows.items():
        if len(workflow.jobs) > 0:
            for job_name, job in workflow.jobs.items():
                res[job_name] = job
        else:
            res[workflow_name] = JobCheckState(
                workflow.name,
                workflow.url,
                workflow.status,
                classification=None,
                job_id=None,
                title=None,
                summary=None,
            )
    for job_name, job in no_workflow_obj.jobs.items():
        res[job_name] = job
    return res


def parse_args() -> Any:
    from argparse import ArgumentParser

    parser = ArgumentParser("Merge PR into default branch")
    parser.add_argument("--dry-run", action="store_true")
    parser.add_argument("--revert", action="store_true")
    parser.add_argument("--force", action="store_true")
    parser.add_argument("--ignore-current", action="store_true")
    parser.add_argument("--comment-id", type=int)
    parser.add_argument("--reason", type=str)
    parser.add_argument("pr_num", type=int)
    return parser.parse_args()


def can_skip_internal_checks(pr: "GitHubPR", comment_id: Optional[int] = None) -> bool:
    if comment_id is None:
        return False
    comment = pr.get_comment_by_id(comment_id)
    if comment.editor_login is not None:
        return False
    return comment.author_login == "facebook-github-bot"


def _revlist_to_prs(
    repo: GitRepo,
    pr: "GitHubPR",
    rev_list: Iterable[str],
    should_skip: Optional[Callable[[int, "GitHubPR"], bool]] = None,
) -> List[Tuple["GitHubPR", str]]:
    rc: List[Tuple[GitHubPR, str]] = []
    for idx, rev in enumerate(rev_list):
        msg = repo.commit_message(rev)
        m = RE_PULL_REQUEST_RESOLVED.search(msg)
        if m is None:
            raise RuntimeError(
                f"Could not find PR-resolved string in {msg} of ghstacked PR {pr.pr_num}"
            )
        if pr.org != m.group("owner") or pr.project != m.group("repo"):
            raise RuntimeError(
                f"PR {m.group('number')} resolved to wrong owner/repo pair"
            )
        pr_num = int(m.group("number"))
        candidate = GitHubPR(pr.org, pr.project, pr_num) if pr_num != pr.pr_num else pr
        if should_skip is not None and should_skip(idx, candidate):
            continue
        rc.append((candidate, rev))
    return rc


def get_ghstack_prs(
    repo: GitRepo, pr: "GitHubPR", open_only: bool = True
) -> List[Tuple["GitHubPR", str]]:
    """
    Get the PRs in the stack that are below this PR (inclusive).  Throws error if any of the open PRs are out of sync.
    @:param open_only: Only return open PRs
    """
    # For ghstack, cherry-pick commits based from origin
    orig_ref = f"{repo.remote}/{pr.get_ghstack_orig_ref()}"
    rev_list = repo.revlist(f"{pr.default_branch()}..{orig_ref}")

    def skip_func(idx: int, candidate: "GitHubPR") -> bool:
        if not open_only or not candidate.is_closed():
            return False
        print(
            f"Skipping {idx+1} of {len(rev_list)} PR (#{candidate.pr_num}) as its already been merged"
        )
        return True

    assert pr.is_ghstack_pr()
    entire_stack = _revlist_to_prs(repo, pr, reversed(rev_list), skip_func)

    for stacked_pr, rev in entire_stack:
        if stacked_pr.is_closed():
            continue
        base_ref = stacked_pr.base_ref()
        if base_ref == pr.default_branch():
            base_ref = repo.get_merge_base(
                f"{repo.remote}/{base_ref}", f"{repo.remote}/{stacked_pr.head_ref()}"
            )
        if not are_ghstack_branches_in_sync(repo, stacked_pr.head_ref(), base_ref):
            raise RuntimeError(
                f"PR {stacked_pr.pr_num} is out of sync with the corresponding revision {rev} on "
                + f"branch {stacked_pr.get_ghstack_orig_ref()} that would be merged into {stacked_pr.default_branch()}.  "
                + "This usually happens because there is a non ghstack change in the PR.  "
                + f"Please sync them and try again (ex. make the changes on {orig_ref} and run ghstack)."
            )
    return entire_stack


class GitHubPR:
    def __init__(self, org: str, project: str, pr_num: int) -> None:
        assert isinstance(pr_num, int)
        self.org = org
        self.project = project
        self.pr_num = pr_num
        self.info = gh_get_pr_info(org, project, pr_num)
        self.changed_files: Optional[List[str]] = None
        self.labels: Optional[List[str]] = None
        self.conclusions: Optional[JobNameToStateDict] = None
        self.comments: Optional[List[GitHubComment]] = None
        self._authors: Optional[List[Tuple[str, str]]] = None
        self._reviews: Optional[List[Tuple[str, str]]] = None
        self.merge_base: Optional[str] = None
        self.submodules: Optional[List[str]] = None

    def is_closed(self) -> bool:
        return bool(self.info["closed"])

    def is_cross_repo(self) -> bool:
        return bool(self.info["isCrossRepository"])

    def base_ref(self) -> str:
        return cast(str, self.info["baseRefName"])

    def default_branch(self) -> str:
        return cast(str, self.info["baseRepository"]["defaultBranchRef"]["name"])

    def head_ref(self) -> str:
        return cast(str, self.info["headRefName"])

    def is_ghstack_pr(self) -> bool:
        return RE_GHSTACK_HEAD_REF.match(self.head_ref()) is not None

    def get_ghstack_orig_ref(self) -> str:
        assert self.is_ghstack_pr()
        return re.sub(r"/head$", "/orig", self.head_ref())

    def is_base_repo_private(self) -> bool:
        return bool(self.info["baseRepository"]["isPrivate"])

    def get_changed_files_count(self) -> int:
        return int(self.info["changedFiles"])

    def last_commit(self) -> Any:
        return self.info["commits"]["nodes"][-1]["commit"]

    def get_merge_base(self) -> str:
        if self.merge_base:
            return self.merge_base

        last_commit_oid = self.last_commit()["oid"]
        # NB: We could use self.base_ref() here for regular PR, however, that doesn't
        # work for ghstack where the base is the custom branch, i.e. gh/USER/ID/base,
        # so let's just use main instead
        self.merge_base = gh_fetch_merge_base(
            self.org, self.project, last_commit_oid, "main"
        )

        # Fallback to baseRefOid if the API call fails, i.e. rate limit. Note that baseRefOid
        # points to the base ref associated with the PR or, in other words, the head of main
        # when the PR is created or rebased. This is not necessarily the merge base commit,
        # but it could serve as a fallback in most cases and it's readily available as part
        # of the PR info
        if not self.merge_base:
            self.merge_base = cast(str, self.info["baseRefOid"])

        return self.merge_base

    def get_changed_files(self) -> List[str]:
        if self.changed_files is None:
            info = self.info
            unique_changed_files = set()
            # Do not try to fetch more than 10K files
            for _ in range(100):
                unique_changed_files.update([x["path"] for x in info["files"]["nodes"]])
                if not info["files"]["pageInfo"]["hasNextPage"]:
                    break
                rc = gh_graphql(
                    GH_GET_PR_NEXT_FILES_QUERY,
                    name=self.project,
                    owner=self.org,
                    number=self.pr_num,
                    cursor=info["files"]["pageInfo"]["endCursor"],
                )
                info = rc["data"]["repository"]["pullRequest"]
            self.changed_files = list(unique_changed_files)

        if len(self.changed_files) != self.get_changed_files_count():
            raise RuntimeError("Changed file count mismatch")
        return self.changed_files

    def get_submodules(self) -> List[str]:
        if self.submodules is None:
            rc = gh_graphql(GH_GET_REPO_SUBMODULES, name=self.project, owner=self.org)
            info = rc["data"]["repository"]["submodules"]
            self.submodules = [s["path"] for s in info["nodes"]]
        return self.submodules

    def get_changed_submodules(self) -> List[str]:
        submodules = self.get_submodules()
        return [f for f in self.get_changed_files() if f in submodules]

    def has_invalid_submodule_updates(self) -> bool:
        """Submodule updates in PR are invalid if submodule keyword
        is not mentioned in neither the title nor body/description
        nor in any of the labels.
        """
        return (
            len(self.get_changed_submodules()) > 0
            and "submodule" not in self.get_title().lower()
            and "submodule" not in self.get_body().lower()
            and all("submodule" not in label for label in self.get_labels())
        )

    def _get_reviews(self) -> List[Tuple[str, str]]:
        if self._reviews is None:
            self._reviews = []
            info = self.info
            for _ in range(100):
                nodes = info["reviews"]["nodes"]
                self._reviews = [
                    (node["author"]["login"], node["state"]) for node in nodes
                ] + self._reviews
                if not info["reviews"]["pageInfo"]["hasPreviousPage"]:
                    break
                rc = gh_graphql(
                    GH_GET_PR_PREV_REVIEWS_QUERY,
                    name=self.project,
                    owner=self.org,
                    number=self.pr_num,
                    cursor=info["reviews"]["pageInfo"]["startCursor"],
                )
                info = rc["data"]["repository"]["pullRequest"]
        reviews = {}
        for author, state in self._reviews:
            if state != "COMMENTED":
                reviews[author] = state
        return list(reviews.items())

    def get_approved_by(self) -> List[str]:
        return [login for (login, state) in self._get_reviews() if state == "APPROVED"]

    def get_commit_count(self) -> int:
        return int(self.info["commits_with_authors"]["totalCount"])

    def get_pr_creator_login(self) -> str:
        return cast(str, self.info["author"]["login"])

    def _fetch_authors(self) -> List[Tuple[str, str]]:
        if self._authors is not None:
            return self._authors
        authors: List[Tuple[str, str]] = []

        def add_authors(info: Dict[str, Any]) -> None:
            for node in info["commits_with_authors"]["nodes"]:
                author_node = node["commit"]["author"]
                user_node = author_node["user"]
                author = f"{author_node['name']} <{author_node['email']}>"
                if user_node is None:
                    # If author is not github user, user node will be null
                    authors.append(("", author))
                else:
                    authors.append((cast(str, user_node["login"]), author))

        info = self.info
        for _ in range(100):
            add_authors(info)
            if not info["commits_with_authors"]["pageInfo"]["hasNextPage"]:
                break
            rc = gh_graphql(
                GH_GET_PR_NEXT_AUTHORS_QUERY,
                name=self.project,
                owner=self.org,
                number=self.pr_num,
                cursor=info["commits_with_authors"]["pageInfo"]["endCursor"],
            )
            info = rc["data"]["repository"]["pullRequest"]
        self._authors = authors
        return authors

    def get_committer_login(self, num: int = 0) -> str:
        return self._fetch_authors()[num][0]

    def get_committer_author(self, num: int = 0) -> str:
        return self._fetch_authors()[num][1]

    def get_labels(self) -> List[str]:
        if self.labels is not None:
            return self.labels
        labels = (
            [node["node"]["name"] for node in self.info["labels"]["edges"]]
            if "labels" in self.info
            else []
        )
        self.labels = labels
        return self.labels

    def get_checkrun_conclusions(self) -> JobNameToStateDict:
        """Returns dict of checkrun -> [conclusion, url]"""
        if self.conclusions is not None:
            return self.conclusions
        orig_last_commit = self.last_commit()

        def get_pr_next_check_runs(
            edges: List[Dict[str, Dict[str, Any]]], edge_idx: int, checkruns: Any
        ) -> Any:
            rc = gh_graphql(
                GH_GET_PR_NEXT_CHECK_RUNS,
                name=self.project,
                owner=self.org,
                number=self.pr_num,
                cs_cursor=edges[edge_idx - 1]["cursor"] if edge_idx > 0 else None,
                cr_cursor=checkruns["pageInfo"]["endCursor"],
            )
            last_commit = rc["data"]["repository"]["pullRequest"]["commits"]["nodes"][
                -1
            ]["commit"]
            checkruns = last_commit["checkSuites"]["nodes"][-1]["checkRuns"]
            return checkruns

        def get_pr_next_checksuites(checksuites: Any) -> Any:
            rc = gh_graphql(
                GH_GET_PR_NEXT_CHECKSUITES,
                name=self.project,
                owner=self.org,
                number=self.pr_num,
                cursor=checksuites["edges"][-1]["cursor"],
            )
            info = rc["data"]["repository"]["pullRequest"]
            last_commit = info["commits"]["nodes"][-1]["commit"]
            if last_commit["oid"] != orig_last_commit["oid"]:
                raise RuntimeError("Last commit changed on PR")
            return last_commit["checkSuites"]

        checksuites = orig_last_commit["checkSuites"]

        self.conclusions = add_workflow_conclusions(
            checksuites, get_pr_next_check_runs, get_pr_next_checksuites
        )

        # Append old style statuses(like ones populated by CircleCI or EasyCLA) to conclusions
        if orig_last_commit["status"] and orig_last_commit["status"]["contexts"]:
            for status in orig_last_commit["status"]["contexts"]:
                name = status["context"]
                self.conclusions[name] = JobCheckState(
                    name,
                    status["targetUrl"],
                    status["state"],
                    classification=None,
                    job_id=None,
                    title=None,
                    summary=None,
                )

        return self.conclusions

    def get_authors(self) -> Dict[str, str]:
        rc = {}
        # TODO: replace with  `self.get_commit_count()` when GraphQL pagination can be used
        # to fetch all commits, see https://gist.github.com/malfet/4f35321b0c9315bcd7116c7b54d83372
        # and https://support.github.com/ticket/enterprise/1642/1659119
        if self.get_commit_count() <= 250:
            assert len(self._fetch_authors()) == self.get_commit_count()
        for idx in range(len(self._fetch_authors())):
            rc[self.get_committer_login(idx)] = self.get_committer_author(idx)

        return rc

    def get_author(self) -> str:
        authors = self.get_authors()
        if len(authors) == 1:
            return next(iter(authors.values()))
        creator = self.get_pr_creator_login()
        # If PR creator is not among authors
        # Assume it was authored by first commit author
        if creator not in authors:
            return self.get_committer_author(0)
        return authors[creator]

    def get_title(self) -> str:
        return cast(str, self.info["title"])

    def get_body(self) -> str:
        return cast(str, self.info["body"])

    def get_merge_commit(self) -> Optional[str]:
        mc = self.info["mergeCommit"]
        return mc["oid"] if mc is not None else None

    def get_pr_url(self) -> str:
        return f"https://github.com/{self.org}/{self.project}/pull/{self.pr_num}"

    @staticmethod
    def _comment_from_node(node: Any) -> GitHubComment:
        editor = node["editor"]
        return GitHubComment(
            body_text=node["bodyText"],
            created_at=node["createdAt"] if "createdAt" in node else "",
            author_login=node["author"]["login"],
            author_association=node["authorAssociation"],
            editor_login=editor["login"] if editor else None,
            database_id=node["databaseId"],
            url=node["url"],
        )

    def get_comments(self) -> List[GitHubComment]:
        if self.comments is not None:
            return self.comments
        self.comments = []
        info = self.info["comments"]
        # Do not try to fetch more than 10K comments
        for _ in range(100):
            self.comments = [
                self._comment_from_node(node) for node in info["nodes"]
            ] + self.comments
            if not info["pageInfo"]["hasPreviousPage"]:
                break
            rc = gh_graphql(
                GH_GET_PR_PREV_COMMENTS,
                name=self.project,
                owner=self.org,
                number=self.pr_num,
                cursor=info["pageInfo"]["startCursor"],
            )
            info = rc["data"]["repository"]["pullRequest"]["comments"]
        return self.comments

    def get_last_comment(self) -> GitHubComment:
        return self._comment_from_node(self.info["comments"]["nodes"][-1])

    def get_comment_by_id(self, database_id: int) -> GitHubComment:
        if self.comments is None:
            # Fastpath - try searching in partial prefetched comments
            for node in self.info["comments"]["nodes"]:
                comment = self._comment_from_node(node)
                if comment.database_id == database_id:
                    return comment

        for comment in self.get_comments():
            if comment.database_id == database_id:
                return comment

        # The comment could have actually been a review left on the PR (the message written alongside the review).
        # (This is generally done to trigger the merge right when a comment is left)
        # Check those review comments to see if one of those was the comment in question.
        for node in self.info["reviews"]["nodes"]:
            # These review comments contain all the fields regular comments need
            comment = self._comment_from_node(node)
            if comment.database_id == database_id:
                return comment

        raise RuntimeError(f"Comment with id {database_id} not found")

    def get_diff_revision(self) -> Optional[str]:
        rc = RE_DIFF_REV.search(self.get_body())
        return rc.group(1) if rc is not None else None

    def has_internal_changes(self) -> bool:
        checkrun_name = INTERNAL_CHANGES_CHECKRUN_NAME
        if self.get_diff_revision() is None:
            return False
        checks = self.get_checkrun_conclusions()
        if checks is None or checkrun_name not in checks:
            return False
        return checks[checkrun_name].status != "SUCCESS"

    def has_no_connected_diff(self) -> bool:
        checkrun_name = INTERNAL_CHANGES_CHECKRUN_NAME
        checks = self.get_checkrun_conclusions()
        if checks is None or checkrun_name not in checks:
            return False
        return checks[checkrun_name].title == HAS_NO_CONNECTED_DIFF_TITLE

    def merge_ghstack_into(
        self,
        repo: GitRepo,
        skip_mandatory_checks: bool,
        comment_id: Optional[int] = None,
    ) -> List["GitHubPR"]:
        assert self.is_ghstack_pr()
        ghstack_prs = get_ghstack_prs(
            repo, self, open_only=False
        )  # raises error if out of sync
        pr_dependencies = []
        for pr, rev in ghstack_prs:
            if pr.is_closed():
                pr_dependencies.append(pr)
                continue

            commit_msg = pr.gen_commit_message(
                filter_ghstack=True, ghstack_deps=pr_dependencies
            )
            if pr.pr_num != self.pr_num:
                # Raises exception if matching rule is not found
                find_matching_merge_rule(
                    pr,
                    repo,
                    skip_mandatory_checks=skip_mandatory_checks,
                    skip_internal_checks=can_skip_internal_checks(self, comment_id),
                )
            repo.cherry_pick(rev)
            repo.amend_commit_message(commit_msg)
            pr_dependencies.append(pr)
        return [x for x, _ in ghstack_prs if not x.is_closed()]

    def gen_commit_message(
        self,
        filter_ghstack: bool = False,
        ghstack_deps: Optional[List["GitHubPR"]] = None,
    ) -> str:
        """Fetches title and body from PR description
        adds reviewed by, pull request resolved and optionally
        filters out ghstack info"""
        # Adding the url here makes it clickable within the Github UI
        approved_by_urls = ", ".join(
            prefix_with_github_url(login) for login in self.get_approved_by()
        )
        # Remove "cc: " line from the message body
        msg_body = re.sub(RE_PR_CC_LINE, "", self.get_body())
        if filter_ghstack:
            msg_body = re.sub(RE_GHSTACK_DESC, "", msg_body)
        msg = self.get_title() + f" (#{self.pr_num})\n\n"
        msg += msg_body
        msg += f"\nPull Request resolved: {self.get_pr_url()}\n"
        msg += f"Approved by: {approved_by_urls}\n"
        if ghstack_deps:
            msg += f"ghstack dependencies: {', '.join([f'#{pr.pr_num}' for pr in ghstack_deps])}\n"
        return msg

    def add_numbered_label(self, label_base: str) -> None:
        labels = self.get_labels() if self.labels is not None else []
        full_label = label_base
        count = 0
        for label in labels:
            if label_base in label:
                count += 1
                full_label = f"{label_base}X{count}"
        gh_add_labels(self.org, self.project, self.pr_num, [full_label])

    def merge_into(
        self,
        repo: GitRepo,
        *,
        skip_mandatory_checks: bool = False,
        dry_run: bool = False,
        comment_id: Optional[int] = None,
        ignore_current_checks: Optional[List[str]] = None,
    ) -> None:
        # Raises exception if matching rule is not found
        (
            merge_rule,
            pending_checks,
            failed_checks,
            ignorable_checks,
        ) = find_matching_merge_rule(
            self,
            repo,
            skip_mandatory_checks=skip_mandatory_checks,
            skip_internal_checks=can_skip_internal_checks(self, comment_id),
            ignore_current_checks=ignore_current_checks,
        )
        additional_merged_prs = self.merge_changes(
            repo, skip_mandatory_checks, comment_id
        )

        repo.push(self.default_branch(), dry_run)
        if not dry_run:
            self.add_numbered_label(MERGE_COMPLETE_LABEL)
            for pr in additional_merged_prs:
                pr.add_numbered_label(MERGE_COMPLETE_LABEL)

        if comment_id and self.pr_num:
            # When the merge process reaches this part, we can assume that the commit
            # has been successfully pushed to trunk
            merge_commit_sha = repo.rev_parse(name=REMOTE_MAIN_BRANCH)

            # Finally, upload the record to Rockset. The list of pending and failed
            # checks are at the time of the merge
            save_merge_record(
                collection=ROCKSET_MERGES_COLLECTION,
                comment_id=comment_id,
                pr_num=self.pr_num,
                owner=self.org,
                project=self.project,
                author=self.get_author(),
                pending_checks=pending_checks,
                failed_checks=failed_checks,
                ignore_current_checks=ignorable_checks.get("IGNORE_CURRENT_CHECK", []),
                broken_trunk_checks=ignorable_checks.get("BROKEN_TRUNK", []),
                flaky_checks=ignorable_checks.get("FLAKY", []),
                unstable_checks=ignorable_checks.get("UNSTABLE", []),
                last_commit_sha=self.last_commit().get("oid", ""),
                merge_base_sha=self.get_merge_base(),
                merge_commit_sha=merge_commit_sha,
                is_failed=False,
                dry_run=dry_run,
                skip_mandatory_checks=skip_mandatory_checks,
                ignore_current=bool(ignore_current_checks),
                workspace=ROCKSET_MERGES_WORKSPACE,
            )
        else:
            print("Missing comment ID or PR number, couldn't upload to Rockset")

    def merge_changes(
        self,
        repo: GitRepo,
        skip_mandatory_checks: bool = False,
        comment_id: Optional[int] = None,
        branch: Optional[str] = None,
    ) -> List["GitHubPR"]:
        branch_to_merge_into = self.default_branch() if branch is None else branch
        if repo.current_branch() != branch_to_merge_into:
            repo.checkout(branch_to_merge_into)
        if not self.is_ghstack_pr():
            msg = self.gen_commit_message()
            pr_branch_name = f"__pull-request-{self.pr_num}__init__"
            repo.fetch(f"pull/{self.pr_num}/head", pr_branch_name)
            repo._run_git("merge", "--squash", pr_branch_name)
            repo._run_git("commit", f'--author="{self.get_author()}"', "-m", msg)
            return []
        else:
            return self.merge_ghstack_into(
                repo,
                skip_mandatory_checks,
                comment_id=comment_id,
            )


class MergeRuleFailedError(RuntimeError):
    def __init__(self, message: str, rule: Optional["MergeRule"] = None) -> None:
        super().__init__(message)
        self.rule = rule


class MandatoryChecksMissingError(MergeRuleFailedError):
    pass


class PostCommentError(Exception):
    pass


@dataclass
class MergeRule:
    name: str
    patterns: List[str]
    approved_by: List[str]
    mandatory_checks_name: Optional[List[str]]
    ignore_flaky_failures: bool = True


def gen_new_issue_link(
    org: str, project: str, labels: List[str], template: str = "bug-report.yml"
) -> str:
    labels_str = ",".join(labels)
    return (
        f"https://github.com/{org}/{project}/issues/new?"
        f"labels={urllib.parse.quote(labels_str)}&"
        f"template={urllib.parse.quote(template)}"
    )


def read_merge_rules(
    repo: Optional[GitRepo], org: str, project: str
) -> List[MergeRule]:
    """Returns the list of all merge rules for the repo or project.

    NB: this function is used in Meta-internal workflows, see the comment
    at the top of this file for details.
    """
    repo_relative_rules_path = MERGE_RULE_PATH
    if repo is None:
        json_data = gh_fetch_url(
            f"https://api.github.com/repos/{org}/{project}/contents/{repo_relative_rules_path}",
            headers={"Accept": "application/vnd.github.v3+json"},
            reader=json.load,
        )
        content = base64.b64decode(json_data["content"])
        return [MergeRule(**x) for x in yaml.safe_load(content)]
    else:
        rules_path = Path(repo.repo_dir) / repo_relative_rules_path
        if not rules_path.exists():
            print(f"{rules_path} does not exist, returning empty rules")
            return []
        with open(rules_path) as fp:
            rc = yaml.safe_load(fp)
        return [MergeRule(**x) for x in rc]


def find_matching_merge_rule(
    pr: GitHubPR,
    repo: Optional[GitRepo] = None,
    skip_mandatory_checks: bool = False,
    skip_internal_checks: bool = False,
    ignore_current_checks: Optional[List[str]] = None,
) -> Tuple[
    MergeRule,
    List[Tuple[str, Optional[str], Optional[int]]],
    List[Tuple[str, Optional[str], Optional[int]]],
    Dict[str, List[Any]],
]:
    """
    Returns merge rule matching to this pr together with the list of associated pending
    and failing jobs OR raises an exception.

    NB: this function is used in Meta-internal workflows, see the comment at the top of
    this file for details.
    """
    changed_files = pr.get_changed_files()
    approved_by = set(pr.get_approved_by())

    issue_link = gen_new_issue_link(
        org=pr.org,
        project=pr.project,
        labels=["module: ci"],
    )
    reject_reason = f"No rule found to match PR. Please [report]{issue_link} this issue to DevX team."

    rules = read_merge_rules(repo, pr.org, pr.project)
    if not rules:
        reject_reason = f"Rejecting the merge as no rules are defined for the repository in {MERGE_RULE_PATH}"
        raise RuntimeError(reject_reason)

    checks = pr.get_checkrun_conclusions()
    checks = get_classifications(
        pr.pr_num,
        pr.project,
        checks,
        ignore_current_checks=ignore_current_checks,
    )

    # This keeps the list of all approvers that could stamp the change
    all_rule_approvers = {}

    # PRs can fail multiple merge rules, but it only needs to pass one rule to be approved.
    # If it fails all rules, we need to find the rule that it came closest to passing and report
    # that to the dev.
    #
    # reject_reason_score ranks rules by relevancy. The higher the score, the more relevant the
    # rule & rejection reason, and we only care about the most relevant rule/reason
    #
    # reject_reason_score intrepretation:
    # Score 0 to 10K - how many files rule matched
    # Score 10K - matched all files, but no overlapping approvers
    # Score 20K - matched all files and approvers, but mandatory checks are pending
    # Score 30k - Matched all files and approvers, but mandatory checks failed
    reject_reason_score = 0
    for rule in rules:
        rule_name = rule.name
        patterns_re = patterns_to_regex(rule.patterns)
        non_matching_files = []

        # Does this rule apply to all the files?
        for fname in changed_files:
            if not patterns_re.match(fname):
                non_matching_files.append(fname)
        if len(non_matching_files) > 0:
            num_matching_files = len(changed_files) - len(non_matching_files)
            if num_matching_files > reject_reason_score:
                reject_reason_score = num_matching_files
                reject_reason = "\n".join(
                    (
                        f"Not all files match rule `{rule_name}`.",
                        f"{num_matching_files} files matched, but there are still non-matching files:",
                        f"{','.join(non_matching_files[:5])}{', ...' if len(non_matching_files) > 5 else ''}",
                    )
                )
            continue

        # If rule needs approvers but PR has not been reviewed, skip it
        if len(rule.approved_by) > 0 and len(approved_by) == 0:
            if reject_reason_score < 10000:
                reject_reason_score = 10000
                reject_reason = f"PR #{pr.pr_num} has not been reviewed yet"
            continue

        # Does the PR have the required approvals for this rule?
        rule_approvers = set()
        for approver in rule.approved_by:
            if "/" in approver:
                org, name = approver.split("/")
                rule_approvers.update(gh_get_team_members(org, name))
            else:
                rule_approvers.add(approver)
        approvers_intersection = approved_by.intersection(rule_approvers)
        # If rule requires approvers but they aren't the ones that reviewed PR
        if len(approvers_intersection) == 0 and len(rule_approvers) > 0:
            # Less than or equal is intentionally used here to gather all potential
            # approvers
            if reject_reason_score <= 10000:
                reject_reason_score = 10000

                all_rule_approvers[rule.name] = rule.approved_by
                # Prepare the reject reason
                all_rule_approvers_msg = [
                    f"- {name} ({', '.join(approved_by[:5])}{', ...' if len(approved_by) > 5 else ''})"
                    for name, approved_by in all_rule_approvers.items()
                ]

                reject_reason = "Approvers from one of the following sets are needed:\n"
                reject_reason += "\n".join(all_rule_approvers_msg)

            continue

        # Does the PR pass the checks required by this rule?
        mandatory_checks = (
            rule.mandatory_checks_name if rule.mandatory_checks_name is not None else []
        )
        required_checks = list(
            filter(
                lambda x: "EasyCLA" in x or not skip_mandatory_checks, mandatory_checks
            )
        )
        pending_checks, failed_checks, _ = categorize_checks(
            checks,
            required_checks,
            ok_failed_checks_threshold=IGNORABLE_FAILED_CHECKS_THESHOLD
            if rule.ignore_flaky_failures
            else 0,
        )

        hud_link = f"https://hud.pytorch.org/{pr.org}/{pr.project}/commit/{pr.last_commit()['oid']}"
        if len(failed_checks) > 0:
            if reject_reason_score < 30000:
                reject_reason_score = 30000
                reject_reason = "\n".join(
                    (
                        f"{len(failed_checks)} mandatory check(s) failed.  The first few are:",
                        *checks_to_markdown_bullets(failed_checks),
                        "",
                        f"Dig deeper by [viewing the failures on hud]({hud_link})",
                    )
                )
            continue
        elif len(pending_checks) > 0:
            if reject_reason_score < 20000:
                reject_reason_score = 20000
                reject_reason = "\n".join(
                    (
                        f"{len(pending_checks)} mandatory check(s) are pending/not yet run.  The first few are:",
                        *checks_to_markdown_bullets(pending_checks),
                        "",
                        f"Dig deeper by [viewing the pending checks on hud]({hud_link})",
                    )
                )
            continue

        if not skip_internal_checks and pr.has_internal_changes():
            raise RuntimeError(
                "This PR has internal changes and must be landed via Phabricator"
            )

        # Categorize all checks when skip_mandatory_checks (force merge) is set. Do it here
        # where the list of checks is readily available. These records will be saved into
        # Rockset merge records
        (
            pending_mandatory_checks,
            failed_mandatory_checks,
            ignorable_checks,
        ) = categorize_checks(
            checks,
            [],
            ok_failed_checks_threshold=IGNORABLE_FAILED_CHECKS_THESHOLD,
        )
        return (
            rule,
            pending_mandatory_checks,
            failed_mandatory_checks,
            ignorable_checks,
        )

    if reject_reason_score == 20000:
        raise MandatoryChecksMissingError(reject_reason, rule)
    raise MergeRuleFailedError(reject_reason, rule)


def checks_to_str(checks: List[Tuple[str, Optional[str]]]) -> str:
    return ", ".join(f"[{c[0]}]({c[1]})" if c[1] is not None else c[0] for c in checks)


def checks_to_markdown_bullets(
    checks: List[Tuple[str, Optional[str], Optional[int]]]
) -> List[str]:
    return [
        f"- [{c[0]}]({c[1]})" if c[1] is not None else f"- {c[0]}" for c in checks[:5]
    ]


@retries_decorator()
def save_merge_record(
    collection: str,
    comment_id: int,
    pr_num: int,
    owner: str,
    project: str,
    author: str,
    pending_checks: List[Tuple[str, Optional[str], Optional[int]]],
    failed_checks: List[Tuple[str, Optional[str], Optional[int]]],
    ignore_current_checks: List[Tuple[str, Optional[str], Optional[int]]],
    broken_trunk_checks: List[Tuple[str, Optional[str], Optional[int]]],
    flaky_checks: List[Tuple[str, Optional[str], Optional[int]]],
    unstable_checks: List[Tuple[str, Optional[str], Optional[int]]],
    last_commit_sha: str,
    merge_base_sha: str,
    merge_commit_sha: str = "",
    is_failed: bool = False,
    dry_run: bool = False,
    skip_mandatory_checks: bool = False,
    ignore_current: bool = False,
    error: str = "",
    workspace: str = "commons",
) -> None:
    """
    This saves the merge records into Rockset, so we can query them (for fun and profit)
    """
    if dry_run:
        # Decide not to save the record to Rockset if dry-run is set to not pollute
        # the collection
        return

    try:
        import rockset  # type: ignore[import]

        # Prepare the record to be written into Rockset
        data = [
            {
                "comment_id": comment_id,
                "pr_num": pr_num,
                "owner": owner,
                "project": project,
                "author": author,
                "pending_checks": pending_checks,
                "failed_checks": failed_checks,
                "ignore_current_checks": ignore_current_checks,
                "broken_trunk_checks": broken_trunk_checks,
                "flaky_checks": flaky_checks,
                "unstable_checks": unstable_checks,
                "last_commit_sha": last_commit_sha,
                "merge_base_sha": merge_base_sha,
                "merge_commit_sha": merge_commit_sha,
                "is_failed": is_failed,
                "skip_mandatory_checks": skip_mandatory_checks,
                "ignore_current": ignore_current,
                "error": error,
            }
        ]

        client = rockset.RocksetClient(
            host="api.usw2a1.rockset.com", api_key=os.environ["ROCKSET_API_KEY"]
        )
        client.Documents.add_documents(
            collection=collection,
            data=data,
            workspace=workspace,
        )

    except ModuleNotFoundError:
        print("Rockset is missing, no record will be saved")
        return


@retries_decorator(rc=[])
def get_rockset_results(head_sha: str, merge_base: str) -> List[Dict[str, Any]]:
    query = f"""
SELECT
    w.name as workflow_name,
    j.id,
    j.name,
    j.conclusion,
    j.completed_at,
    j.html_url,
    j.head_sha,
    j.torchci_classification.captures as failure_captures,
    LENGTH(j.steps) as steps,
FROM
    commons.workflow_job j join commons.workflow_run w on w.id = j.run_id
where
    j.head_sha in ('{head_sha}','{merge_base}')
"""
    try:
        import rockset  # type: ignore[import]

        res = rockset.RocksetClient(
            host="api.usw2a1.rockset.com", api_key=os.environ["ROCKSET_API_KEY"]
        ).sql(query)
        return cast(List[Dict[str, Any]], res.results)
    except ModuleNotFoundError:
        print("Could not use RockSet as rocket dependency is missing")
        return []


@retries_decorator()
def get_drci_classifications(pr_num: int, project: str = "pytorch") -> Any:
    """
    Query HUD API to find similar failures to decide if they are flaky
    """
    # NB: This doesn't work internally atm because this requires making an
    # external API call to HUD
    failures = gh_fetch_url(
        f"https://hud.pytorch.org/api/drci/drci?prNumber={pr_num}",
        data=f"repo={project}",
        headers={
            "Authorization": os.getenv("DRCI_BOT_KEY", ""),
            "Accept": "application/vnd.github.v3+json",
        },
        method="POST",
        reader=json.load,
    )

    return failures.get(str(pr_num), {}) if failures else {}


REMOVE_JOB_NAME_SUFFIX_REGEX = re.compile(r", [0-9]+, [0-9]+, .+\)$")


def remove_job_name_suffix(name: str, replacement: str = ")") -> str:
    return re.sub(REMOVE_JOB_NAME_SUFFIX_REGEX, replacement, name)


def is_broken_trunk(
    name: str,
    drci_classifications: Any,
) -> bool:
    if not name or not drci_classifications:
        return False

    # Consult the list of broken trunk failures from Dr.CI
    return any(
        name == broken_trunk["name"]
        for broken_trunk in drci_classifications.get("BROKEN_TRUNK", [])
    )


def is_flaky(
    name: str,
    drci_classifications: Any,
) -> bool:
    if not name or not drci_classifications:
        return False

    # Consult the list of flaky failures from Dr.CI
    return any(name == flaky["name"] for flaky in drci_classifications.get("FLAKY", []))


def is_invalid_cancel(
    name: str,
    conclusion: Optional[str],
    drci_classifications: Any,
) -> bool:
    """
    After https://github.com/pytorch/test-infra/pull/4579, invalid cancelled
    signals have been removed from HUD and Dr.CI. The same needs to be done
    here for consistency
    """
    if (
        not name
        or not drci_classifications
        or not conclusion
        or conclusion.upper() != "CANCELLED"
    ):
        return False

    # If a job is cancelled and not listed as a failure by Dr.CI, it's an
    # invalid signal and can be ignored
    return all(
        name != failure["name"] for failure in drci_classifications.get("FAILED", [])
    )


def get_classifications(
    pr_num: int,
    project: str,
    checks: Dict[str, JobCheckState],
    ignore_current_checks: Optional[List[str]],
) -> Dict[str, JobCheckState]:
    # Get the failure classification from Dr.CI, which is the source of truth
    # going forward. It's preferable to try calling Dr.CI API directly first
    # to get the latest results as well as update Dr.CI PR comment
    drci_classifications = get_drci_classifications(pr_num=pr_num, project=project)
    print(f"From Dr.CI API: {json.dumps(drci_classifications)}")

    # NB: if the latest results from Dr.CI is not available, i.e. when calling from
    # SandCastle, we fallback to any results we can find on Dr.CI check run summary
    if (
        not drci_classifications
        and DRCI_CHECKRUN_NAME in checks
        and checks[DRCI_CHECKRUN_NAME]
        and checks[DRCI_CHECKRUN_NAME].summary
    ):
        drci_summary = checks[DRCI_CHECKRUN_NAME].summary
        try:
            print(f"From Dr.CI checkrun summary: {drci_summary}")
            drci_classifications = json.loads(str(drci_summary))
        except json.JSONDecodeError as error:
            warn("Invalid Dr.CI checkrun summary")
            drci_classifications = {}

    checks_with_classifications = checks.copy()
    for name, check in checks.items():
        if check.status == "SUCCESS" or check.status == "NEUTRAL":
            continue

        if "unstable" in name:
            checks_with_classifications[name] = JobCheckState(
                check.name,
                check.url,
                check.status,
                "UNSTABLE",
                check.job_id,
                check.title,
                check.summary,
            )
            continue

        # NB: It's important to note that when it comes to ghstack and broken trunk classification,
        # Dr.CI uses the base of the whole stack
        if is_broken_trunk(name, drci_classifications):
            checks_with_classifications[name] = JobCheckState(
                check.name,
                check.url,
                check.status,
                "BROKEN_TRUNK",
                check.job_id,
                check.title,
                check.summary,
            )
            continue

        elif is_flaky(name, drci_classifications):
            checks_with_classifications[name] = JobCheckState(
                check.name,
                check.url,
                check.status,
                "FLAKY",
                check.job_id,
                check.title,
                check.summary,
            )
            continue

        elif is_invalid_cancel(name, check.status, drci_classifications):
            # NB: Create a new category here for invalid cancelled signals because
            # there are usually many of them when they happen. So, they shouldn't
            # be counted toward ignorable failures threshold
            checks_with_classifications[name] = JobCheckState(
                check.name,
                check.url,
                check.status,
                "INVALID_CANCEL",
                check.job_id,
                check.title,
                check.summary,
            )
            continue

        if ignore_current_checks is not None and name in ignore_current_checks:
            checks_with_classifications[name] = JobCheckState(
                check.name,
                check.url,
                check.status,
                "IGNORE_CURRENT_CHECK",
                check.job_id,
                check.title,
                check.summary,
            )

    return checks_with_classifications


def filter_checks_with_lambda(
    checks: JobNameToStateDict, status_filter: Callable[[Optional[str]], bool]
) -> List[JobCheckState]:
    return [check for check in checks.values() if status_filter(check.status)]


def get_pr_commit_sha(repo: GitRepo, pr: GitHubPR) -> str:
    commit_sha = pr.get_merge_commit()
    if commit_sha is not None:
        return commit_sha
    commits = repo.commits_resolving_gh_pr(pr.pr_num)
    if len(commits) == 0:
        raise PostCommentError("Can't find any commits resolving PR")
    return commits[0]


def validate_revert(
    repo: GitRepo, pr: GitHubPR, *, comment_id: Optional[int] = None
) -> Tuple[str, str]:
    comment = (
        pr.get_last_comment()
        if comment_id is None
        else pr.get_comment_by_id(comment_id)
    )
    if comment.editor_login is not None:
        raise PostCommentError("Don't want to revert based on edited command")
    author_association = comment.author_association
    author_login = comment.author_login
    allowed_reverters = ["COLLABORATOR", "MEMBER", "OWNER"]
    # For some reason, one can not be a member of private repo, only CONTRIBUTOR
    if pr.is_base_repo_private():
        allowed_reverters.append("CONTRIBUTOR")
    if author_association not in allowed_reverters:
        raise PostCommentError(
            f"Will not revert as @{author_login} is not one of "
            f"[{', '.join(allowed_reverters)}], but instead is {author_association}."
        )
    skip_internal_checks = can_skip_internal_checks(pr, comment_id)

    # Ignore associated diff it PR does not have internal changes
    if pr.has_no_connected_diff():
        skip_internal_checks = True

    # Raises exception if matching rule is not found, but ignores all status checks
    find_matching_merge_rule(
        pr, repo, skip_mandatory_checks=True, skip_internal_checks=skip_internal_checks
    )
<<<<<<< HEAD
    commit_sha = pr.get_merge_commit()
    if commit_sha is None:
        commits = repo.commits_resolving_gh_pr(pr.pr_num)
        if len(commits) == 0:
            raise PostCommentError("Can't find any commits resolving PR")
        commit_sha = commits[0]
    msg = repo.commit_message(commit_sha)
    rc = RE_DIFF_REV.search(msg)
    if rc is not None and not skip_internal_checks:
        raise PostCommentError(
            f"Can't revert PR that was landed via phabricator as {rc.group(1)}.  "
            + "Please revert by going to the internal diff and clicking Unland."
        )
=======
    commit_sha = get_pr_commit_sha(repo, pr)
>>>>>>> c05dd2aa
    return (author_login, commit_sha)


def get_ghstack_dependent_prs(
    repo: GitRepo, pr: GitHubPR, only_closed: bool = True
) -> List[Tuple[str, GitHubPR]]:
    """
    Get the PRs in the stack that are above this PR (inclusive).
    Throws error if stack have branched or original branches are gone
    """
    assert pr.is_ghstack_pr()
    orig_ref = f"{repo.remote}/{pr.get_ghstack_orig_ref()}"
    rev_list = repo.revlist(f"{pr.default_branch()}..{orig_ref}")
    if len(rev_list) == 0:
        raise RuntimeError(
            f"PR {pr.pr_num} does not have any revisions associated with it"
        )
    skip_len = len(rev_list) - 1
    for branch in repo.branches_containing_ref(orig_ref):
        candidate = repo.revlist(f"{pr.default_branch()}..{branch}")
        # Pick longest candidate
        if len(candidate) > len(rev_list):
            candidate, rev_list = rev_list, candidate
        # Validate that candidate always ends rev-list
        if rev_list[-len(candidate) :] != candidate:
            raise RuntimeError(
                f"Branch {branch} revlist {', '.join(candidate)} is not a subset of {', '.join(rev_list)}"
            )
    # Remove commits original PR depends on
    if skip_len > 0:
        rev_list = rev_list[:-skip_len]
    rc: List[Tuple[str, GitHubPR]] = []
    for pr_, sha in _revlist_to_prs(repo, pr, rev_list):
        if not pr_.is_closed():
            if not only_closed:
                rc.append(("", pr_))
            continue
        commit_sha = get_pr_commit_sha(repo, pr_)
        rc.append((commit_sha, pr_))
    return rc


def do_revert_prs(
    repo: GitRepo,
    shas_and_prs: List[Tuple[str, GitHubPR]],
    *,
    author_login: str,
    extra_msg: str = "",
    skip_internal_checks: bool = False,
    dry_run: bool = False,
) -> None:
    # Prepare and push revert commits
    commit_shas: List[str] = []
    for commit_sha, pr in shas_and_prs:
        revert_msg = f"\nReverted {pr.get_pr_url()} on behalf of {prefix_with_github_url(author_login)}"
        revert_msg += extra_msg
        repo.checkout(pr.default_branch())
        repo.revert(commit_sha)
        msg = repo.commit_message("HEAD")
        msg = re.sub(RE_PULL_REQUEST_RESOLVED, "", msg)
        msg += revert_msg
        repo.amend_commit_message(msg)
    repo.push(shas_and_prs[0][1].default_branch(), dry_run)

    # Comment/reopen PRs
    for commit_sha, pr in shas_and_prs:
        revert_message = (
            f"@{pr.get_pr_creator_login()} your PR has been successfully reverted."
        )
        if (
            pr.has_internal_changes()
            and not pr.has_no_connected_diff()
            and not skip_internal_checks
        ):
            revert_message += "\n:warning: This PR might contain internal changes"
            revert_message += "\ncc: @pytorch/pytorch-dev-infra"
        gh_post_pr_comment(
            pr.org, pr.project, pr.pr_num, revert_message, dry_run=dry_run
        )

        if not dry_run:
            pr.add_numbered_label("reverted")
            gh_post_commit_comment(pr.org, pr.project, commit_sha, revert_msg)
            gh_update_pr_state(pr.org, pr.project, pr.pr_num)


def try_revert(
    repo: GitRepo,
    pr: GitHubPR,
    *,
    dry_run: bool = False,
    comment_id: Optional[int] = None,
    reason: Optional[str] = None,
) -> None:
    try:
        author_login, commit_sha = validate_revert(repo, pr, comment_id=comment_id)
    except PostCommentError as e:
<<<<<<< HEAD
        return post_comment(str(e))
    revert_msg = f"\nReverted {pr.get_pr_url()} on behalf of {prefix_with_github_url(author_login)}"
    revert_msg += f" due to {reason}" if reason is not None else ""
    revert_msg += (
=======
        gh_post_pr_comment(pr.org, pr.project, pr.pr_num, str(e), dry_run=dry_run)
        return

    extra_msg = f" due to {reason}" if reason is not None else ""
    extra_msg += (
>>>>>>> c05dd2aa
        f" ([comment]({pr.get_comment_by_id(comment_id).url}))\n"
        if comment_id is not None
        else "\n"
    )
<<<<<<< HEAD
    repo.checkout(pr.default_branch())
    repo.revert(commit_sha)
    msg = repo.commit_message("HEAD")
    msg = re.sub(RE_PULL_REQUEST_RESOLVED, "", msg)
    msg += revert_msg
    repo.amend_commit_message(msg)
    repo.push(pr.default_branch(), dry_run)
    post_comment(
        f"@{pr.get_pr_creator_login()} your PR has been successfully reverted."
    )
    if not dry_run:
        pr.add_numbered_label("reverted")
        gh_post_commit_comment(pr.org, pr.project, commit_sha, revert_msg)
        gh_update_pr_state(pr.org, pr.project, pr.pr_num)
=======
    shas_and_prs = [(commit_sha, pr)]
    if pr.is_ghstack_pr():
        try:
            shas_and_prs = get_ghstack_dependent_prs(repo, pr)
            prs_to_revert = " ".join([t[1].get_pr_url() for t in shas_and_prs])
            print(f"About to stack of PRs: {prs_to_revert}")
        except Exception as e:
            print(
                f"Failed to fetch dependent PRs: {str(e)}, fall over to single revert"
            )

    do_revert_prs(
        repo,
        shas_and_prs,
        author_login=author_login,
        extra_msg=extra_msg,
        dry_run=dry_run,
        skip_internal_checks=can_skip_internal_checks(pr, comment_id),
    )
>>>>>>> c05dd2aa


def prefix_with_github_url(suffix_str: str) -> str:
    return f"https://github.com/{suffix_str}"


def check_for_sev(org: str, project: str, skip_mandatory_checks: bool) -> None:
    if skip_mandatory_checks:
        return
    response = cast(
        Dict[str, Any],
        gh_fetch_json_list(
            "https://api.github.com/search/issues",
            params={"q": f'repo:{org}/{project} is:open is:issue label:"ci: sev"'},
        ),
    )
    if response["total_count"] != 0:
        for item in response["items"]:
            if "MERGE BLOCKING" in item["body"]:
                raise RuntimeError(
                    "Not merging any PRs at the moment because there is a "
                    + "merge blocking https://github.com/pytorch/pytorch/labels/ci:%20sev issue open at: \n"
                    + f"{item['html_url']}"
                )
    return


def has_label(labels: List[str], pattern: Pattern[str] = CIFLOW_LABEL) -> bool:
    return len(list(filter(pattern.match, labels))) > 0


def categorize_checks(
    check_runs: JobNameToStateDict,
    required_checks: List[str],
    ok_failed_checks_threshold: Optional[int] = None,
) -> Tuple[
    List[Tuple[str, Optional[str], Optional[int]]],
    List[Tuple[str, Optional[str], Optional[int]]],
    Dict[str, List[Any]],
]:
    """
    Categories all jobs into the list of pending and failing jobs. All known flaky
    failures and broken trunk are ignored by defaults when ok_failed_checks_threshold
    is not set (unlimited)
    """
    pending_checks: List[Tuple[str, Optional[str], Optional[int]]] = []
    failed_checks: List[Tuple[str, Optional[str], Optional[int]]] = []

    # ok_failed_checks is used with ok_failed_checks_threshold while ignorable_failed_checks
    # is used to keep track of all ignorable failures when saving the merge record on Rockset
    ok_failed_checks: List[Tuple[str, Optional[str], Optional[int]]] = []
    ignorable_failed_checks: Dict[str, List[Any]] = defaultdict(list)

    # If required_checks is not set or empty, consider all names are relevant
    relevant_checknames = [
        name
        for name in check_runs.keys()
        if not required_checks or any(x in name for x in required_checks)
    ]

    for checkname in required_checks:
        if all(checkname not in x for x in check_runs.keys()):
            pending_checks.append((checkname, None, None))

    for checkname in relevant_checknames:
        status = check_runs[checkname].status
        url = check_runs[checkname].url
        classification = check_runs[checkname].classification
        job_id = check_runs[checkname].job_id

        if status is None and classification != "UNSTABLE":
            # NB: No need to wait if the job classification is unstable as it would be
            # ignored anyway. This is useful to not need to wait for scarce resources
            # like ROCm, which is also frequently in unstable mode
            pending_checks.append((checkname, url, job_id))
        elif classification == "INVALID_CANCEL":
            continue
        elif not is_passing_status(check_runs[checkname].status):
            target = (
                ignorable_failed_checks[classification]
                if classification
                in ("IGNORE_CURRENT_CHECK", "BROKEN_TRUNK", "FLAKY", "UNSTABLE")
                else failed_checks
            )
            target.append((checkname, url, job_id))

            if classification in ("BROKEN_TRUNK", "FLAKY", "UNSTABLE"):
                ok_failed_checks.append((checkname, url, job_id))

    if ok_failed_checks:
        warn(
            f"The following {len(ok_failed_checks)} checks failed but were likely due flakiness or broken trunk: "
            + ", ".join([x[0] for x in ok_failed_checks])
            + (
                f" but this is greater than the threshold of {ok_failed_checks_threshold} so merge will fail"
                if ok_failed_checks_threshold is not None
                and len(ok_failed_checks) > ok_failed_checks_threshold
                else ""
            )
        )

    if (
        ok_failed_checks_threshold is not None
        and len(ok_failed_checks) > ok_failed_checks_threshold
    ):
        failed_checks = failed_checks + ok_failed_checks

    # The list of ignorable_failed_checks is returned so that it can be saved into the Rockset merge record
    return (pending_checks, failed_checks, ignorable_failed_checks)


def merge(
    pr: GitHubPR,
    repo: GitRepo,
    dry_run: bool = False,
    skip_mandatory_checks: bool = False,
    comment_id: Optional[int] = None,
    timeout_minutes: int = 400,
    stale_pr_days: int = 3,
    ignore_current: bool = False,
) -> None:
    initial_commit_sha = pr.last_commit()["oid"]
    pr_link = f"https://github.com/{pr.org}/{pr.project}/pull/{pr.pr_num}"
    print(f"Attempting merge of {initial_commit_sha} ({pr_link})")

    if MERGE_IN_PROGRESS_LABEL not in pr.get_labels():
        gh_add_labels(pr.org, pr.project, pr.pr_num, [MERGE_IN_PROGRESS_LABEL])

    explainer = TryMergeExplainer(
        skip_mandatory_checks,
        pr.get_labels(),
        pr.pr_num,
        pr.org,
        pr.project,
        ignore_current,
    )

    # probably a bad name, but this is a list of current checks that should be
    # ignored and is toggled by the --ignore-current flag
    ignore_current_checks_info = []

    if pr.is_ghstack_pr():
        get_ghstack_prs(repo, pr)  # raises error if out of sync

    check_for_sev(pr.org, pr.project, skip_mandatory_checks)

    if skip_mandatory_checks or can_skip_internal_checks(pr, comment_id):
        # do not wait for any pending signals if PR is closed as part of co-development process
        gh_post_pr_comment(
            pr.org,
            pr.project,
            pr.pr_num,
            explainer.get_merge_message(),
            dry_run=dry_run,
        )
        return pr.merge_into(
            repo,
            dry_run=dry_run,
            skip_mandatory_checks=skip_mandatory_checks,
            comment_id=comment_id,
        )

    # Check for approvals
    find_matching_merge_rule(pr, repo, skip_mandatory_checks=True)

    if not has_required_labels(pr):
        raise RuntimeError(LABEL_ERR_MSG.lstrip(" #"))

    if ignore_current:
        checks = pr.get_checkrun_conclusions()
        _, failing, _ = categorize_checks(
            checks,
            list(checks.keys()),
            ok_failed_checks_threshold=IGNORABLE_FAILED_CHECKS_THESHOLD,
        )
        ignore_current_checks_info = failing

    gh_post_pr_comment(
        pr.org,
        pr.project,
        pr.pr_num,
        explainer.get_merge_message(ignore_current_checks_info),
        dry_run=dry_run,
    )

    start_time = time.time()
    last_exception = ""
    elapsed_time = 0.0
    ignore_current_checks = [
        x[0] for x in ignore_current_checks_info
    ]  # convert to List[str] for convenience
    while elapsed_time < timeout_minutes * 60:
        check_for_sev(pr.org, pr.project, skip_mandatory_checks)
        current_time = time.time()
        elapsed_time = current_time - start_time
        print(
            f"Attempting merge of https://github.com/{pr.org}/{pr.project}/pull/{pr.pr_num} ({elapsed_time / 60} minutes elapsed)"
        )
        pr = GitHubPR(pr.org, pr.project, pr.pr_num)
        if initial_commit_sha != pr.last_commit()["oid"]:
            raise RuntimeError(
                "New commits were pushed while merging. Please rerun the merge command."
            )
        try:
            required_checks = []
            failed_rule_message = None
            ignore_flaky_failures = True
            try:
                find_matching_merge_rule(
                    pr, repo, ignore_current_checks=ignore_current_checks
                )
            except MandatoryChecksMissingError as ex:
                if ex.rule is not None:
                    ignore_flaky_failures = ex.rule.ignore_flaky_failures
                    if ex.rule.mandatory_checks_name is not None:
                        required_checks = ex.rule.mandatory_checks_name
                failed_rule_message = ex

            checks = pr.get_checkrun_conclusions()
            checks = get_classifications(
                pr.pr_num,
                pr.project,
                checks,
                ignore_current_checks=ignore_current_checks,
            )
            pending, failing, _ = categorize_checks(
                checks,
                required_checks
                + [x for x in checks.keys() if x not in required_checks],
                ok_failed_checks_threshold=IGNORABLE_FAILED_CHECKS_THESHOLD
                if ignore_flaky_failures
                else 0,
            )
            # HACK until GitHub will be better about surfacing those
            startup_failures = filter_checks_with_lambda(
                checks, lambda status: status == "STARTUP_FAILURE"
            )
            if len(startup_failures) > 0:
                raise RuntimeError(
                    f"{len(startup_failures)} STARTUP failures reported, please check workflows syntax! "
                    + ", ".join(f"[{x.name}]({x.url})" for x in startup_failures[:5])
                )
            # END of HACK

            if len(failing) > 0:
                raise RuntimeError(
                    f"{len(failing)} jobs have failed, first few of them are: "
                    + ", ".join(f"[{x[0]}]({x[1]})" for x in failing[:5])
                )
            if len(pending) > 0:
                if failed_rule_message is not None:
                    raise failed_rule_message
                else:
                    raise MandatoryChecksMissingError(
                        f"Still waiting for {len(pending)} jobs to finish, "
                        + f"first few of them are: {', '.join(x[0] for x in pending[:5])}"
                    )

            return pr.merge_into(
                repo,
                dry_run=dry_run,
                skip_mandatory_checks=skip_mandatory_checks,
                comment_id=comment_id,
                ignore_current_checks=ignore_current_checks,
            )
        except MandatoryChecksMissingError as ex:
            last_exception = str(ex)
            print(
                f"Merge of https://github.com/{pr.org}/{pr.project}/pull/{pr.pr_num} failed due to: {ex}. Retrying in 5 min"
            )
            time.sleep(5 * 60)
    # Finally report timeout back
    msg = f"Merged timed out after {timeout_minutes} minutes. Please contact the pytorch_dev_infra team."
    msg += f"The last exception was: {last_exception}"
    if not dry_run:
        gh_add_labels(pr.org, pr.project, pr.pr_num, ["land-failed"])
    raise RuntimeError(msg)


def main() -> None:
    args = parse_args()
    repo = GitRepo(get_git_repo_dir(), get_git_remote_name())
    org, project = repo.gh_owner_and_name()
    pr = GitHubPR(org, project, args.pr_num)

    def handle_exception(e: Exception, title: str = "Merge failed") -> None:
        exception = f"**Reason**: {e}"

        failing_rule = None
        if isinstance(e, MergeRuleFailedError):
            failing_rule = e.rule.name if e.rule else None

        internal_debugging = ""
        run_url = os.getenv("GH_RUN_URL")
        if run_url is not None:
            # Hide this behind a collapsed bullet since it's not helpful to most devs
            internal_debugging = "\n".join(
                line
                for line in (
                    "<details><summary>Details for Dev Infra team</summary>",
                    f'Raised by <a href="{run_url}">workflow job</a>\n',
                    f"Failing merge rule: {failing_rule}" if failing_rule else "",
                    "</details>",
                )
                if line
            )  # ignore empty lines during the join

        msg = "\n".join((f"## {title}", f"{exception}", "", f"{internal_debugging}"))

        gh_post_pr_comment(org, project, args.pr_num, msg, dry_run=args.dry_run)
        import traceback

        traceback.print_exc()

    if args.revert:
        try:
            gh_post_pr_comment(
                org,
                project,
                args.pr_num,
                get_revert_message(org, project, pr.pr_num),
                args.dry_run,
            )
            try_revert(
                repo,
                pr,
                dry_run=args.dry_run,
                comment_id=args.comment_id,
                reason=args.reason,
            )
        except Exception as e:
            handle_exception(e, f"Reverting PR {args.pr_num} failed")
        return

    if pr.is_closed():
        gh_post_pr_comment(
            org,
            project,
            args.pr_num,
            f"Can't merge closed PR #{args.pr_num}",
            dry_run=args.dry_run,
        )
        return

    if pr.is_cross_repo() and pr.is_ghstack_pr():
        gh_post_pr_comment(
            org,
            project,
            args.pr_num,
            "Cross-repo ghstack merges are not supported",
            dry_run=args.dry_run,
        )
        return

    if not args.force and pr.has_invalid_submodule_updates():
        message = (
            f"This PR updates submodules {', '.join(pr.get_changed_submodules())}\n"
        )
        message += '\nIf those updates are intentional, please add "submodule" keyword to PR title/description.'
        gh_post_pr_comment(org, project, args.pr_num, message, dry_run=args.dry_run)
        return
    try:
        merge(
            pr,
            repo,
            dry_run=args.dry_run,
            skip_mandatory_checks=args.force,
            comment_id=args.comment_id,
            ignore_current=args.ignore_current,
        )
    except Exception as e:
        handle_exception(e)

        if args.comment_id and args.pr_num:
            # Finally, upload the record to Rockset, we don't have access to the
            # list of pending and failed checks here, but they are not really
            # needed at the moment
            save_merge_record(
                collection=ROCKSET_MERGES_COLLECTION,
                comment_id=args.comment_id,
                pr_num=args.pr_num,
                owner=org,
                project=project,
                author=pr.get_author(),
                pending_checks=[],
                failed_checks=[],
                ignore_current_checks=[],
                broken_trunk_checks=[],
                flaky_checks=[],
                unstable_checks=[],
                last_commit_sha=pr.last_commit().get("oid", ""),
                merge_base_sha=pr.get_merge_base(),
                is_failed=True,
                dry_run=args.dry_run,
                skip_mandatory_checks=args.force,
                ignore_current=args.ignore_current,
                error=str(e),
                workspace=ROCKSET_MERGES_WORKSPACE,
            )
        else:
            print("Missing comment ID or PR number, couldn't upload to Rockset")
    finally:
        gh_remove_label(org, project, args.pr_num, MERGE_IN_PROGRESS_LABEL)


if __name__ == "__main__":
    main()<|MERGE_RESOLUTION|>--- conflicted
+++ resolved
@@ -1796,33 +1796,12 @@
             f"Will not revert as @{author_login} is not one of "
             f"[{', '.join(allowed_reverters)}], but instead is {author_association}."
         )
-    skip_internal_checks = can_skip_internal_checks(pr, comment_id)
-
-    # Ignore associated diff it PR does not have internal changes
-    if pr.has_no_connected_diff():
-        skip_internal_checks = True
 
     # Raises exception if matching rule is not found, but ignores all status checks
     find_matching_merge_rule(
-        pr, repo, skip_mandatory_checks=True, skip_internal_checks=skip_internal_checks
+        pr, repo, skip_mandatory_checks=True, skip_internal_checks=True
     )
-<<<<<<< HEAD
-    commit_sha = pr.get_merge_commit()
-    if commit_sha is None:
-        commits = repo.commits_resolving_gh_pr(pr.pr_num)
-        if len(commits) == 0:
-            raise PostCommentError("Can't find any commits resolving PR")
-        commit_sha = commits[0]
-    msg = repo.commit_message(commit_sha)
-    rc = RE_DIFF_REV.search(msg)
-    if rc is not None and not skip_internal_checks:
-        raise PostCommentError(
-            f"Can't revert PR that was landed via phabricator as {rc.group(1)}.  "
-            + "Please revert by going to the internal diff and clicking Unland."
-        )
-=======
     commit_sha = get_pr_commit_sha(repo, pr)
->>>>>>> c05dd2aa
     return (author_login, commit_sha)
 
 
@@ -1920,38 +1899,15 @@
     try:
         author_login, commit_sha = validate_revert(repo, pr, comment_id=comment_id)
     except PostCommentError as e:
-<<<<<<< HEAD
-        return post_comment(str(e))
-    revert_msg = f"\nReverted {pr.get_pr_url()} on behalf of {prefix_with_github_url(author_login)}"
-    revert_msg += f" due to {reason}" if reason is not None else ""
-    revert_msg += (
-=======
         gh_post_pr_comment(pr.org, pr.project, pr.pr_num, str(e), dry_run=dry_run)
         return
 
     extra_msg = f" due to {reason}" if reason is not None else ""
     extra_msg += (
->>>>>>> c05dd2aa
         f" ([comment]({pr.get_comment_by_id(comment_id).url}))\n"
         if comment_id is not None
         else "\n"
     )
-<<<<<<< HEAD
-    repo.checkout(pr.default_branch())
-    repo.revert(commit_sha)
-    msg = repo.commit_message("HEAD")
-    msg = re.sub(RE_PULL_REQUEST_RESOLVED, "", msg)
-    msg += revert_msg
-    repo.amend_commit_message(msg)
-    repo.push(pr.default_branch(), dry_run)
-    post_comment(
-        f"@{pr.get_pr_creator_login()} your PR has been successfully reverted."
-    )
-    if not dry_run:
-        pr.add_numbered_label("reverted")
-        gh_post_commit_comment(pr.org, pr.project, commit_sha, revert_msg)
-        gh_update_pr_state(pr.org, pr.project, pr.pr_num)
-=======
     shas_and_prs = [(commit_sha, pr)]
     if pr.is_ghstack_pr():
         try:
@@ -1971,7 +1927,6 @@
         dry_run=dry_run,
         skip_internal_checks=can_skip_internal_checks(pr, comment_id),
     )
->>>>>>> c05dd2aa
 
 
 def prefix_with_github_url(suffix_str: str) -> str:
