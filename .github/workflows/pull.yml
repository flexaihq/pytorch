name: pull

on:
  pull_request:
    branches-ignore:
      - nightly
  push:
    branches:
      - main
      - release/*
      - landchecks/*
  workflow_dispatch:
  schedule:
    - cron: 29 8 * * *  # about 1:29am PDT

concurrency:
  group: ${{ github.workflow }}-${{ github.event.pull_request.number || github.sha }}-${{ github.event_name == 'workflow_dispatch' }}-${{ github.event_name == 'schedule' }}
  cancel-in-progress: true

permissions: read-all

jobs:
  llm-td:
    name: before-test
    uses: ./.github/workflows/llm_td_retrieval.yml
    permissions:
      id-token: write
      contents: read

  target-determination:
    name: before-test
    uses: ./.github/workflows/target_determination.yml
    needs: llm-td
    permissions:
      id-token: write
      contents: read

  linux-jammy-py3_8-gcc11-build:
    name: linux-jammy-py3.8-gcc11
    uses: ./.github/workflows/_linux-build-label.yml
    with:
      build-environment: linux-jammy-py3.8-gcc11
      docker-image-name: pytorch-linux-jammy-py3.8-gcc11
      test-matrix: |
        { include: [
          { config: "default", shard: 1, num_shards: 3, runner: "linux.2xlarge" },
          { config: "default", shard: 2, num_shards: 3, runner: "linux.2xlarge" },
          { config: "default", shard: 3, num_shards: 3, runner: "linux.2xlarge" },
          { config: "docs_test", shard: 1, num_shards: 1,  runner: "linux.2xlarge" },
          { config: "jit_legacy", shard: 1, num_shards: 1, runner: "linux.2xlarge" },
          { config: "backwards_compat", shard: 1, num_shards: 1, runner: "linux.2xlarge" },
          { config: "distributed", shard: 1, num_shards: 2, runner: "linux.2xlarge" },
          { config: "distributed", shard: 2, num_shards: 2, runner: "linux.2xlarge" },
        ]}

  linux-jammy-py3_8-gcc11-test:
    name: linux-jammy-py3.8-gcc11
    uses: ./.github/workflows/_linux-test.yml
    needs:
      - linux-jammy-py3_8-gcc11-build
      - target-determination
    with:
      build-environment: linux-jammy-py3.8-gcc11
      docker-image: ${{ needs.linux-jammy-py3_8-gcc11-build.outputs.docker-image }}
      test-matrix: ${{ needs.linux-jammy-py3_8-gcc11-build.outputs.test-matrix }}

  linux-docs:
    name: linux-docs
    uses: ./.github/workflows/_docs.yml
    needs: linux-jammy-py3_8-gcc11-build
    with:
      build-environment: linux-jammy-py3.8-gcc11
      docker-image: ${{ needs.linux-jammy-py3_8-gcc11-build.outputs.docker-image }}

  linux-jammy-py3_8-gcc11-no-ops:
    name: linux-jammy-py3.8-gcc11-no-ops
    uses: ./.github/workflows/_linux-build-label.yml
    with:
      build-environment: linux-jammy-py3.8-gcc11-no-ops
      docker-image-name: pytorch-linux-jammy-py3.8-gcc11
      test-matrix: |
        { include: [
          { config: "default", shard: 1, num_shards: 1 },
        ]}

  linux-jammy-py3_8-gcc11-pch:
    name: linux-jammy-py3.8-gcc11-pch
    uses: ./.github/workflows/_linux-build-label.yml
    with:
      build-environment: linux-jammy-py3.8-gcc11-pch
      docker-image-name: pytorch-linux-jammy-py3.8-gcc11
      test-matrix: |
        { include: [
          { config: "default", shard: 1, num_shards: 1 },
        ]}


  linux-jammy-py3_10-clang15-asan-build:
    name: linux-jammy-py3.10-clang15-asan
    uses: ./.github/workflows/_linux-build-label.yml
    with:
      build-environment: linux-jammy-py3.10-clang15-asan
      docker-image-name: pytorch-linux-jammy-py3-clang15-asan
      test-matrix: |
        { include: [
          { config: "default", shard: 1, num_shards: 6, runner: "linux.4xlarge" },
          { config: "default", shard: 2, num_shards: 6, runner: "linux.4xlarge" },
          { config: "default", shard: 3, num_shards: 6, runner: "linux.4xlarge" },
          { config: "default", shard: 4, num_shards: 6, runner: "linux.4xlarge" },
          { config: "default", shard: 5, num_shards: 6, runner: "linux.4xlarge" },
          { config: "default", shard: 6, num_shards: 6, runner: "linux.4xlarge" },
        ]}
      sync-tag: asan-build


  linux-jammy-py3_10-clang15-asan-test:
    name: linux-jammy-py3.10-clang15-asan
    uses: ./.github/workflows/_linux-test.yml
    needs:
      - linux-jammy-py3_10-clang15-asan-build
      - target-determination
    with:
      build-environment: linux-jammy-py3.10-clang15-asan
      docker-image: ${{ needs.linux-jammy-py3_10-clang15-asan-build.outputs.docker-image }}
      test-matrix: ${{ needs.linux-jammy-py3_10-clang15-asan-build.outputs.test-matrix }}
      sync-tag: asan-test

  linux-focal-py3_8-clang10-onnx-build:
    name: linux-focal-py3.8-clang10-onnx
    uses: ./.github/workflows/_linux-build-label.yml
    with:
      build-environment: linux-focal-py3.8-clang10-onnx
      docker-image-name: pytorch-linux-focal-py3-clang10-onnx
      test-matrix: |
        { include: [
          { config: "default", shard: 1, num_shards: 2, runner: "linux.2xlarge" },
          { config: "default", shard: 2, num_shards: 2, runner: "linux.2xlarge" },
        ]}

  linux-focal-py3_8-clang10-onnx-test:
    name: linux-focal-py3.8-clang10-onnx
    uses: ./.github/workflows/_linux-test.yml
    needs:
      - linux-focal-py3_8-clang10-onnx-build
      - target-determination
    with:
      build-environment: linux-focal-py3.8-clang10-onnx
      docker-image: ${{ needs.linux-focal-py3_8-clang10-onnx-build.outputs.docker-image }}
      test-matrix: ${{ needs.linux-focal-py3_8-clang10-onnx-build.outputs.test-matrix }}

  linux-focal-py3_8-clang10-build:
    name: linux-focal-py3.8-clang10
    uses: ./.github/workflows/_linux-build-label.yml
    with:
      build-environment: linux-focal-py3.8-clang10
      docker-image-name: pytorch-linux-focal-py3.8-clang10
      test-matrix: |
        { include: [
          { config: "default", shard: 1, num_shards: 3, runner: "linux.2xlarge" },
          { config: "default", shard: 2, num_shards: 3, runner: "linux.2xlarge" },
          { config: "default", shard: 3, num_shards: 3, runner: "linux.2xlarge" },
          { config: "crossref", shard: 1, num_shards: 2, runner: "linux.2xlarge" },
          { config: "crossref", shard: 2, num_shards: 2, runner: "linux.2xlarge" },
          { config: "dynamo", shard: 1, num_shards: 3, runner: "linux.2xlarge" },
          { config: "dynamo", shard: 2, num_shards: 3, runner: "linux.2xlarge" },
          { config: "dynamo", shard: 3, num_shards: 3, runner: "linux.2xlarge" },
        ]}
  linux-focal-py3_8-clang10-test:
    name: linux-focal-py3.8-clang10
    uses: ./.github/workflows/_linux-test.yml
    needs:
      - linux-focal-py3_8-clang10-build
      - target-determination
    with:
      build-environment: linux-focal-py3.8-clang10
      docker-image: ${{ needs.linux-focal-py3_8-clang10-build.outputs.docker-image }}
      test-matrix: ${{ needs.linux-focal-py3_8-clang10-build.outputs.test-matrix }}

  linux-focal-py3_11-clang10-build:
    name: linux-focal-py3.11-clang10
    uses: ./.github/workflows/_linux-build-label.yml
    with:
      build-environment: linux-focal-py3.11-clang10
      docker-image-name: pytorch-linux-focal-py3.11-clang10
      test-matrix: |
        { include: [
          { config: "default", shard: 1, num_shards: 3, runner: "linux.2xlarge" },
          { config: "default", shard: 2, num_shards: 3, runner: "linux.2xlarge" },
          { config: "default", shard: 3, num_shards: 3, runner: "linux.2xlarge" },
          { config: "crossref", shard: 1, num_shards: 2, runner: "linux.2xlarge" },
          { config: "crossref", shard: 2, num_shards: 2, runner: "linux.2xlarge" },
          { config: "dynamo", shard: 1, num_shards: 3, runner: "linux.2xlarge" },
          { config: "dynamo", shard: 2, num_shards: 3, runner: "linux.2xlarge" },
          { config: "dynamo", shard: 3, num_shards: 3, runner: "linux.2xlarge" },
        ]}


  linux-focal-py3_11-clang10-test:
    name: linux-focal-py3.11-clang10
    uses: ./.github/workflows/_linux-test.yml
    needs:
      - linux-focal-py3_11-clang10-build
      - target-determination
    with:
      build-environment: linux-focal-py3.11-clang10
      docker-image: ${{ needs.linux-focal-py3_11-clang10-build.outputs.docker-image }}
      test-matrix: ${{ needs.linux-focal-py3_11-clang10-build.outputs.test-matrix }}

  linux-focal-py3_12-clang10-build:
    name: linux-focal-py3.12-clang10
    uses: ./.github/workflows/_linux-build-label.yml
    with:
      build-environment: linux-focal-py3.12-clang10
      docker-image-name: pytorch-linux-focal-py3.12-clang10
      test-matrix: |
        { include: [
          { config: "default", shard: 1, num_shards: 3, runner: "linux.2xlarge" },
          { config: "default", shard: 2, num_shards: 3, runner: "linux.2xlarge" },
          { config: "default", shard: 3, num_shards: 3, runner: "linux.2xlarge" },
          { config: "dynamo", shard: 1, num_shards: 3, runner: "linux.2xlarge" },
          { config: "dynamo", shard: 2, num_shards: 3, runner: "linux.2xlarge" },
          { config: "dynamo", shard: 3, num_shards: 3, runner: "linux.2xlarge" },
        ]}

  linux-focal-py3_12-clang10-test:
    name: linux-focal-py3.12-clang10
    uses: ./.github/workflows/_linux-test.yml
    needs: linux-focal-py3_12-clang10-build
    with:
      build-environment: linux-focal-py3.12-clang10
      docker-image: ${{ needs.linux-focal-py3_12-clang10-build.outputs.docker-image }}
      test-matrix: ${{ needs.linux-focal-py3_12-clang10-build.outputs.test-matrix }}
      timeout-minutes: 600

  linux-focal-cuda11_8-py3_10-gcc9-build:
    name: linux-focal-cuda11.8-py3.10-gcc9
    uses: ./.github/workflows/_linux-build-label.yml
    with:
      build-environment: linux-focal-cuda11.8-py3.10-gcc9
      docker-image-name: pytorch-linux-focal-cuda11.8-cudnn9-py3-gcc9
      test-matrix: |
        { include: [
          { config: "distributed", shard: 1, num_shards: 3, runner: "linux.8xlarge.nvidia.gpu" },
          { config: "distributed", shard: 2, num_shards: 3, runner: "linux.8xlarge.nvidia.gpu" },
          { config: "distributed", shard: 3, num_shards: 3, runner: "linux.8xlarge.nvidia.gpu" },
        ]}

  linux-focal-cuda11_8-py3_10-gcc9-test:
    name: linux-focal-cuda11.8-py3.10-gcc9
    uses: ./.github/workflows/_linux-test.yml
    needs:
      - linux-focal-cuda11_8-py3_10-gcc9-build
      - target-determination
    with:
      timeout-minutes: 360
      build-environment: linux-focal-cuda11.8-py3.10-gcc9
      docker-image: ${{ needs.linux-focal-cuda11_8-py3_10-gcc9-build.outputs.docker-image }}
      test-matrix: ${{ needs.linux-focal-cuda11_8-py3_10-gcc9-build.outputs.test-matrix }}

  linux-focal-cuda12_1-py3_10-gcc9-build:
    name: linux-focal-cuda12.1-py3.10-gcc9
    uses: ./.github/workflows/_linux-build-label.yml
    with:
      build-environment: linux-focal-cuda12.1-py3.10-gcc9
      docker-image-name: pytorch-linux-focal-cuda12.1-cudnn9-py3-gcc9
      test-matrix: |
        { include: [
          { config: "default", shard: 1, num_shards: 5, runner: "linux.4xlarge.nvidia.gpu" },
          { config: "default", shard: 2, num_shards: 5, runner: "linux.4xlarge.nvidia.gpu" },
          { config: "default", shard: 3, num_shards: 5, runner: "linux.4xlarge.nvidia.gpu" },
          { config: "default", shard: 4, num_shards: 5, runner: "linux.4xlarge.nvidia.gpu" },
          { config: "default", shard: 5, num_shards: 5, runner: "linux.4xlarge.nvidia.gpu" },
        ]}

  linux-focal-cuda12_1-py3_10-gcc9-test:
    name: linux-focal-cuda12.1-py3.10-gcc9
    uses: ./.github/workflows/_linux-test.yml
    needs:
      - linux-focal-cuda12_1-py3_10-gcc9-build
      - target-determination
    with:
      timeout-minutes: 360
      build-environment: linux-focal-cuda12.1-py3.10-gcc9
      docker-image: ${{ needs.linux-focal-cuda12_1-py3_10-gcc9-build.outputs.docker-image }}
      test-matrix: ${{ needs.linux-focal-cuda12_1-py3_10-gcc9-build.outputs.test-matrix }}

  linux-jammy-py3-clang12-mobile-build:
    name: linux-jammy-py3-clang12-mobile-build
    uses: ./.github/workflows/_linux-build-label.yml
    with:
      build-environment: linux-jammy-py3-clang12-mobile-build
      docker-image-name: pytorch-linux-jammy-py3-clang15-asan
      build-generates-artifacts: false
      test-matrix: |
        { include: [
          { config: "default", shard: 1, num_shards: 1 },
        ]}

  linux-jammy-cuda-11_8-cudnn9-py3_8-clang12-build:
    name: linux-jammy-cuda11.8-cudnn9-py3.8-clang12
    uses: ./.github/workflows/_linux-build-label.yml
    with:
      build-environment: linux-jammy-cuda11.8-cudnn9-py3.8-clang12
      docker-image-name: pytorch-linux-jammy-cuda11.8-cudnn9-py3.8-clang12
      test-matrix: |
        { include: [
          { config: "default", shard: 1, num_shards: 1 },
        ]}

  linux-focal-py3-clang9-mobile-custom-build-static:
    name: linux-focal-py3-clang9-mobile-custom-build-static
    uses: ./.github/workflows/_linux-build-label.yml
    with:
      build-environment: linux-focal-py3-clang9-mobile-custom-build-static
      docker-image-name: pytorch-linux-focal-py3-clang9-android-ndk-r21e
      build-generates-artifacts: false
      test-matrix: |
        { include: [
          { config: "default", shard: 1, num_shards: 1 },
        ]}

  linux-focal-py3_8-clang9-xla-build:
    name: linux-focal-py3_8-clang9-xla
    uses: ./.github/workflows/_linux-build-label.yml
    with:
      build-environment: linux-focal-py3.8-clang9-xla
      docker-image-name: 308535385114.dkr.ecr.us-east-1.amazonaws.com/pytorch/xla_base:v1.1-lite
      test-matrix: |
        { include: [
          { config: "xla", shard: 1, num_shards: 1, runner: "linux.12xlarge" },
        ]}

  linux-focal-py3_8-clang9-xla-test:
    name: linux-focal-py3_8-clang9-xla
    uses: ./.github/workflows/_linux-test.yml
    needs: linux-focal-py3_8-clang9-xla-build
    with:
      build-environment: linux-focal-py3.8-clang9-xla
      docker-image: ${{ needs.linux-focal-py3_8-clang9-xla-build.outputs.docker-image }}
      test-matrix: ${{ needs.linux-focal-py3_8-clang9-xla-build.outputs.test-matrix }}

  win-vs2019-cpu-py3-build:
    # don't run build twice on main
    if: github.event_name == 'pull_request'
    name: win-vs2019-cpu-py3
    uses: ./.github/workflows/_win-build.yml
    with:
      build-environment: win-vs2019-cpu-py3
      cuda-version: cpu
      sync-tag: win-cpu-build
      test-matrix: |
        { include: [
          { config: "default", shard: 1, num_shards: 3, runner: "windows.4xlarge.nonephemeral" },
          { config: "default", shard: 2, num_shards: 3, runner: "windows.4xlarge.nonephemeral" },
          { config: "default", shard: 3, num_shards: 3, runner: "windows.4xlarge.nonephemeral" },
        ]}

  linux-focal-cpu-py3_10-gcc9-bazel-test:
    name: linux-focal-cpu-py3.10-gcc9-bazel-test
    uses: ./.github/workflows/_bazel-build-test.yml
    with:
      build-environment: linux-focal-cuda12.1-py3.10-gcc9-bazel-test
      docker-image-name: pytorch-linux-focal-cuda12.1-cudnn9-py3-gcc9
      cuda-version: cpu
      test-matrix: |
        { include: [
          { config: "default", shard: 1, num_shards: 1, runner: "linux.4xlarge" },
        ]}

  linux-focal-cuda12_1-py3_10-gcc9-bazel-test:
    name: linux-focal-cuda12.1-py3.10-gcc9-bazel-test
    uses: ./.github/workflows/_bazel-build-test.yml
    with:
      build-environment: linux-focal-cuda12.1-py3.10-gcc9-bazel-test
      docker-image-name: pytorch-linux-focal-cuda12.1-cudnn9-py3-gcc9
      cuda-version: "12.1"
      test-matrix: |
        { include: [
          { config: "default", shard: 1, num_shards: 1, runner: "linux.4xlarge.nvidia.gpu" },
        ]}

  linux-focal-cuda12_4-py3_10-gcc9-bazel-test:
    name: linux-focal-cuda12.4-py3.10-gcc9-bazel-test
    uses: ./.github/workflows/_bazel-build-test.yml
    with:
      build-environment: linux-focal-cuda12.4-py3.10-gcc9-bazel-test
      docker-image-name: pytorch-linux-focal-cuda12.4-cudnn9-py3-gcc9
      cuda-version: "12.4"
      test-matrix: |
        { include: [
          { config: "default", shard: 1, num_shards: 1, runner: "linux.4xlarge.nvidia.gpu" },
        ]}

  linux-focal-py3-clang9-android-ndk-r21e-gradle-custom-build-single:
    name: linux-focal-py3-clang9-android-ndk-r21e-gradle-custom-build-single
    uses: ./.github/workflows/_android-build-test.yml
    with:
      build-environment: linux-focal-py3-clang9-android-ndk-r21e-gradle-custom-build-single
      docker-image-name: pytorch-linux-focal-py3-clang9-android-ndk-r21e
      test-matrix: |
        { include: [
          { config: "default", shard: 1, num_shards: 1, runner: "linux.2xlarge" },
        ]}

  linux-focal-py3-clang9-android-ndk-r21e-gradle-custom-build-single-full-jit:
    name: linux-focal-py3-clang9-android-ndk-r21e-gradle-custom-build-single-full-jit
    uses: ./.github/workflows/_android-build-test.yml
    with:
      build-environment: linux-focal-py3-clang9-android-ndk-r21e-gradle-custom-build-single-full-jit
      docker-image-name: pytorch-linux-focal-py3-clang9-android-ndk-r21e
      test-matrix: |
        { include: [
          { config: "default", shard: 1, num_shards: 1, runner: "linux.2xlarge" },
        ]}

  linux-jammy-py3_8-gcc11-mobile-lightweight-dispatch-build:
    name: linux-jammy-py3.8-gcc11-mobile-lightweight-dispatch-build
    uses: ./.github/workflows/_linux-build-label.yml
    with:
      build-environment: linux-jammy-py3.8-gcc111-mobile-lightweight-dispatch-build
      docker-image-name: pytorch-linux-jammy-py3.8-gcc11
      build-generates-artifacts: false
      test-matrix: |
        { include: [
          { config: "default", shard: 1, num_shards: 1 },
        ]}

  linux-focal-rocm6_1-py3_8-build:
    # don't run build twice on main
    if: github.event_name == 'pull_request'
    name: linux-focal-rocm6.1-py3.8
    uses: ./.github/workflows/_linux-build-label.yml
    with:
      build-environment: linux-focal-rocm6.1-py3.8
      docker-image-name: pytorch-linux-focal-rocm-n-py3
      sync-tag: rocm-build
      test-matrix: |
        { include: [
          { config: "default", shard: 1, num_shards: 3, runner: "linux.rocm.gpu" },
          { config: "default", shard: 2, num_shards: 3, runner: "linux.rocm.gpu" },
          { config: "default", shard: 3, num_shards: 3, runner: "linux.rocm.gpu" },
        ]}

  linux-focal-cuda12_1-py3_10-gcc9-sm86-build:
    name: linux-focal-cuda12.1-py3.10-gcc9-sm86
    uses: ./.github/workflows/_linux-build-label.yml
    with:
      build-environment: linux-focal-cuda12.1-py3.10-gcc9-sm86
      docker-image-name: pytorch-linux-focal-cuda12.1-cudnn9-py3-gcc9
      cuda-arch-list: 8.6
      test-matrix: |
        { include: [
          { config: "default", shard: 1, num_shards: 5, runner: "linux.g5.4xlarge.nvidia.gpu" },
          { config: "default", shard: 2, num_shards: 5, runner: "linux.g5.4xlarge.nvidia.gpu" },
          { config: "default", shard: 3, num_shards: 5, runner: "linux.g5.4xlarge.nvidia.gpu" },
          { config: "default", shard: 4, num_shards: 5, runner: "linux.g5.4xlarge.nvidia.gpu" },
          { config: "default", shard: 5, num_shards: 5, runner: "linux.g5.4xlarge.nvidia.gpu" },
        ]}

  linux-focal-cuda12_1-py3_10-gcc9-sm86-test:
    name: linux-focal-cuda12.1-py3.10-gcc9-sm86
    uses: ./.github/workflows/_linux-test.yml
    needs:
      - linux-focal-cuda12_1-py3_10-gcc9-sm86-build
      - target-determination
    with:
      build-environment: linux-focal-cuda12.1-py3.10-gcc9-sm86
      docker-image: ${{ needs.linux-focal-cuda12_1-py3_10-gcc9-sm86-build.outputs.docker-image }}
      test-matrix: ${{ needs.linux-focal-cuda12_1-py3_10-gcc9-sm86-build.outputs.test-matrix }}

  linux-jammy-py3-clang12-executorch-build:
    name: linux-jammy-py3-clang12-executorch
    uses: ./.github/workflows/_linux-build-label.yml
    with:
      build-environment: linux-jammy-py3-clang12-executorch
      docker-image-name: pytorch-linux-jammy-py3-clang12-executorch
      test-matrix: |
        { include: [
          { config: "executorch", shard: 1, num_shards: 1, runner: "linux.2xlarge" },
        ]}

  linux-jammy-py3-clang12-executorch-test:
    name: linux-jammy-py3-clang12-executorch
    uses: ./.github/workflows/_linux-test.yml
    needs: linux-jammy-py3-clang12-executorch-build
    with:
      build-environment: linux-jammy-py3-clang12-executorch
      docker-image: ${{ needs.linux-jammy-py3-clang12-executorch-build.outputs.docker-image }}
      test-matrix: ${{ needs.linux-jammy-py3-clang12-executorch-build.outputs.test-matrix }}

  linux-focal-cuda12_1-py3_10-gcc9-experimental-split-build:
    name: linux-focal-cuda12.1-py3.10-gcc9-experimental-split-build
    uses: ./.github/workflows/_linux-build-label.yml
    with:
      use_split_build: true
      build-environment: linux-focal-cuda12.1-py3.10-gcc9
      docker-image-name: pytorch-linux-focal-cuda12.1-cudnn9-py3-gcc9
      test-matrix: |
        { include: [
          { config: "default", shard: 1, num_shards: 5, runner: "linux.4xlarge.nvidia.gpu" },
          { config: "default", shard: 2, num_shards: 5, runner: "linux.4xlarge.nvidia.gpu" },
          { config: "default", shard: 3, num_shards: 5, runner: "linux.4xlarge.nvidia.gpu" },
          { config: "default", shard: 4, num_shards: 5, runner: "linux.4xlarge.nvidia.gpu" },
          { config: "default", shard: 5, num_shards: 5, runner: "linux.4xlarge.nvidia.gpu" },
        ]}

  linux-focal-cuda12_4-py3_10-gcc9-experimental-split-build-test:
    name: linux-focal-cuda12.1-py3.10-gcc9-experimental-split-build
    uses: ./.github/workflows/_linux-test.yml
    needs:
      - linux-focal-cuda12_1-py3_10-gcc9-experimental-split-build
      - target-determination
    with:
      timeout-minutes: 360
      build-environment: linux-focal-cuda12.1-py3.10-gcc9-experimental-split-build
      docker-image: ${{ needs.linux-focal-cuda12_1-py3_10-gcc9-experimental-split-build.outputs.docker-image }}
<<<<<<< HEAD
      test-matrix: ${{ needs.linux-focal-cuda12_1-py3_10-gcc9-experimental-split-build.outputs.test-matrix }}
=======
      test-matrix: ${{ needs.linux-focal-cuda12_1-py3_10-gcc9-experimental-split-build.outputs.test-matrix }}

  linux-focal-py3_12-clang10-experimental-split-build:
    name: linux-focal-py3.12-clang10-experimental-split-build
    uses: ./.github/workflows/_linux-build-label.yml
    with:
      use_split_build: True
      build-environment: linux-focal-py3.12-clang10
      docker-image-name: pytorch-linux-focal-py3.12-clang10
      test-matrix: |
        { include: [
          { config: "default", shard: 1, num_shards: 3, runner: "linux.2xlarge" },
          { config: "default", shard: 2, num_shards: 3, runner: "linux.2xlarge" },
          { config: "default", shard: 3, num_shards: 3, runner: "linux.2xlarge" },
          { config: "dynamo", shard: 1, num_shards: 3, runner: "linux.2xlarge" },
          { config: "dynamo", shard: 2, num_shards: 3, runner: "linux.2xlarge" },
          { config: "dynamo", shard: 3, num_shards: 3, runner: "linux.2xlarge" },
        ]}
  linux-focal-py3_12-clang10-experimental-split-build-test:
    name: linux-focal-py3.12-clang10-experimental-split-build
    uses: ./.github/workflows/_linux-test.yml
    needs: linux-focal-py3_12-clang10-experimental-split-build
    with:
      build-environment: linux-focal-py3.12-clang10-experimental-split-build
      docker-image: ${{ needs.linux-focal-py3_12-clang10-experimental-split-build.outputs.docker-image }}
      test-matrix: ${{ needs.linux-focal-py3_12-clang10-experimental-split-build.outputs.test-matrix }}
      timeout-minutes: 600
>>>>>>> b0ae0db8
<|MERGE_RESOLUTION|>--- conflicted
+++ resolved
@@ -514,9 +514,6 @@
       timeout-minutes: 360
       build-environment: linux-focal-cuda12.1-py3.10-gcc9-experimental-split-build
       docker-image: ${{ needs.linux-focal-cuda12_1-py3_10-gcc9-experimental-split-build.outputs.docker-image }}
-<<<<<<< HEAD
-      test-matrix: ${{ needs.linux-focal-cuda12_1-py3_10-gcc9-experimental-split-build.outputs.test-matrix }}
-=======
       test-matrix: ${{ needs.linux-focal-cuda12_1-py3_10-gcc9-experimental-split-build.outputs.test-matrix }}
 
   linux-focal-py3_12-clang10-experimental-split-build:
@@ -543,5 +540,4 @@
       build-environment: linux-focal-py3.12-clang10-experimental-split-build
       docker-image: ${{ needs.linux-focal-py3_12-clang10-experimental-split-build.outputs.docker-image }}
       test-matrix: ${{ needs.linux-focal-py3_12-clang10-experimental-split-build.outputs.test-matrix }}
-      timeout-minutes: 600
->>>>>>> b0ae0db8
+      timeout-minutes: 600