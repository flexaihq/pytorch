import itertools
import logging
import operator
import os
import re
import sys
import time
from collections import defaultdict
from contextlib import contextmanager
from typing import Any, Callable, DefaultDict, Dict, List, Optional, Set, Tuple

import sympy

import torch
import torch._logging
import torch.fx
from torch._decomp import get_decompositions
from torch._dynamo.utils import defake, dynamo_timed
from torch._logging import LazyString, trace_structured
from torch._subclasses.fake_tensor import FakeTensor
from torch.fx.experimental._backward_state import BackwardState
from torch.fx.experimental.sym_node import magic_methods, method_to_operator
from torch.fx.experimental.symbolic_shapes import has_free_symbols, ShapeEnv, SymTypes
from torch.utils._mode_utils import no_dispatch

from . import config, ir
from .codegen.common import (
    DeviceOpOverrides,
    get_device_op_overrides,
    get_scheduling_for_device,
    get_wrapper_codegen_for_device,
    register_backend_for_device,
)
from .codegen.cpp_wrapper_cpu import CppWrapperCpu
from .codegen.cpp_wrapper_cuda import CppWrapperCuda
from .codegen.wrapper import WrapperCodeGen
from .exc import (
    CppWrapperCodeGenError,
    LoweringException,
    MissingOperatorWithDecomp,
    MissingOperatorWithoutDecomp,
)
from .ir import (
    Constant,
    FixedLayout,
    InputBuffer,
    Pointwise,
    Reduction,
    StorageBox,
    TensorBox,
)
from .lowering import (
    constrain_to_fx_strides,
    FALLBACK_ALLOW_LIST,
    fallback_handler,
    fallback_node_due_to_unsupported_type,
    layout_constraints,
    lowerings,
    make_fallback,
    needs_realized_inputs,
    unsupported_output_tensor,
)
from .sizevars import SizeVarAllocator
from .utils import convert_shape_to_inductor, gather_origins, get_sympy_Expr_dtype
from .virtualized import V

log = logging.getLogger(__name__)
perf_hint_log = torch._logging.getArtifactLogger(__name__, "perf_hints")
output_code_log = torch._logging.getArtifactLogger(__name__, "output_code")


if config.is_fbcode():
    from torch._inductor.fb.utils import log_module_code
else:

    def log_module_code(*args, **kwargs):
        pass


def supported_dtype_of_cpp_wrapper(dtype, cuda):
    supported_dtype = {
        torch.float32,
        torch.float64,
        torch.int64,
        torch.int32,
        torch.int16,
        torch.int8,
        torch.uint8,
        torch.bool,
        torch.bfloat16,
        torch.complex32,
        torch.complex64,
        torch.complex128,
        torch.float16,
    }
    if cuda:
        supported_dtype.add(torch.float8_e4m3fn)
        supported_dtype.add(torch.float8_e5m2)
        supported_dtype.add(torch.float8_e4m3fnuz)
        supported_dtype.add(torch.float8_e5m2fnuz)

    return dtype in supported_dtype


def may_get_constant_buffer_dtype(constant_buffer):
    assert isinstance(
        constant_buffer, (sympy.Symbol, sympy.Expr, sympy.core.numbers.Integer)
    ), "get_constant_buffer_dtype only supports input of sympy.Symbol, sympy.Expr or sympy.core.numbers.Integer"
    if isinstance(constant_buffer, sympy.core.numbers.Integer):
        return torch.int64

    if isinstance(constant_buffer, sympy.Expr):
        return get_sympy_Expr_dtype(constant_buffer)

    if constant_buffer.is_integer:
        return torch.int64
    elif constant_buffer.is_float:
        return torch.float32
    else:
        return None


def is_magic_method(op):
    magic_ops = {method_to_operator(m) for m in magic_methods}
    return op in magic_ops


def getattr_recursive(obj, target):
    target_atoms = target.split(".")
    attr_itr = obj
    for i, atom in enumerate(target_atoms):
        if not hasattr(attr_itr, atom):
            raise RuntimeError(
                f"Node referenced nonexistent target {'.'.join(target_atoms[:i])}"
            )
        attr_itr = getattr(attr_itr, atom)
    return attr_itr


class GraphLowering(torch.fx.Interpreter):
    graph_outputs: List[ir.IRNode]

    def symbolic_sizes_strides(self, ex: torch.Tensor):
        """
        Support dynamic shapes and dynamic strides by assigning variables
        to each dimension.  We duck-shape tensors, so if two tensors
        have the same size they get assigned the same symbolic variable.
        """
        if self.reuse_shape_env:
            return convert_shape_to_inductor(ex.size()), convert_shape_to_inductor(
                ex.stride()
            )
        else:
            from torch._dynamo.source import ConstantSource

            # TODO: this should not be needed once #93059 lands
            # https://github.com/pytorch/pytorch/pull/94031#discussion_r1096044816
            # TODO: make a dedicated UnknownSource for this?
            # NB: This is using the legacy default behavior from
            # create_symbolic_sizes_strides_storage_offset but we hope we can
            # just delete this entirely
            source = ConstantSource(
                f"__inductor_unknown_tensor_{len(self._shape_env.var_to_val)}"
            )
            (
                size,
                stride,
                _,
            ) = self._shape_env.create_symbolic_sizes_strides_storage_offset(
                ex,
                source,
            )

        size = [i.node.expr if isinstance(i, torch.SymInt) else i for i in size]
        stride = [i.node.expr if isinstance(i, torch.SymInt) else i for i in stride]
        return size, stride

    def static_sizes_strides(self, ex: torch.Tensor):
        """
        Primarily used to weights
        """
        size = [sympy.Integer(i) for i in ex.size()]
        stride = [sympy.Integer(i) for i in ex.stride()]
        return size, stride

    def init_backend_registration(self):
        if get_scheduling_for_device("cpu") is None:
            from .codegen.cpp import CppScheduling

            register_backend_for_device("cpu", CppScheduling, WrapperCodeGen)

        if get_scheduling_for_device("cuda") is None:
            from .codegen.cuda_combined_scheduling import CUDACombinedScheduling

            # CUDACombinedScheduling combines Triton and CUDA C++ scheduling for CUDA devices via delegation
            register_backend_for_device("cuda", CUDACombinedScheduling, WrapperCodeGen)

    def __init__(
        self,
        gm: torch.fx.GraphModule,
        example_inputs: Optional[List[torch.Tensor]] = None,
        shape_env=None,
        num_static_inputs=None,
        graph_id=None,
        cpp_wrapper=False,
        aot_mode=False,
        user_visible_outputs=frozenset(),
        layout_opt=None,
        extern_node_serializer=None,
        is_inference=False,
        is_const_graph=False,
        const_output_index=None,
        const_code=None,
        const_module=None,
        name=None,
    ):
        super().__init__(gm)

        self.example_inputs = example_inputs
        self.layout_opt = (
            layout_opt
            if layout_opt is not None
            else self.decide_layout_opt(gm, is_inference=is_inference)
        )
        self.num_channels_last_conv = 0
        self.is_inference = is_inference
        self.is_const_graph = is_const_graph
        self.const_code = const_code
        self.const_module = const_module

        self.extra_traceback = False  # we do our own error wrapping
        if shape_env is None:
            shape_env = ShapeEnv()
            self.reuse_shape_env = False
        else:
            self._shape_env = shape_env
            self.reuse_shape_env = True
        self._shape_env = shape_env
        self.sizevars = SizeVarAllocator(shape_env)
        self.graph_input_names: List[str] = []
        self.graph_inputs: Dict[str, TensorBox] = {}
        self.graph_inputs_original: Dict[str, InputBuffer] = {}
        self.device_types: Set[str] = (
            const_module.device_types if const_module else set()
        )
        self.device_idxs: Set[int] = const_module.device_idxs if const_module else set()
        self.cuda = False
        self.buffers: List[ir.Buffer] = []
        self.const_output_index: Dict[str, int] = (
            const_output_index if const_output_index else {}
        )
        self.folded_constants: Set[str] = (
            set(const_output_index.keys()) if const_output_index else set()
        )
        self.constants: Dict[str, torch.Tensor] = (
            const_module.constants if const_module else {}
        )
        self.constant_reprs: Dict[str, str] = {}
        self.removed_buffers: Set[str] = set()
        self.removed_inplace_buffers: Set[str] = set()
        self.mutated_buffers: Set[str] = set()
        self.never_reuse_buffers: Set[str] = set()
        self.inplaced_to_remove: Set[str] = set()
        self.device_ops: DeviceOpOverrides = None  # type: ignore[assignment]
        self.wrapper_code: WrapperCodeGen = None  # type: ignore[assignment]
        # See `ProxyExecutor Design Note` in ir.py for more details
        self.extern_kernel_nodes: List[ir.ExternKernelNode] = []
        self.extern_node_serializer: Optional[
            Callable[[List[ir.ExternKernelNode]], Any]
        ] = extern_node_serializer
        self.current_node: torch.fx.Node = None  # type: ignore[assignment]
        self.num_static_inputs = num_static_inputs
        self.lists: Dict[str, List[str]] = {}
        self.mutated_inputs: Set[str] = set()
        self.mutated_input_idxs: List[int] = []
        self.name_to_buffer: Dict[str, ir.Buffer] = {}
        self.name_to_users: DefaultDict[str, List[ir.IRNode]] = defaultdict(list)
        self.creation_time = time.time()
        self.name = name
        self.cpp_wrapper = cpp_wrapper

        # record multi_kernel choice for cpp_wrapper so the second pass knows
        # which sub-kernel is picked. Copy cpp_wrapper to another variable
        # since cpp_wrapper flag is set to false for the first pass of codegen.
        self.record_multi_kernel_choice = cpp_wrapper
        self.multi_kernel_to_choice: Dict[str, int] = {}

        self.aot_mode = aot_mode
        self.graph_id = graph_id
        self.scheduler: "torch._inductor.scheduler.Scheduler" = None  # type: ignore[assignment]
        self.nodes_prefer_channels_last = (
            self.find_nodes_prefer_channels_last() if self.layout_opt else set()
        )
        self._warned_fallback = {"aten.convolution_backward"}
        self.user_visible_outputs = user_visible_outputs
        self.cache_key: str = ""  # This is the cache key for the compiled artifact
        self.cache_path: str = ""  # This is the path in the filesystem where the compiled artifact is stored
        self.cache_linemap: List[
            Tuple[int, str]
        ] = (
            []
        )  # This is the linemap used by the profiler to mark custom compiled kernels getting run
        # Used if lowering encounters cases where cudagraphs are not supported
        self.disable_cudagraphs_reason: Optional[str] = None

        # only keeping one node per device for stack trace purposes
        self.device_node_mapping: Dict[torch.device, torch.fx.Node] = {}
        self.orig_gm: torch.fx.GraphModule = gm.__copy__()
        self.dynamo_flat_name_to_original_fqn = self.module.meta.get(
            "dynamo_flat_name_to_original_fqn", {}
        )
        self.allocated_constant_name = (
            const_module.allocated_constant_name if const_module is not None else {}
        )
        self.init_backend_registration()

    @staticmethod
    def decide_layout_opt(gm, *, is_inference) -> bool:
        """
        Decide if we should enable layout optimization for this graph based on
        heuristics.
        """
        if not config.layout_optimization:
            return False

        if config.force_layout_optimization:
            return True

        conv_nodes = [
            n for n in gm.graph.nodes if n.target == torch.ops.aten.convolution.default
        ]
        nconv = len(conv_nodes)

        if nconv == 0:
            return False

        # For cpu backend and mkldnn enabled, we always use channels_last for better performance.
        if (
            torch.backends.mkldnn.enabled
            and torch.backends.mkldnn.is_available()
            and all(
                n.args[idx].meta["val"].device == torch.device("cpu")
                for n in conv_nodes
                for idx in [0, 1]
            )
        ):
            return True

        # Following models are skipped due to this:
        # jx_nest_base
        # volo_d1_224
        if len(list(gm.graph.nodes)) >= 300 * nconv:
            log.debug("Skipped layout opt because only a few conv")
            return False

        if any(
            has_free_symbols(n.args[idx].meta["val"])
            for n in conv_nodes
            for idx in [0, 1]
        ):
            log.debug(
                "See perf regression with dynamic shape. Follow up in https://github.com/pytorch/pytorch/issues/102670"
            )
            return False

        def is_grouped(n):
            return n.args[-1] > 1 and n.args[1].meta["val"].size(1) > 1

        def is_in_out_channel(n):
            return (
                n.args[1].meta["val"].size(0) * 2 <= n.args[1].meta["val"].size(1)
                and n.args[1].meta["val"].size(2) > 1
            )

        def is_small_channel(n):
            return (
                n.args[1].meta["val"].size(0) <= 64
                and n.args[1].meta["val"].size(1) <= 64
            )

        # only grouped convolutions benchmarked as slower in conv samples for inference only
        if is_inference:
            from torch.utils.flop_counter import FlopCounterMode

            flop_counts: Dict[str, float] = defaultdict(float)
            for node in conv_nodes:
                success, args, kwargs = torch._inductor.fx_utils.get_fake_args_kwargs(
                    node
                )

                if success:
                    with FlopCounterMode(display=False) as flop_counter_mode:
                        with V.fake_mode:
                            node.target(*args, **kwargs)

                    counted_flops = flop_counter_mode.get_total_flops()
                    if is_grouped(node):
                        node_type = "grouped"
                    elif is_small_channel(node):
                        node_type = "small"
                    elif is_in_out_channel(node):
                        node_type = "in_out"
                    else:
                        node_type = "default"

                    flop_counts[node_type] += counted_flops
                else:
                    log.debug("Conv inputs meta not found")

            # average benchmarked channels last speedup / slowdown, < 1 is speedup.
            # taken from the set of convolution inputs in benchmarks/dynamo/microbenchmarks/operator_inp_logs/torchbench_train/
            # To regenerate these numbers follow https://gist.github.com/eellison/55d7a6ed6f39829d68ac56f95f4df5bb
            GROUPED_MULTIPLIER = 1.358
            DEFAULT_MULTIPLIER = 0.823
            IN_OUT_MULTIPLIER = 0.725
            SMALL_MULTIPLIER = 0.783

            total_flops = sum(flop_counts.values())
            # TODO - get different values per hardware
            weighted_flops = (
                flop_counts["grouped"] * GROUPED_MULTIPLIER
                + flop_counts["small"] * SMALL_MULTIPLIER
                + flop_counts["in_out"] * IN_OUT_MULTIPLIER
                + flop_counts["default"] * DEFAULT_MULTIPLIER
            )
            do_layout_opt = weighted_flops <= total_flops
            if not do_layout_opt:
                log.debug(
                    "Skipped layout opt in inference because weighted flops indicate slowdown, default: %d, channels last: %d",
                    total_flops,
                    weighted_flops,
                )
            return do_layout_opt

        # Channels last layout can dramatically hurt grouped conv perf. E.g.
        # Conv with arguments like
        #   {"input_shape": [32, 224, 112, 112], "weight_shape": [224, 112, 3, 3],
        #    "stride": [2, 2], "padding": [1, 1], "groups": 2}
        # slows down 31x using channels last..

        # But a lot of timm models use depthwise separable convolution which will
        # result in grouped convolution with in-channel size == 1.
        # For those grouped convolution, channels last still helps a lot.
        # E.g.
        # Conv with arguments
        #   {"input_shape": [128, 58, 56, 56], "weight_shape": [58, 1, 3, 3],
        #    "stride": [2, 2], "padding": [1, 1], "groups": 58}
        # get 1.86x speedup with channels last layout.
        #
        # The following heuristics skip using channels-last if the model contains
        # grouped convolution with in-channels > 1.
        if any(map(is_grouped, conv_nodes)):
            log.debug(
                "Skip layout opt because found grouped convolution with >1 in_channels!"
            )
            return False

        # For some models that contain convolution with larger in-channel than out-channel, applying
        # channels last hurts performance.
        # Following models are skipped due to this:
        # - pytorch_unet
        # - phlippe_densenet (slightly worse)
        # - Background_Matting (1.22x -> 0.821x)
        # - pytorch_CycleGAN_and_pix2pix (1.597x -> 1.294x)
        if any(map(is_in_out_channel, conv_nodes)):
            log.debug(
                "Skip layout opt because some convolutions have smaller out_channel"
            )
            return False

        # Following models are skipped due to this:
        # - functorch_maml_omniglot
        if all(map(is_small_channel, conv_nodes)):
            log.debug("Skip layout opt because all convolution channels are too small")
            return False

        return True

    def qualify_name(self, name: str) -> str:
        """Prepend the given name with the graph name if any."""
        if self.name is not None:
            return f"{self.name}_{name}"
        return name

    def make_subgraph(
        self,
        gm: torch.fx.GraphModule,
        example_inputs: List[torch.Tensor],
        subgraph_name: str,
    ) -> "GraphLowering":
        """
        Make a subgraph of the current graph with all inherited
        parts, except the graph module (`gm`) and `example_inputs`.
        The subgraphs are lowered separately, but intended to be
        inlined in the parent graph's codegening. Hence the need
        for maintaining the same `shape_env` and other properties.
        The subgraph name is qualified by the parent graph's name.
        """
        return GraphLowering(
            gm=gm,
            example_inputs=example_inputs,
            shape_env=self._shape_env,
            cpp_wrapper=self.cpp_wrapper,
            aot_mode=self.aot_mode,
            extern_node_serializer=self.extern_node_serializer,
            is_inference=self.is_inference,
            name=self.qualify_name(subgraph_name),
        )

    def find_nodes_prefer_channels_last(self):
        """
        The rule to decide if an node prefer channels last is simple.
        1. if it's input/output of a convolution
        2. if one of its user prefers channels last

        We have rule 1 because cudnn runs a faster convolution kernel for channels last inputs;
        Rule 2 is also important. It makes sure that indirect inputs to convolution also prefers
        channels last.

        Consider the scenario: conv -> batch-norm -> relu -> conv
        Without rule 2, batch-norm output may use a contiguous layout. That will cause 2 extra copies:
        1. the output of batch-norm should be channels last initially since its input is a conv's output.
           Forcing the batch-norm's output to be contiguous results in the first copy
        2. The second conv's input is initially contiguous. This layout is propagated from the batch-norm's output.
           We need convert it to channels last layout which results in the second copy.
        With rule 2, we makes sure all the tensors in the chain uses channels last layout. So both copies
        can be saved.
        """
        output_set = set()
        for n in reversed(self.module.graph.nodes):
            if n.target == torch.ops.aten.convolution.default:
                output_set.add(n)
                continue

            for user in n.users:
                if user in output_set:
                    output_set.add(n)
                    break

        # need a second pass to add downstream nodes of those channel last nodes to the sets.
        # This pass is especially needed to avoid mix-layout kernel inputs in backward pass.
        #
        # Let's say a conv-batchnorm 's output is passed to relu whose output is in turn returned
        # from the fwd graph. Without this second pass, we will force relu's output to be contiguous.
        # Then in the kernel in backward pass, the contiguous output of relu may be mix with other channels last
        # tensors and passed to a kernel.
        #
        # This pass improve yolov3 training speedup from 1.116x (worse than disabling layout optimization speedup 1.196x) to 1.457x.
        # It also improves dla102 training speedup from 1.240x (worse than disabling layout optimization speedup 1.523x) to 1.835x .
        # This also helps the following models:
        # - res2net101_26w_4s
        # - res2net50_14w_8s
        # - sebotnet33ts_256
        for n in self.module.graph.nodes:
            if n in output_set:
                for child in n.users:
                    output_set.add(child)

        return output_set

    def warn_fallback(self, name):
        if name not in self._warned_fallback:
            self._warned_fallback.add(name)
            perf_hint_log.info("Using FallbackKernel: %s", name)

    def add_device_info(self, device: torch.device):
        self.device_types.add(device.type)
        if device.index is not None:
            self.device_idxs.add(device.index)
        if V.graph.current_node and device not in self.device_node_mapping:
            self.device_node_mapping[device] = V.graph.current_node

    @property
    def fake_mode(self):
        return V.fake_mode

    def get_buffer(self, buffer_name: str):
        if buffer_name in self.name_to_buffer:
            return self.name_to_buffer[buffer_name]
        if buffer_name in self.graph_inputs:
            return self.graph_inputs[buffer_name]
        return None

    def get_dtype(self, buffer_name: str):
        if buffer_name in self.constants:
            return self.constants[buffer_name].dtype
        if buffer_name in self.name_to_buffer:
            return self.name_to_buffer[buffer_name].get_dtype()
        if buffer_name in self.graph_inputs:
            return self.graph_inputs[buffer_name].get_dtype()
        m = re.match(r"(as_strided|reinterpret_tensor)\(([a-zA-Z0-9_]+),", buffer_name)
        if m:
            return self.get_dtype(m.group(1))
        raise KeyError(f"could not find {buffer_name}")

    def get_numel(self, buffer_name: str):
        from .ir import MultiOutputLayout

        if buffer_name in self.constants:
            return self.constants[buffer_name].numel()
        if buffer_name in self.name_to_buffer:
            buf = self.name_to_buffer[buffer_name]
            if isinstance(getattr(buf, "layout", None), MultiOutputLayout):
                return 1
            return buf.get_numel()
        if buffer_name in self.graph_inputs:
            return self.graph_inputs[buffer_name].get_numel()
        raise KeyError(f"could not find {buffer_name}")

    @dynamo_timed
    def run(self, *args):
        return super().run(*args)

    def register_buffer(self, buffer: ir.Buffer):
        name = self.qualify_name(f"buf{len(self.buffers)}")
        self.buffers.append(buffer)
        self.name_to_buffer[name] = buffer
        # Skip empty CPU tensor so that CUDA graphs can succeed, see https://github.com/pytorch/pytorch/pull/114144
        if not isinstance(buffer, ir.ComputedBuffer) or not buffer.is_zero_elements():
            self.add_device_info(buffer.get_device())
        return name

    def register_list(self, buffer_names: List[str]):
        name = self.qualify_name("list_" + "_".join(buffer_names))
        self.lists[name] = buffer_names
        return name

    def register_users_of(self, node_output):
        def register(value):
            if isinstance(value, (list, tuple)):
                for x in value:
                    register(x)
            if isinstance(value, ir.IRNode):
                if (
                    not hasattr(value, "data")
                    or not isinstance(value.data, ir.IRNode)
                    or not (
                        hasattr(value.data, "data")
                        and isinstance(value.data.data, ir.IRNode)
                    )
                ):
                    return

                for read_name in value.get_read_names():
                    self.name_to_users[read_name].append(value)

        register(node_output)

    def mark_buffer_mutated(self, name: str):
        """
        When a buffer is mutated we need to make sure all the reads to
        the old version are realized before the mutation happens.
        """
        assert isinstance(name, str)
        self.mutated_buffers.add(name)

        if name not in self.name_to_users:
            return

        for user in self.name_to_users[name]:
            user.realize()

    def add_tensor_constant(self, data, name=None):
        def allocate(name):
            if not config.aot_inductor.use_runtime_constant_folding:
                for constant_name, value in self.constants.items():
                    if (
                        not data.is_mkldnn
                        and data.size() == value.size()
                        and data.stride() == value.stride()
                        and data.dtype == value.dtype
                        and data.device == value.device
                        and torch.eq(data, value).all()
                    ):
                        return constant_name

            if name is None:
                name = f"constant{len(self.constants)}"
            if name[0].isdigit():
                name = f"constant_{name}"
            name = self.qualify_name(name)
            # We may generate a var name for each constant in the codegen.
            # Let's only keep sane characters.
            prefix = re.sub(r"[^a-zA-Z0-9_]", "_", name)
            name = prefix
            cnt = 0
            while name in self.constants:
                name = f"{prefix}_{cnt}"
                cnt += 1
            self.constants[name] = data
            self.constant_reprs[name] = (
                f"{data.device!r} {data.dtype!r} "
                f"{tuple(data.size())!r} {tuple(data.stride())!r} "
                f"{hash(data):x}"
            )
            return name

        new_name = allocate(name)
        self.allocated_constant_name[new_name] = name

        return TensorBox.create(
            ir.ConstantBuffer(
                new_name,
                FixedLayout(data.device, data.dtype, *self.static_sizes_strides(data)),
            )
        )

    def constant_name(self, name: str, device_override: Optional[torch.device]):
        """
        We AOT copy constants to the devices they are needed on.
        If device_override doesn't match the constant's device, then
        copy it and return a different name.
        """
        if self.constants[name].device == device_override or device_override is None:
            return name
        alt_name = f"{name}_{device_override.type}{device_override.index or 0}"
        if alt_name not in self.constants:
            self.constants[alt_name] = self.constants[name].to(device_override)
        return alt_name

    def placeholder(self, target: str, args, kwargs):
        example = super().placeholder(target, args, kwargs)
        self.graph_input_names.append(target)
        if isinstance(example, SymTypes):
            expr = example.node.expr
            self.graph_inputs[target] = expr
            return expr
        elif isinstance(example, (int, bool, float)):
            expr = sympy.sympify(example)
            self.graph_inputs[target] = expr
            return expr
        if isinstance(example, BackwardState):
            # Ignored arg, must be unused
            # Alternately we could filter this out in AotAutograd
            return None
        assert isinstance(example, torch.Tensor), example
        # todo(chilli): We can remove the last check once we turn buffers into
        # static shape tensors. That's a hack to workaround Inductor believing
        # the buffer should be static but us passing in a fake tensor with
        # symbolic shapes.
        if not example._has_symbolic_sizes_strides:
            # the first N inputs are weights
            sizes, strides = self.static_sizes_strides(example)
        else:
            sizes, strides = self.symbolic_sizes_strides(example)
        # TODO(jansel): handle input aliasing
        target = self.qualify_name(target)
        tensor = TensorBox.create(
            InputBuffer(
                target,
                FixedLayout(example.device, example.dtype, sizes, strides),
            )
        )
        self.graph_inputs[target] = tensor
        self.graph_inputs_original[target] = tensor.data.data
        self.add_device_info(example.device)
        return tensor

    def call_function(self, target, args, kwargs):
        if target is operator.getitem and isinstance(args[0], (list, tuple, dict)):
            return super().call_function(target, args, kwargs)

        if hasattr(target, "_inductor_lowering_function"):
            # passthrough lowerings from .pattern_matcher
            return target(*args, **kwargs)

        def get_custom_op_layout_constraints(target, args, kwargs):
            # Custom operations that require preserving stride order
            # which run through implicit fallback must constrain their
            # arguments' fx strides
            layout_constraint = None
            if torch._C.Tag.needs_fixed_stride_order in target.tags:
                # We have to set the current args because call_function will immediately
                # evaluate this lowering after creating the fallback, without evaluating
                # the layout constraint
                args, kwargs = constrain_to_fx_strides(
                    self.current_node, *args, **kwargs
                )
                # Also register the layout constraint so when the fallback
                # is used again, we can constrain the args to the same layout
                layout_constraint = constrain_to_fx_strides
            return layout_constraint, args, kwargs

        if target not in lowerings:
            assert isinstance(
                target, torch._ops.OpOverload
            ), f"{target} is not an OpOverload"
            base_name = target.name().split(".")[0]
            if base_name in FALLBACK_ALLOW_LIST:
                make_fallback(target)
            elif config.implicit_fallbacks:
                layout_constraint, args, kwargs = get_custom_op_layout_constraints(
                    target, args, kwargs
                )
                error = (
                    MissingOperatorWithDecomp
                    if get_decompositions([target])
                    else MissingOperatorWithoutDecomp
                )
                log.info(
                    "Creating implicit fallback for:\n%s",
                    error.operator_str(target, args, kwargs),
                )
                make_fallback(target, layout_constraint)

            elif get_decompositions([target]):
                # There isn't a good way to dynamically patch this in
                # since AOT Autograd already ran.  The error message tells
                # the user how to fix it.
                raise MissingOperatorWithDecomp(target, args, kwargs)
            else:
                raise MissingOperatorWithoutDecomp(target, args, kwargs)

        try:
            log.debug("  via %s", lowerings[target])
            out = lowerings[target](*args, **kwargs)
            return out
        except Exception as e:
            raise LoweringException(e, target, args, kwargs).with_traceback(
                e.__traceback__
            ) from None

    @staticmethod
    def can_inline_constant(t: torch.Tensor) -> bool:
        """
        True if this is a small constant attr that will be inlined.
        """
        return len(t.shape) == 1 and t.shape[0] <= 8

    def get_attr(self, target, args, kwargs):
        # this is a constant
        value = getattr_recursive(self.module, target)

        if isinstance(value, torch.fx.GraphModule):
<<<<<<< HEAD
            return value
=======
            return ir.Subgraph(name=target, graph_module=value)
>>>>>>> 043a20b6

        if (
            config.aot_inductor.use_runtime_constant_folding
            or config.always_keep_tensor_constants
            or unsupported_output_tensor(value)
        ):
            return self.add_tensor_constant(value, target)

        with no_dispatch():
            if value.shape == ():
                return Constant(value.item(), value.dtype, value.device)
            if self.can_inline_constant(value):
                # tensor lowering has constant inlining logic
                from .lowering import tensor

                return tensor(value.tolist(), dtype=value.dtype, device=value.device)

        return self.add_tensor_constant(value, target)

    def call_module(self, target, args, kwargs):
        raise AssertionError()

    def call_method(self, target, args, kwargs):
        raise AssertionError()

    def output(self, target, args, kwargs):
        result = super().output(target, args, kwargs)
        assert isinstance(result, (tuple, list)), type(result)
        assert all(
            isinstance(
                x,
                (
                    TensorBox,
                    ir.Constant,
                    type(None),
                    ir.ConstantBuffer,
                    sympy.Expr,
                    sympy.logic.boolalg.Boolean,
                    int,
                ),
            )
            for x in result
        ), result
        self.graph_outputs = [ir.ExternKernel.realize_input(x) for x in result]
        value: ir.IRNode
        for name, value in self.graph_inputs.items():
            assert isinstance(
                value, (TensorBox, sympy.Expr)
            ), f"Unsupported inductor graph input type: {type(value)}"
            if not isinstance(value, TensorBox):
                continue
            value.realize()
            assert isinstance(value, TensorBox)
            value = value.data
            assert isinstance(value, ir.StorageBox)
            value_storage_box = value
            value = value.data
            if not isinstance(value, InputBuffer) or value.get_name() != name:
                # one of our inputs was mutated, need to turn that into a copy
                ir.MutationLayout.realize_into(value, self.graph_inputs_original[name])
                # replace output with mutated input
                try:
                    ind = self.graph_outputs.index(value_storage_box)
                    self.graph_outputs[ind] = self.graph_inputs_original[name]
                except ValueError:
                    pass

        self.finalize()
        log.debug(
            "Force channels last inputs for %d conv for the current graph with id %d",
            self.num_channels_last_conv,
            self.graph_id if self.graph_id is not None else -1,
        )

    def finalize(self):
        for buf in self.buffers:
            buf.decide_layout()

    @contextmanager
    def set_current_node(self, node: torch.fx.Node):
        old = self.current_node
        try:
            self.current_node = node
            yield
        finally:
            self.current_node = old

    def run_node(self, n: torch.fx.Node):
        def debug(msg):
            log.debug("lowering %s %s", LazyString(n.format_node), msg)

        origins = {n}
        if n.op == "call_function":
            args, kwargs = self.fetch_args_kwargs_from_env(n)
            origins |= gather_origins(args, kwargs)
        with ir.IRNode.current_origins(origins), self.set_current_node(
            n
        ), V.set_current_node(n):
            if (
                n.op == "call_function"
                and n.target is not operator.getitem
                and fallback_node_due_to_unsupported_type(n)
            ):
                debug("fallback_handler")
                result = fallback_handler(n.target, add_to_fallback_set=False)(
                    *args, **kwargs  # type: ignore[possibly-undefined]
                )
            elif n.op == "call_function" and n.target in layout_constraints:
                debug("layout_constraints")
                args, kwargs = layout_constraints[n.target](n, *args, **kwargs)  # type: ignore[index]
                result = self.call_function(n.target, args, kwargs)
            elif is_magic_method(n.target):
                # TODO: this is sus, it probably should be handled in the
                # lowerings themselves similarly to sym_size/sym-stride
                debug("is_magic_method")
                if isinstance(n.meta["val"], torch.SymInt):
                    result = n.meta["val"].node.expr
                else:
                    result = super().run_node(n)
            else:
                debug("")
                result = super().run_node(n)

            # require the same stride order for dense outputs,
            # 1. user-land view() will not throw because inductor
            # output different strides than eager
            # long term the solution is to make view() always succeed
            # with infallible strides.
            # 2: as_strided ops, we need make sure its input has same size/stride with
            # eager model to align with eager behavior.
            as_strided_ops = [
                torch.ops.aten.as_strided.default,
                torch.ops.aten.as_strided_.default,
                torch.ops.aten.as_strided_scatter.default,
            ]
            is_output = any(user.op == "output" for user in n.users)
            is_input_for_as_strided = any(
                user.target in as_strided_ops for user in n.users
            )
            if (
                is_output
                and isinstance(result, TensorBox)
                and isinstance(result.data, ir.BaseView)
            ):
                # Realize so that outputs are correctly aliased
                result.realize()

            if (is_output or is_input_for_as_strided) and isinstance(
                n.meta["val"], torch.Tensor
            ):
                strides = n.meta["val"].stride()
                dense = torch._prims_common.is_non_overlapping_and_dense(n.meta["val"])
                # requiring a stride order for a non-dense output wouldn't
                # recreate the same strides, and would fail with view, defer for now.
                if dense and len(strides):
                    stride_order = ir.get_stride_order(strides)
                    if (
                        len(result.get_size()) == 4
                        and n in self.nodes_prefer_channels_last
                        and n.name not in self.user_visible_outputs
                        and not is_input_for_as_strided
                    ):
                        stride_order = ir.NHWC_STRIDE_ORDER
                    result = ir.ExternKernel.require_stride_order(result, stride_order)

            # Realize if (1) any user need inputs realized, or (2) there is
            # already too many reads and rematerializing can be bad.
            num_users = len(set(n.users))
            if num_users > 1 and isinstance(result, TensorBox):
                for user in n.users:
                    if user.target in needs_realized_inputs:
                        result.realize_hint()
                        # This inclusion is somewhat controversial (from
                        # discussion between Horace, Natalia, and Elias).
                        # Currently, it's not very clear why this is helpful.
                        # The general idea here is that even though a node may
                        # have FlexibleLayout, we still often *treat* it as if
                        # it was contiguous. This appears to sometimes result in
                        # suboptimal behavior.
                        #
                        # When we do a better job selecting layout, we should
                        # revisit this.
                        need_fixed_layout = [
                            torch.ops.aten.convolution_backward.default,
                            torch.ops.aten.mm.default,
                            torch.ops.aten._int_mm.default,
                        ]
                        if not self.layout_opt:
                            need_fixed_layout.append(torch.ops.aten.convolution.default)
                        if torch._C._has_mkldnn:
                            need_fixed_layout += [
                                torch.ops.mkldnn._convolution_pointwise.default,
                                torch.ops.mkldnn._convolution_pointwise.binary,
                                torch.ops.mkldnn._convolution_pointwise_.binary,
                                torch.ops.mkldnn._convolution_transpose_pointwise.default,
                                torch.ops.mkldnn._linear_pointwise.default,
                                torch.ops.mkldnn._linear_pointwise.binary,
                                torch.ops.aten.mkldnn_rnn_layer.default,
                                torch.ops.onednn.qconv2d_pointwise.default,
                                torch.ops.onednn.qconv2d_pointwise.binary,
                                torch.ops.onednn.qlinear_pointwise.default,
                                torch.ops.onednn.qlinear_pointwise.tensor,
                            ]
                            if torch._C.has_mkl:
                                need_fixed_layout += [torch.ops.mkl._mkl_linear.default]
                        if user.target in need_fixed_layout:
                            result = ir.ExternKernel.require_stride_order(
                                result, ir.get_stride_order(n.meta["val"].stride())
                            )
                    if user.op == "output":
                        if isinstance(result.data.data, (Pointwise, Reduction)):
                            result.realize()

                # TODO(jansel): introduce a store vs inline choice
                result.mark_reuse(len(n.users))

            # Realize if the IRNode already has accumulated lots of reads
            if isinstance(result, TensorBox) and result.has_exceeded_max_reads():
                # Prevent excessive accumulation in a computed buffer, when
                # there are multiple branches each with small number of memory
                # reads, but they converge to a user.
                result.realize_hint()

            # Realize if a Pointwise has too much stuff to be inlined.
            # As this may cause RecursionError during Inductor's evaluation.
            if isinstance(result, TensorBox) and isinstance(result.data, StorageBox):
                curr = result.data.data
                if isinstance(curr, Pointwise):
                    # Use inner fn as a rough proxy. Good enough.
                    if curr.has_large_inner_fn():
                        result.realize()

        # This is not complete, but it doesn't have to be: origin_node
        # tracking is best effort.  The logic here critically relies on direct
        # TensorBox -> StorageBox denoting a non-view; we don't bother trying
        # to get views to work.  Feel free to add any extra cases as needed.
        #
        # Note: we can't YOLO tree_map over this result, because if there are
        # buffers or a view involved, we might not be able to validly assign
        # the origin_node here.
        if isinstance(result, TensorBox) and isinstance(result.data, ir.StorageBox):
            if isinstance(result.data.data, ir.Loops):
                result.data.data.origin_node = n
            elif isinstance(result.data.data, ir.Buffer):
                result.data.data.origin_node = n
                if isinstance(result.data.data, ir.ComputedBuffer) and isinstance(
                    result.data.data.data, ir.Loops
                ):
                    result.data.data.data.origin_node = n
                # Not really multi-output, can straightforwardly recurse in
                elif (
                    isinstance(result.data.data, ir.MultiOutput)
                    and not result.data.data.indices
                ):
                    if isinstance(result.data.data.inputs[0], ir.Buffer):
                        result.data.data.inputs[0].origin_node = n

        self.register_users_of(result)

        return result

    def validate_can_generate_cpp_wrapper(self):
        if config.disable_cpp_codegen:
            raise CppWrapperCodeGenError("C++ codegen is disabled")

        if sys.platform not in ["linux", "darwin"]:
            raise CppWrapperCodeGenError(f"Unsupported platform {sys.platform}")

        for value in self.graph_inputs.values():
            dtype = None
            if isinstance(value, TensorBox):
                dtype = value.get_dtype()
            elif isinstance(
                value, (sympy.Symbol, sympy.Expr, sympy.core.numbers.Integer)
            ):
                dtype = may_get_constant_buffer_dtype(value)

            if not supported_dtype_of_cpp_wrapper(dtype, self.cuda):
                raise CppWrapperCodeGenError(f"Unsupported input dtype {dtype}")

    def init_wrapper_code(self):
        self.cuda = "cuda" in self.device_types
        if self.cpp_wrapper:
            self.validate_can_generate_cpp_wrapper()
            self.wrapper_code = CppWrapperCuda() if self.cuda else CppWrapperCpu()
        else:
            device_types = self.device_types.copy()
            device_types.discard("cpu")
            # TODO(Eikan): Only support mixing cpu and other device now.
            assert len(device_types) <= 1, "Does not support mixing {}".format(
                "+".join(device_types)
            )
            only_cpu = len(device_types) == 0
            device_type = "cpu" if only_cpu else device_types.pop()

            self.device_ops = get_device_op_overrides(device_type)
            wrapper_code_gen_cls = get_wrapper_codegen_for_device(device_type)
            assert (
                wrapper_code_gen_cls is not None
            ), f"Device {device_type} not supported"
            self.wrapper_code = wrapper_code_gen_cls()

        if self.const_module:
            # If we have const module, we could reuse the kernels
            # This could avoid duplication and save time on doing recompilation (if Triton.)
            self.wrapper_code._names_iter = self.const_module.wrapper_code._names_iter
            self.wrapper_code.src_to_kernel = (
                self.const_module.wrapper_code.src_to_kernel
            )

    def codegen_with_cpp_wrapper(self):
        """
        For CPU, the cpp wrapper codegen is done in one pass.
        For GPU, the cpp wrapper codegen is done in two steps: JIT-compile the model with python
        wrapper code and run it to generate autotuned kernel binaries in the first pass; and then
        generate cpp wrapper code and compile it to a dynamic library in the second pass.
        """
        if "cuda" in self.device_types:
            # first pass
            self.cpp_wrapper = False
            compiled = self.compile_to_module().call

            def materialize(x):
                if isinstance(x, (torch.SymInt, torch.SymFloat)):
                    # Need concrete value to run dynamic shapes and tune the result
                    return x.node.hint
                elif isinstance(x, FakeTensor):
                    return defake(x)
                else:
                    assert isinstance(
                        x, torch.Tensor
                    ), "Unknown type when creating real inputs" + str(type(x))
                    return x

            if tracing_context := torch._guards.TracingContext.try_get():
                if tracing_context.output_strides:
                    tracing_context.output_strides.clear()

                params_flat = [
                    param
                    for param in tracing_context.params_flat  # type: ignore[union-attr]
                    if param is not None
                ]
                real_inputs = [
                    materialize(x) for x in itertools.chain(params_flat, V.real_inputs)
                ]
            else:
                real_inputs = [materialize(x) for x in V.real_inputs]

            with torch.utils._python_dispatch._disable_current_modes():
                assert self.example_inputs is not None
                compiled(real_inputs)
            del real_inputs

            # second pass
            # TODO: reuse self.scheduler from the first pass to speed up the second pass
            self.cpp_wrapper = True
            self.removed_buffers.clear()
            self.inplaced_to_remove.clear()
            return self.codegen()
        else:
            # cpu
            return self.codegen()

    def codegen(self):
        from .scheduler import Scheduler

        self.init_wrapper_code()

        self.scheduler = Scheduler(self.buffers)
        V.debug.draw_orig_fx_graph(self.orig_gm, self.scheduler.nodes)

        self.scheduler.codegen()
        return self.wrapper_code.generate(self.is_inference)

    def codegen_subgraph(self, parent_graph):
        """
        This is a more compact version of the `codegen()` above
        where we codegen this graph as a subgraph of some parent
        graph. The parent graph is passed as an argument: the
        intention is to inline codegening of the subgraph in
        the parent graph's wrapper code (including the generated
        kerenls). The wrapper code is not finalized (via `.generate()`
        call), as this will be done in the parent graph's `codegen()`.
        """
        from .scheduler import Scheduler

        self.wrapper_code = parent_graph.wrapper_code
        self.device_ops = parent_graph.device_ops
        self.cpp_wrapper = parent_graph.cpp_wrapper

        self.scheduler = Scheduler(self.buffers)
        self.scheduler.codegen()

    def count_bytes(self):
        from .scheduler import Scheduler

        scheduler = Scheduler(self.buffers)

        total_bytes = 0
        node_counts = []
        node_runtimes = []
        for node in scheduler.nodes:
            num_bytes = node.get_read_write_buffers_sizes()
            total_bytes += num_bytes
            node_counts.append((node, num_bytes // 4))
            node_runtimes.append((node, node.get_estimated_runtime()))
        return total_bytes, node_counts, node_runtimes

    @dynamo_timed(phase_name="code_gen")
    def compile_to_module(self):
        from .codecache import PyCodeCache

        code, linemap = (
            self.codegen_with_cpp_wrapper() if self.cpp_wrapper else self.codegen()
        )
        linemap = [(line_no, node.stack_trace) for line_no, node in linemap]
        key, path = PyCodeCache.write(code)
        mod = PyCodeCache.load_by_key_path(
            key, path, linemap=linemap, attrs=self.constants
        )
        self.cache_key = key
        self.cache_path = path
        self.cache_linemap = linemap

        # Logged twice as per https://github.com/pytorch/pytorch/pull/99038#discussion_r1167826029
        # TODO. Revisit this once the logging API is more mature
        assert mod.__file__ is not None

        log_module_code(mod.__file__)
        log.debug("Output code written to: %s", mod.__file__)
        output_code_log.debug("Output code: \n%s", code)
        trace_structured(
            "inductor_output_code",
            lambda: {"filename": mod.__file__},
            payload_fn=lambda: code,
        )
        output_code_log.info("Output code written to: %s", mod.__file__)
        if config.benchmark_kernel:
            print(f"Compiled module path: {mod.__file__}", file=sys.stderr)
        V.debug.output_code(mod.__file__)
        V.debug.copy(os.path.splitext(mod.__file__)[0] + ".debug")
        return mod

    def compile_to_fn(self):
        if self.aot_mode:
            from .codecache import AotCodeCompiler

            assert self.cpp_wrapper, "AOT mode only supports C++ wrapper"
            code, linemap = self.codegen_with_cpp_wrapper()
            output_code_log.debug("Output code: \n%s", code)

            serialized_extern_kernel_nodes = None
            if (
                config.is_fbcode()
                and self.extern_kernel_nodes
                and self.extern_node_serializer
            ):
                serialized_extern_kernel_nodes = self.extern_node_serializer(
                    self.extern_kernel_nodes
                )
                output_code_log.debug(
                    "Serialized Extern Kernel Nodes: \n%s",
                    serialized_extern_kernel_nodes,
                )

            # Directly return the file path with the compiled code
            return AotCodeCompiler.compile(
                self, code, serialized_extern_kernel_nodes, cuda=self.cuda
            )
        else:
            return self.compile_to_module().call

    def get_output_names(self):
        return [
            node.get_name()
            for node in self.graph_outputs
            if not isinstance(node, ir.NoneAsConstantBuffer)
            and not isinstance(node, ir.ShapeAsConstantBuffer)
        ]

    def is_unspec_arg(self, name: str):
        # dynamo wraps unspec variable as 0d CPU tensor,
        # need to convert to scalar during codegen (triton only)
        return (
            name in self.graph_inputs.keys()
            and self.graph_inputs[name].get_numel() == 1
            and self.graph_inputs[name].get_device().type == "cpu"
        )<|MERGE_RESOLUTION|>--- conflicted
+++ resolved
@@ -832,11 +832,7 @@
         value = getattr_recursive(self.module, target)
 
         if isinstance(value, torch.fx.GraphModule):
-<<<<<<< HEAD
-            return value
-=======
             return ir.Subgraph(name=target, graph_module=value)
->>>>>>> 043a20b6
 
         if (
             config.aot_inductor.use_runtime_constant_folding
