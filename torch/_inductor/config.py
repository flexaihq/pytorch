import os  # noqa: C101
import sys
from typing import Any, Callable, Dict, List, Optional, TYPE_CHECKING, Union

import torch


def is_fbcode():
    return not hasattr(torch.version, "git_version")


# add some debug printouts
debug = False

# add inf and NaN checkers
debug_check_inf_and_nan = False

# Whether to disable a progress bar for autotuning
disable_progress = True

# Whether to enable printing the source code for each future
verbose_progress = False

# use fx aot graph codegen cache
fx_graph_cache = os.environ.get("TORCHINDUCTOR_FX_GRAPH_CACHE") == "1"

# use fx aot graph codegen cache
fx_graph_remote_cache = os.environ.get("TORCHINDUCTOR_FX_GRAPH_REMOTE_CACHE") == "1"

# enable autotune local cache
autotune_local_cache = True

# enable autotune remote cache
autotune_remote_cache = os.environ.get("TORCHINDUCTOR_AUTOTUNE_REMOTE_CACHE") == "1"

# Force disabled all inductor level caching -- This will override any other caching flag
force_disable_caches = os.environ.get("TORCHINDUCTOR_FORCE_DISABLE_CACHES") == "1"

# use cpp wrapper instead of python wrapper
cpp_wrapper = os.environ.get("TORCHINDUCTOR_CPP_WRAPPER", "0") == "1"

# codegen cpp wrapper code in an ABI compatible mode
abi_compatible = (
    os.environ.get("TORCHINDUCTOR_ABI_COMPATIBLE", "1" if is_fbcode() else "0") == "1"
)

c_shim_version = os.environ.get(
    "TORCHINDUCTOR_C_SHIM_VERSION", "1" if is_fbcode() else "2"
)

# dead code elimination
dce = False

# assume weight tensors are fixed size
static_weight_shapes = True

# put correctness assertions in generated code
size_asserts = os.environ.get("TORCHINDUCTOR_SIZE_ASSERTS", "1") == "1"
nan_asserts = os.environ.get("TORCHINDUCTOR_NAN_ASSERTS") == "1"

# enable loop reordering based on input orders
pick_loop_orders = True

# reuse a kernel input as the output
inplace_buffers = True

# reuse a buffer for an unrelated purpose
allow_buffer_reuse = True

# Enable pooled allocations for non-output tensors
memory_planning = os.environ.get("TORCHINDUCTOR_MEMORY_PLANNING", "0") == "1"

# How to organize memory under memory_planning=True:
# - "none": do not try to pool storage, just reuse
# - "intermediates": all non-outputs share storage, outputs each get unique storage
# - "outputs": two pools, one for intermediates (freed on return) and one for outputs
# - "combined": a single pool for both intermediates and outputs
memory_pool = os.environ.get("TORCHINDUCTOR_MEMORY_POOL", "intermediates")

# codegen benchmark harness
benchmark_harness = True

# fuse pointwise into templates
epilogue_fusion = True

# do epilogue fusions before other fusions
epilogue_fusion_first = False

# enable pattern match+replace optimizations
pattern_matcher = True

# register custom graph optimization pass hook. so far, pre/post passes are
# only applied before/after pattern_matcher in post_grad_passes.
#
# def my_custom_pre_pass(graph: torch.fx.graph.Graph):
#     # my custom graph optimization pass
#     ...
#
# def my_custom_post_pass(graph: torch.fx.graph.Graph):
#     # my custom graph optimization pass
#     ...
#
# torch._inductor.config.post_grad_custom_pre_pass = my_custom_pre_pass
# torch._inductor.config.post_grad_custom_post_pass = my_custom_post_pass
post_grad_custom_pre_pass: Optional[Callable[[torch.fx.graph.Graph], None]] = None
post_grad_custom_post_pass: Optional[Callable[[torch.fx.graph.Graph], None]] = None

# Registers a custom joint graph pass.
joint_custom_pre_pass: Optional[Callable[[torch.fx.Graph], None]] = None
joint_custom_post_pass: Optional[Callable[[torch.fx.Graph], None]] = None

# Registers a custom pregrad pass. Note that the pre-grad IR is 1.
# non-functional, 2. non-normalized, and 3. prone to change. Ideally we should
# use post-grad passes.
pre_grad_custom_pass: Optional[Callable[[torch.fx.graph.Graph], None]] = None

# Deprecated
split_cat_fx_passes = True

# Optimize conv-batchnorm if batchnorm is in eval mode. Slightly reduces numerical stability.
efficient_conv_bn_eval_fx_passes = False

# Enable predispatch aten IR for export
is_predispatch = False

# Deprecated
group_fusion = False

# Deprecated
batch_fusion = True

# Pre grad fusion and options in order, set to empty dict to disable fusion.
# Call `torch._inductor.fx_passes.group_batch_fusion.list_group_batch_fusions()` to see available fusions.
# batch fusion options:
# batch_linear
# batch_linear_lhs
# batch_layernorm
# batch_tanh
# batch_relu
# batch_sigmoid

# split cat fusion options:
# normalization_pass
# remove_split_with_size_one_pass
# merge_getitem_cat_pass
# merge_stack_tahn_unbind
# merge_splits_pass
# mutate_cat_pass
# split_cat_pass
pre_grad_fusion_options: Dict[str, Dict[str, Any]] = {
    "batch_linear": {},
    "batch_linear_lhs": {},
    "batch_layernorm": {},
    "batch_tanh": {},
    "batch_relu": {},
    "batch_sigmoid": {},
}

# Post grad fusion and options, set to empty dict to disable fusion.
# Call `torch._inductor.fx_passes.group_batch_fusion.list_group_batch_fusions(False)` to see available fusions.
post_grad_fusion_options: Dict[str, Dict[str, Any]] = {}

# enable reordering pass for improving memory locality
reorder_for_locality = True

# Scale down RBLOCK for better occupancy
dynamic_scale_rblock = os.environ.get("TORCHINDUCTOR_DYNAMIC_SCALE_RBLOCK", "1") == "1"

# this forces fusion for int_mm with mul. Needed when you want to avoid realizing the int32
# but the mul gets fused with other pointwise ops instead.
force_fuse_int_mm_with_mul = False

# for pattern torch.mm(a, b.to(dtype)) with cuda tensors,
# enable torch._inductor.kernel.mm.tuned_mixed_mm fused kernel.
# Autotune will compare perf with normal cast->then->mm option
use_mixed_mm = False

# enable runtime numeric check for pre/post grad fx passes
# floating point provides limited accuracy (about 7 decimal digits for single precision
# floating point numbers,about 16 decimal digits for double precision floating point numbers)
# according to PyTorch documentation.
# https://pytorch.org/docs/stable/notes/numerical_accuracy.html#batched-computations-or-slice-computations
fx_passes_numeric_check: Dict[str, Any] = {
    "pre_grad": False,
    "precision": 1e-4,
    "num_iterations": 1,
    "requires_optimizer": True,
}

# for pattern torch.mm(a, b.to(dtype)) with cuda tensors, always use
# torch._inductor.kernel.mm.tuned_mixed_mm's fused kernel.
# Autotune will not compare with normal cast->then->mm option.
# (if force_mixed_mm is true, the use_mixed_mm flag will be ignored)
force_mixed_mm = False

# enable reordering pass for increasing overlap between compute and communication
reorder_for_compute_comm_overlap = False

# passes (in execution order) for increasing overlap between compute and communication
# for built-in passes, use string name; for user-defined passes, pass in the function handle
reorder_for_compute_comm_overlap_passes = [
    "reorder_compute_for_overlap",
    "sink_waits",
    "raise_comms",
]

# runtime estimation function for ops
# for built-in estimation function, pass in "default"; for user-defined estimation function, pass in the function handle
estimate_op_runtime = "default"

# unit: GB/s, uni-directional P2P bandwidth per card
# default value is NVLink
intra_node_bw = 300

# unit: GB/s, uni-directional P2P bandwidth per node
# default value is InfiniBand
inter_node_bw = 25

# enable slow autotuning passes to select algorithms
max_autotune = os.environ.get("TORCHINDUCTOR_MAX_AUTOTUNE") == "1"

# enable slow autotuning passes to select pointwise/reductions algorithms
max_autotune_pointwise = os.environ.get("TORCHINDUCTOR_MAX_AUTOTUNE_POINTWISE") == "1"

# enable slow autotuning passes to select gemm algorithms
max_autotune_gemm = os.environ.get("TORCHINDUCTOR_MAX_AUTOTUNE_GEMM") == "1"

# force cublas and triton to use the same precision; cublas supports TF32 for matmul operations
# when m, n, k are multiples of 16, 16, 8, whereas triton supports TF32 for matmul operations
# for any combinations of m, n, k, regardless of their alignment. setting this flag will ensure
# that triton does not use TF32 wherever cublas would not use TF32
force_same_precision = (
    True if is_fbcode() else os.environ.get("TORCHINDUCTOR_FORCE_SAME_PRECISION") == "1"
)

# Specify candidate backends for gemm autotune.
# Possible choices are combinations of: ATen, Triton, CUTLASS, CPP.
# ATen: default Pytorch ATen kernels.
# Triton: Triton templates defined in torch inductor.
# CUTLASS: Cutlass templates and kernels.
# CPP: CPP templates and kernels for CPU.
max_autotune_gemm_backends = os.environ.get(
    "TORCHINDUCTOR_MAX_AUTOTUNE_GEMM_BACKENDS", "ATEN,TRITON,CPP"
).upper()

# Specify the size of the search space for GEMM autotuning.
# DEFAULT     - balance between compile time overhead and performance
# EXHAUSTIVE  - maximize performance
max_autotune_gemm_search_space = os.environ.get(
    "TORCHINDUCTOR_MAX_AUTOTUNE_GEMM_SEARCH_SPACE", "DEFAULT"
).upper()

# Whether we fall back to ATen or hard error when no matches are found during autotuning
autotune_fallback_to_aten = (
    os.environ.get("TORCHINDUCTOR_AUTOTUNE_FALLBACK_TO_ATEN", "1") == "1"
)

# the value used as a fallback for the unbacked SymInts
# that can appear in the input shapes (e.g., in autotuning)
unbacked_symint_fallback = 8192

# enable searching global and local cache regardless of `max_autotune`
search_autotune_cache = os.environ.get("TORCHINDUCTOR_SEARCH_AUTOTUNE_CACHE") == "1"

save_args = os.environ.get("TORCHINDUCTOR_SAVE_ARGS") == "1"

# We will disable creating subprocess for autotuning if this is False
autotune_in_subproc = os.environ.get("TORCHINDUCTOR_AUTOTUNE_IN_SUBPROC") == "1"

# The following three timeouts are applicable if autotune_in_subproc is True:

# Max time that a a valid benchmark result may take during autotuning
max_autotune_subproc_result_timeout_seconds = 60.0
# Additional time we allow subprocesses to terminate gracefully after the timeout until we send a SIGTERM
max_autotune_subproc_graceful_timeout_seconds = 1.0
# Additional time that we grant after a SIGTERM until we do a hard SIGKILL of subprocesses
max_autotune_subproc_terminate_timeout_seconds = 2.0

# If autotuning in subprocess, whether to use multiple devices
autotune_multi_device = os.environ.get("TORCHINDUCTOR_AUTOTUNE_MULTI_DEVICE") == "1"

coordinate_descent_tuning = (
    os.environ.get("TORCHINDUCTOR_COORDINATE_DESCENT_TUNING") == "1"
)
coordinate_descent_check_all_directions = (
    os.environ.get("TORCHINDUCTOR_COORDINATE_DESCENT_CHECK_ALL_DIRECTIONS") == "1"
)
coordinate_descent_search_radius = int(
    os.environ.get("TORCHINDUCTOR_COORDINATE_DESCENT_RADIUS", "1")
)

# Disabled by default on ROCm, opt-in if model utilises NHWC convolutions
layout_opt_default = "1" if not torch.version.hip else "0"
layout_optimization = (
    os.environ.get("TORCHINDUCTOR_LAYOUT_OPTIMIZATION", layout_opt_default) == "1"
)

force_layout_optimization = os.environ.get("TORCHINDUCTOR_FORCE_LAYOUT_OPT", "0") == "1"


# Whether to keep the output strides the same as eager after layout optimization.
keep_output_stride = os.environ.get("TORCHINDUCTOR_KEEP_OUTPUT_STRIDE", "1") == "1"

# Enabling this will let compiler print warning messages if a generated triton
# kernel has inputs with mixed layouts.  This is helpful for perf debugging
# since kernel with mixed layout inputs may run much slower then one whose inputs
# have uniform layouts.
warn_mix_layout = os.environ.get("TORCHINDUCTOR_WARN_MIX_LAYOUT") == "1"

# control store vs recompute heuristic
# For fanouts, rematerialization can lead to exponential blowup. So, have
# smaller threshold
realize_reads_threshold = 4
realize_opcount_threshold = 30

# Threshold to prevent excessive accumulation of ops in one buffer during lowering
realize_acc_reads_threshold = 8

# fallback to eager for random/dropout, this is slow but useful for debugging
fallback_random = False

# automatically create fallbacks when encountering an unhandled op
implicit_fallbacks = True

# fuse even in cases without common reads
aggressive_fusion = False

# For each fused kernel in the wrapper, comment with the nodes that get fused.
# Useful for debugging fusion.
debug_fusion = os.environ.get("TORCHINDUCTOR_DEBUG_FUSION") == "1"
benchmark_fusion = os.environ.get("TORCHINDUCTOR_BENCHMARK_FUSION") == "1"
enabled_metric_tables = os.environ.get("TORCHINDUCTOR_ENABLED_METRIC_TABLES", "")

# For Triton Templates, select fastest of best template + epilogue vs best template + separate epilogue kernel
benchmark_epilogue_fusion = (
    os.environ.get("TORCHINDUCTOR_BENCHMARK_EPILOGUE_FUSION", "1") == "1"
)

# Take how many of the top triton kernels to benchmark epilogue
max_epilogue_benchmarked_choices = 1

# how many nodes to allow into a single fusion
max_fusion_size = 64

# max number of inputs to generate cat as a pointwise op with masked laods
max_pointwise_cat_inputs = 8

# replace small reductions with pointwise, disable with `= 1`
unroll_reductions_threshold = 8

# Add extra comments to output code (causes compile cache misses)
comment_origin = False

# Convert 1x1 convs into matmuls
conv_1x1_as_mm = False

# Enable split reductions for better utilization when the dimension
# being reduced over is large (by splitting it)
split_reductions = True

benchmark_kernel = os.environ.get("TORCHINDUCTOR_BENCHMARK_KERNEL", "0") == "1"

# Enable constant and index_expr folding
constant_and_index_propagation = True

# we always add constants into graph.constants without
# performing any constant-inlining optimization
always_keep_tensor_constants = False

# assert that indirect indexing does not read / write out of bounds
assert_indirect_indexing = True

# compute CSE bounds on variables that do not appear in the FX graph
compute_all_bounds = False

# constant folding on the joint graph
joint_graph_constant_folding = True

# Enable indirect_indexing asserts for decompositions and lowerings
debug_index_asserts = False

# warnings intended for PyTorch developers, disable for point releases
is_nightly_or_source = "dev" in torch.__version__ or "git" in torch.__version__
developer_warnings = is_fbcode() or is_nightly_or_source


# The multiprocessing start method to use for inductor workers in the codecache.
# "subprocess", "fork", or "spawn"
def decide_worker_start_method():
    start_method = os.environ.get("TORCHINDUCTOR_WORKER_START", "fork")
    assert start_method in [
        "subprocess",
        "fork",
        "spawn",
    ], f"Invalid start method: {start_method}"
    return start_method


worker_start_method = decide_worker_start_method()

# Flags to turn on all_reduce fusion. These 2 flags should be automaticaly turned
# on by DDP and should not be set by the users.
_fuse_ddp_communication = False
_fuse_ddp_bucket_size = 25

# Flag to control which fusion passes to apply. Functions in the list will
# be applied in order. There are two different different fusion passes
# --"fuse_ddp_with_concat_op" and "fuse_ddp_with_coalesced_op". The default
# one is "fuse_ddp_with_concat_op". Users can also change this to a customized
# fusion function.
#
# The fusion currently does not support multiple DDP with different PG or
# data type. This feature will be added in the future PRs.
#
# "schedule_comm_wait" is used to delay the wait ops to maximize comm/comp
# overlapping. At this moment, this pass performs better than
# reorder_for_compute_comm_overlap_passes but we will add the logic of
# "schedule_comm_wait" in the future and remove the one here.
_fuse_ddp_communication_passes: List[Union[Callable[..., None], str]] = [
    "fuse_ddp_with_concat_op",
    "schedule_comm_wait",
]

_micro_pipeline_tp: bool = False


def decide_compile_threads():
    """
    Here are the precedence to decide compile_threads
    1. User can override it by TORCHINDUCTOR_COMPILE_THREADS.  One may want to disable async compiling by
       setting this to 1 to make pdb happy.
    2. Set to 1 if it's win32 platform or it's a fbcode build
    3. decide by the number of CPU cores
    """
    if "TORCHINDUCTOR_COMPILE_THREADS" in os.environ:
        return int(os.environ["TORCHINDUCTOR_COMPILE_THREADS"])
    elif sys.platform == "win32" or is_fbcode():
        return 1
    else:
        cpu_count = (
            len(os.sched_getaffinity(0))
            if hasattr(os, "sched_getaffinity")
            else os.cpu_count()
        )
        assert cpu_count
        return min(32, cpu_count)


compile_threads = decide_compile_threads()

# gemm autotuning global cache dir
if is_fbcode():
    from libfb.py import parutil

    try:
        if __package__:
            global_cache_dir = parutil.get_dir_path(
                os.path.join(__package__.replace(".", os.sep), "fb/cache")
            )
        else:
            global_cache_dir = parutil.get_dir_path("fb/cache")
    except ValueError:
        global_cache_dir = None
else:
    global_cache_dir = None

# If kernel is fused, the name is generated from the origin node op names
# for larger kernels limit this
kernel_name_max_ops = 10

# Pad input tensors of matmul/bmm/addmm to leverage Tensor Cores in NVIDIA GPUs
shape_padding = os.environ.get("TORCHINDUCTOR_SHAPE_PADDING", "1") == "1"

# Control if we will do padding for pointwise/reductions
comprehensive_padding = (
    os.environ.get("TORCHINDUCTOR_COMPREHENSIVE_PADDING", "0" if is_fbcode() else "1")
    == "1"
)
pad_channels_last = False

# Whether to treat output of the backward graph as user visible.
# For user visible outputs, inductor will make sure the stride matches with eager.
bw_outputs_user_visible = True

# Whether to always use shape padding if it is enabled and possible
force_shape_pad: bool = False

# Fx-based linear/matmul/bmm + permute/transpose vertical fusion
permute_fusion = os.environ.get("TORCHINDUCTOR_PERMUTE_FUSION", "0") == "1"

# Mark the wrapper call in PyTorch profiler
profiler_mark_wrapper_call = False

# Generate hook calls to torch._inductor.hooks.run_intermediate_hooks for
# every intermediate for which we can correlate it with an intermediate
# from the original FX graph
generate_intermediate_hooks = False

# Populate traceback field on IRNode; good for debugging why origin_node is
# not populated, or finding out where an IRNode was constructed
debug_ir_traceback = False

# used for debugging to make sure config is properly set
_raise_error_for_testing = False

_profile_var = os.environ.get("TORCHINDUCTOR_PROFILE", "")
profile_bandwidth = _profile_var != ""
profile_bandwidth_regex = "" if _profile_var == "1" else _profile_var
# Specify a file where we print out the profiling results.
# None means we do not dump results to a file.
profile_bandwidth_output = os.environ.get("TORCHINDUCTOR_PROFILE_OUTPUT", None)

# TODO: remove later
disable_cpp_codegen = False


# Freezing will attempt to inline weights as constants in optimization
# and run constant folding and other optimizations on them. After freezing, weights
# can no longer be updated.
freezing: bool = os.environ.get("TORCHINDUCTOR_FREEZING", "0") == "1"

# Make freezing invalidate the eager Parameters of nn modules, to avoid memory overhead
# of potentially keeping multiple copies of weights.
freezing_discard_parameters: bool = False

# Kill switch for allowing temporary tensors to be allocated as stack arrays. Tests
# should be run with this flag both on and off to make sure we have coverage.
allow_stack_allocation: bool = (
    os.environ.get("TORCHINDUCTOR_STACK_ALLOCATION", "1" if is_fbcode() else "0") == "1"
)

# Enables an alternate DSO interface (the "minimal ArrayRef interface") intended
# to maximize performance for use cases that it can accommodate at the expense of
# generality. In brief:
# - inputs and outputs are ArrayRefTensor<T> (note that strides are required, but the
#   tensor must be contiguous)
# - constant handling is unchanged because it is not a per-inference-iteration bottleneck
#
# When the DSO is generated in this mode, the usual interface will also be supported,
# but performance for that interface may be degraded.
use_minimal_arrayref_interface: bool = False

# decompose some memory bound matmul/bmm to mul
decompose_mem_bound_mm: bool = False

# assume_aligned_inputs means that we assume that inputs will be aligned; we generate
# code using this assumption, and clone tensors before use if they aren't aligned.
# In the common case, most inputs will be aligned.
assume_aligned_inputs: bool = False


# config specific to codegen/cpp.py
class cpp:
    # set to torch.get_num_threads()
    threads = -1

    # Do not generate loops when the condition doesn't hold, like:
    # for(long i0=4096; i0<4096; i0+=1)
    no_redundant_loops = (
        os.environ.get("TORCHINDUCTOR_CPP_NO_REDUNDANT_LOOPS", "1") == "1"
    )

    # Assume number of threads is dynamic, don't specialize thread number.
    # Kernels don't recompile on thread number changes with this flag on.
    # For single-threaded workload, turning it on would incur a slight
    # performance degradation.
    dynamic_threads = os.environ.get("TORCHINDUCTOR_CPP_DYNAMIC_THREADS", "0") == "1"

    simdlen: Optional[int] = None
    min_chunk_size = int(os.environ.get("TORCHINDUCTOR_CPP_MIN_CHUNK_SIZE", "4096"))
    cxx = (
        None,  # download gcc12 from conda-forge if conda is installed
        # "g++-12",
        # "g++-11",
        # "g++-10",
        # "clang++",
        os.environ.get("CXX", "clang++" if sys.platform == "darwin" else "g++"),
        # "g++.par",
    )
    # Allow kernel performance profiling via PyTorch profiler
    enable_kernel_profile = (
        os.environ.get("TORCHINDUCTOR_CPP_ENABLE_KERNEL_PROFILE", "0") == "1"
    )

    # enable weight prepacking to get a better performance; may lead to large memory footprint
    weight_prepack = os.environ.get("TORCHINDUCTOR_CPP_WEIGHT_PREPACK", "1") == "1"

    # Inject a bug into our relu implementation; useful for testing our repro
    # extraction and minification functionality.
    # Valid values: "compile_error", "runtime_error", "accuracy"
    inject_relu_bug_TESTING_ONLY: Optional[str] = None
    inject_log1p_bug_TESTING_ONLY: Optional[str] = None

    # If None, autodetect whether or not AVX512/AVX2 can be used.  Otherwise,
    # force usage as specified, without testing.
    vec_isa_ok: Optional[bool] = None

    # similar to config.triton.descriptive_names
    descriptive_names = "original_aten"

    # how many nodes to allow into a single horizontal fusion
    max_horizontal_fusion_size = int(
        os.environ.get("TORCHINDUCTOR_CPP_MAX_HORIZONTAL_FUSION_SIZE", "16")
    )

    # Make scatter_reduce fallback when reduce is sum to avoid performance regression
    # using atomic_add.
    fallback_scatter_reduce_sum = (
        os.environ.get("TORCHINDUCTOR_CPP_FALLBACK_SCATTER_REDUCE_SUM", "1") == "1"
    )

    # Use funsafe-math-optimizations when compiling
    enable_unsafe_math_opt_flag = (
        os.environ.get("TORCHINDUCTOR_CPP_ENABLE_UNSAFE_MATH_OPT_FLAG", "0") == "1"
    )

    # Use ffp-contract when compiling
    enable_floating_point_contract_flag = (
        os.environ.get("TORCHINDUCTOR_CPP_ENABLE_FLOATING_POINT_CONTRACT_FLAG", "0")
        == "1"
    )


# config specific to codegen/triton.py
class triton:
    # Use cudagraphs on output code
    cudagraphs = os.environ.get("TORCHINDUCTOR_CUDAGRAPHS") == "1"

    # Use cudagraph trees for memory pooling if `cudagraphs` is True
    cudagraph_trees = True

    # Should we skip cudagraphing graphs with dynamic shape inputs
    # If False, we will re-record a graph for each unique set of shape inputs
    cudagraph_skip_dynamic_graphs = False

    # assertions not on the fast path, steady state
    slow_path_cudagraph_asserts = True

    # TODO - need to debug why this prevents cleanup
    cudagraph_trees_history_recording = False

    # Enable cudagraph support for mutated inputs from prior cudagraph pool
    cudagraph_support_input_mutation = False

    # synchronize after cudagraph invocation
    force_cudagraph_sync = False

    # always run cudagraphs in the eager warmup stage
    # instead of recording and executing cudagraphs
    force_cudagraphs_warmup = False

    # assertions on the fast path
    fast_path_cudagraph_asserts = False

    # skip warmup for cudagraph trees
    skip_cudagraph_warmup = False

    # Synchronize before and after every compiled graph.
    debug_sync_graph = False

    # Synchronize after every kernel launch, to help pinpoint bugs
    debug_sync_kernel = False

    # Always load full blocks (rather than broadcasting inside the block)
    dense_indexing = False

    # limit tiling dimensions
    max_tiles = 2

    # use triton.autotune for pointwise ops with complex layouts
    # this should only be disabled for debugging/testing
    autotune_pointwise = True

    # max autotune gemm with cublasLt
    autotune_cublasLt = True

    # should we stop a fusion to allow better tiling?
    tiling_prevents_pointwise_fusion = True
    tiling_prevents_reduction_fusion = True

    # should we give different names to kernels
    # Note: This is orthogonal to descriptive_names - this is deciding whether
    # our triton kernel names should all be `triton_` (to maximize caching) or
    # whether they should be unique.
    unique_kernel_names = os.environ.get("TORCHINDUCTOR_UNIQUE_KERNEL_NAMES") == "1"

    # should we put op names in kernel names
    # False: No special names (just triton__1, triton__2, etc.)
    # "torch": Maps to the fx op in the Dynamo graph (module name, method name, etc.)
    # "original_aten": Maps to the highest-level aten op (i.e. pre-decompositions)
    # "inductor_node": Maps to the node name in the FX graph passed to Inductor
    descriptive_names = "original_aten"

    # use alternate codegen for smaller reductions
    persistent_reductions = (
        os.environ.get("TORCHINDUCTOR_PERSISTENT_REDUCTIONS", "1") == "1"
    )

    # 0/False: disable
    # 1/True: enable, use tuning to pick between different subkernels
    # 2: enable, force using persistent reduction (for debugging)
    # 3: enable, force using non-persistent reduction (for debugging)
    multi_kernel = int(os.environ.get("TORCHINDUCTOR_MULTI_KERNEL", "0"))

    # hint to Triton when arguments are divisible by 16
    divisible_by_16 = True

    # Minimum RBLOCK to be used for a TritonSplitScanKernel
    # NOTE: This also indirectly controls the size of workspace buffer required
    min_split_scan_rblock = 256

    # Store the generated cubin files for cpp wrapper code to load
    store_cubin = False

    # the max number of spills we allow for the configs we benchmark.
    # Setting this to 0 means we skip a config if it spills even a single
    # register.
    # Setting it to a larger value allows a config spilling a small amount
    # of registers being benchmarked.
    #
    # NOTE: triton will always report >0 register spills for kernels using sin/cos.
    # (check this issue https://github.com/openai/triton/issues/1756 )
    # So far we see a fixed 8 spilled registers for kernels using sin/cos.
    # Raise the threshold to 16 to be safe.
    # We should revisit this once we understand more of the source of register spills.
    spill_threshold: int = 16

    # Generate code containing the newer tl.make_block_ptr() API for loads/store
    use_block_ptr = False

    # Inject a bug into our relu implementation; useful for testing our repro
    # extraction and minification functionality.
    # Valid values: "compile_error", "runtime_error", "accuracy"
    inject_relu_bug_TESTING_ONLY: Optional[str] = None


class aot_inductor:
    # AOTInductor output path
    # If an absolute path is specified, the generated lib files will be stored under the directory;
    # If a relative path is specified, it will be used as a subdirectory under the default caching path;
    # If not specified, a temp directory will be created under the default caching path.
    # If the specified path contains something like "model.so", the sub-string will be used
    # to name the generated library.
    output_path = ""

    debug_compile = os.environ.get("AOT_INDUCTOR_DEBUG_COMPILE", "0") == "1"

    debug_dump_consts_bin: bool = (
        os.environ.get("AOT_INDUCTOR_DEBUG_DUMP_CONSTS_BIN", "0") == "1"
    )

    # Serialized tree spec for flattening inputs
    serialized_in_spec = ""

    # Serialized tree spec for flattening outputs
    serialized_out_spec = ""

    # flag to decide whether to create a submodule for constant graph.
    use_runtime_constant_folding: bool = False

    # flag to force weight to be appened to the shared library and mmaped  by the runtime
    # rather than embedded into the data section. Needed to support 1B+ parameter models
    force_mmap_weights: bool = False


class cuda:
    # CUDA arch to use for CUDA template kernel compilation.
    # e.g. "70", "75", "80", "90", etc.
    # When arch is None, Inductor uses torch.cuda.get_device_capability(0).
    arch: Optional[str] = None

    # CUDA version to use for CUDA template kernel compilation.
    # e.g. "11.4", "12.1", etc.
    # When version is None, Inductor uses torch.version.cuda.
    version: Optional[str] = None

    # Optimization level for the host compiler.
    compile_opt_level = "-O1"

    # Whether to enable device LTO (link-time-optimization).
    enable_cuda_lto = False

    # Whether to keep intermediate files dring compilation.
    enable_ptxas_info = False

    # Whether to enable debug info, e.g. line number, cutlass debug info.
    enable_debug_info = False

    # Whether to use fast math.
    use_fast_math = False

    # Path to the CUTLASS repo root directory.
    # The default path only works under PyTorch local development environment.
    cutlass_dir = os.environ.get(
        "TORCHINDUCTOR_CUTLASS_DIR",
        os.path.abspath(
            os.path.join(os.path.dirname(torch.__file__), "../third_party/cutlass/")
        ),
    )

    # Configures the maximum number of CUTLASS configs to profile in max_autotune.
    # By default it's None, so that all CUTLASS configs are tuned.
    # This is mainly used to reduce test time in CI.
    cutlass_max_profiling_configs: Optional[int] = None

    # Path to CUDA NVCC.
    # NVCC search order:
    # 1) cuda_cxx set in this config
    # 2）CUDACXX environment variable
    # 3）CUDA_HOME environment variable
    # 4) default system search PATH.
    cuda_cxx: Optional[str] = None

    # Minimum value of M*N*K to consider the CUTLASS backend for GEMM ops.
    cutlass_backend_min_gemm_size: int = 1

    # enable generation of inline standalone runner in CUDA CPP generated code
    # which allows to compile the generated code into a standalone executable.
    generate_test_runner: bool = (
        os.environ.get("INDUCTOR_CUDA_BACKEND_GENERATE_TEST_RUNNER_CODE", "1") == "1"
    )

    # Keep only Cutlass op configs which contain this regular expression pattern
    # Set this to "warpspecialized_cooperative_epi_tma" to enable only SM90 TMA Cutlass Kernels for large GEMMs
    cutlass_op_allowlist_regex: Optional[str] = None

    # Note: Names of Cutlass ops names can be obtained by calling
    # op.configuration_name() on a Cutlass op instance, for example those
    # returned from cutlass_utils.gen_ops() or the op argument passed to
    # CUTLASSGemmTemplate.render(...)

    # Filter Cutlass configs which contain this regular expression pattern
    # Set this to "pingpong" to avoid numerical issues
    # caused by the op ordering of the "pingpong" memory access
    # pattern used by some Cutlass Kernels.
    cutlass_op_denylist_regex: Optional[str] = "pingpong"


# create a directory containing lots of debug information
class trace:
    # master switch for all debugging flags below
    enabled = os.environ.get("TORCH_COMPILE_DEBUG", "0") == "1"

    # Save debug information to a temporary directory
    # If not specified, a temp directory will be created by system
    debug_dir: Optional[str] = None

    # Save python logger call >=logging.DEBUG
    debug_log = False

    # Save python logger call >=logging.INFO
    info_log = False

    # Save input FX graph (post decomps, pre optimization)
    fx_graph = True

    # Save FX graph after transformations
    fx_graph_transformed = True

    # Save TorchInductor IR before fusion pass
    ir_pre_fusion = True

    # Save TorchInductor IR after fusion pass
    ir_post_fusion = True

    # Copy generated code to trace dir
    output_code = True

    # SVG figure showing post-fusion graph
    graph_diagram = os.environ.get("INDUCTOR_POST_FUSION_SVG", "0") == "1"

    # SVG figure showing fx with fusion
    draw_orig_fx_graph = os.environ.get("INDUCTOR_ORIG_FX_SVG", "0") == "1"

    # We draw our fx graphs with the "record" shape attribute by default.
    # Sometimes, when the graph is very complex, we may hit dot errors like below:
    #   "flat edge between adjacent nodes one of which has a record shape -
    #    replace records with HTML-like labels"
    # and thus fail to generate a graph. So, let's give the user an option
    # to specify the shape attribute for the dot graph. For example, passing
    # INDUCTOR_DOT_GRAPH_SHAPE_SVG = "none" would let us generate HTML-like lables
    # to workaround the above failure.
    dot_graph_shape = os.environ.get("INDUCTOR_DOT_GRAPH_SHAPE_SVG", None)

<<<<<<< HEAD
=======
    # If not None, this is the URL that saves the SVG files of the input/output
    # graph of each pass that changed the graph
    # The nodes that are being transformed in each pass will be colored in yellow
    # URL only supports local directory for now
    log_url_for_graph_xform = os.environ.get("INDUCTOR_LOG_URL_FOR_GRAPH_XFORM", None)

    # Store cProfile (see snakeviz to view)
    compile_profile = False

>>>>>>> b054470d
    # Upload the .tar.gz file
    # Needs to be overriden based on specific environment needs
    upload_tar: Optional[Callable[[str], None]] = None

    log_autotuning_results: bool = False


_save_config_ignore = [
    # workaround: "Can't pickle <function ...>"
    "trace.upload_tar",
]

_cache_config_ignore_prefix = [
    # trace functions are not relevant to config caching
    "trace",
    # uses absolute path
    "cuda.cutlass_dir",
    # not relevant
    "compile_threads",
]

if TYPE_CHECKING:
    from torch.utils._config_typing import *  # noqa: F401, F403

from torch.utils._config_module import install_config_module

# adds patch, save_config, etc
install_config_module(sys.modules[__name__])<|MERGE_RESOLUTION|>--- conflicted
+++ resolved
@@ -882,8 +882,6 @@
     # to workaround the above failure.
     dot_graph_shape = os.environ.get("INDUCTOR_DOT_GRAPH_SHAPE_SVG", None)
 
-<<<<<<< HEAD
-=======
     # If not None, this is the URL that saves the SVG files of the input/output
     # graph of each pass that changed the graph
     # The nodes that are being transformed in each pass will be colored in yellow
@@ -893,7 +891,6 @@
     # Store cProfile (see snakeviz to view)
     compile_profile = False
 
->>>>>>> b054470d
     # Upload the .tar.gz file
     # Needs to be overriden based on specific environment needs
     upload_tar: Optional[Callable[[str], None]] = None
