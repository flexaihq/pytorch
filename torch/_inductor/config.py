# mypy: allow-untyped-defs
import os  # noqa: C101
import sys
from typing import Any, Callable, Dict, List, Optional, Set, TYPE_CHECKING, Union

import torch


def is_fbcode():
    return not hasattr(torch.version, "git_version")


def fx_graph_remote_cache_default():
    if os.environ.get("TORCHINDUCTOR_FX_GRAPH_REMOTE_CACHE") == "1":
        return True
    if os.environ.get("TORCHINDUCTOR_FX_GRAPH_REMOTE_CACHE") == "0":
        return False
    return None


# add some debug printouts
debug = False

# Whether to disable a progress bar for autotuning
disable_progress = True

# Whether to enable printing the source code for each future
verbose_progress = False

# use fx aot graph codegen cache
fx_graph_cache = os.environ.get("TORCHINDUCTOR_FX_GRAPH_CACHE") == "1"

# use remote fx aot graph codegen cache
# False: Disables the cache
# True: Enables the cache
# None: Not set -- Off for OSS, JustKnobs based for internal
fx_graph_remote_cache: Optional[bool] = fx_graph_remote_cache_default()

# enable autotune local cache
autotune_local_cache = True

# enable autotune remote cache
autotune_remote_cache = os.environ.get("TORCHINDUCTOR_AUTOTUNE_REMOTE_CACHE") == "1"

# Force disabled all inductor level caching -- This will override any other caching flag
force_disable_caches = os.environ.get("TORCHINDUCTOR_FORCE_DISABLE_CACHES") == "1"

# use cpp wrapper instead of python wrapper
cpp_wrapper = os.environ.get("TORCHINDUCTOR_CPP_WRAPPER", "0") == "1"

# codegen cpp wrapper code in an ABI compatible mode
abi_compatible = (
    os.environ.get("TORCHINDUCTOR_ABI_COMPATIBLE", "1" if is_fbcode() else "0") == "1"
)

c_shim_version = os.environ.get(
    "TORCHINDUCTOR_C_SHIM_VERSION", "1" if is_fbcode() else "2"
)

# dead code elimination
dce = False

# assume weight tensors are fixed size
static_weight_shapes = True

# put correctness assertions in generated code
size_asserts = os.environ.get("TORCHINDUCTOR_SIZE_ASSERTS", "1") == "1"
nan_asserts = os.environ.get("TORCHINDUCTOR_NAN_ASSERTS") == "1"

# enable loop reordering based on input orders
pick_loop_orders = True

# reuse a kernel input as the output
inplace_buffers = True

# reuse a buffer for an unrelated purpose
allow_buffer_reuse = True

# Enable pooled allocations for non-output tensors
memory_planning = os.environ.get("TORCHINDUCTOR_MEMORY_PLANNING", "0") == "1"

# How to organize memory under memory_planning=True:
# - "none": do not try to pool storage, just reuse
# - "intermediates": all non-outputs share storage, outputs each get unique storage
# - "outputs": two pools, one for intermediates (freed on return) and one for outputs
# - "combined": a single pool for both intermediates and outputs
memory_pool = os.environ.get("TORCHINDUCTOR_MEMORY_POOL", "intermediates")

# codegen benchmark harness
benchmark_harness = True

# fuse pointwise into templates
epilogue_fusion = True

# do epilogue fusions before other fusions
epilogue_fusion_first = False

# enable pattern match+replace optimizations
pattern_matcher = True

# register custom graph optimization pass hook. so far, pre/post passes are
# only applied before/after pattern_matcher in post_grad_passes.
#
# def my_custom_pre_pass(graph: torch.fx.graph.Graph):
#     # my custom graph optimization pass
#     ...
#
# def my_custom_post_pass(graph: torch.fx.graph.Graph):
#     # my custom graph optimization pass
#     ...
#
# torch._inductor.config.post_grad_custom_pre_pass = my_custom_pre_pass
# torch._inductor.config.post_grad_custom_post_pass = my_custom_post_pass
post_grad_custom_pre_pass: Optional[Callable[[torch.fx.graph.Graph], None]] = None
post_grad_custom_post_pass: Optional[Callable[[torch.fx.graph.Graph], None]] = None

# Registers a custom joint graph pass.
joint_custom_pre_pass: Optional[Callable[[torch.fx.Graph], None]] = None
joint_custom_post_pass: Optional[Callable[[torch.fx.Graph], None]] = None

# Registers a custom pregrad pass. Note that the pre-grad IR is 1.
# non-functional, 2. non-normalized, and 3. prone to change. Ideally we should
# use post-grad passes.
pre_grad_custom_pass: Optional[Callable[[torch.fx.graph.Graph], None]] = None

# Deprecated
split_cat_fx_passes = True

# Optimize conv-batchnorm if batchnorm is in eval mode. Slightly reduces numerical stability.
efficient_conv_bn_eval_fx_passes = False

# Enable predispatch aten IR for export
is_predispatch = False

# Deprecated
group_fusion = False

# Deprecated
batch_fusion = True

# Pre grad fusion and options in order, set to empty dict to disable fusion.
# Call `torch._inductor.fx_passes.group_batch_fusion.list_group_batch_fusions()` to see available fusions.
# batch fusion options:
# batch_linear
# batch_linear_lhs
# batch_layernorm
# batch_tanh
# batch_relu
# batch_sigmoid

# split cat fusion options:
# normalization_pass
# remove_split_with_size_one_pass
# merge_getitem_cat_pass
# merge_stack_tahn_unbind
# merge_splits_pass
# mutate_cat_pass
# split_cat_pass
pre_grad_fusion_options: Dict[str, Dict[str, Any]] = {
    "batch_linear": {},
    "batch_linear_lhs": {},
    "batch_layernorm": {},
    "batch_tanh": {},
    "batch_relu": {},
    "batch_sigmoid": {},
}

# Post grad fusion and options, set to empty dict to disable fusion.
# Call `torch._inductor.fx_passes.group_batch_fusion.list_group_batch_fusions(False)` to see available fusions.
post_grad_fusion_options: Dict[str, Dict[str, Any]] = {}

# enable reordering pass for improving memory locality
reorder_for_locality = True

# Scale down RBLOCK for better occupancy
dynamic_scale_rblock = os.environ.get("TORCHINDUCTOR_DYNAMIC_SCALE_RBLOCK", "1") == "1"

# this forces fusion for int_mm with mul. Needed when you want to avoid realizing the int32
# but the mul gets fused with other pointwise ops instead.
force_fuse_int_mm_with_mul = False

# for pattern torch.mm(a, b.to(dtype)) with cuda tensors,
# enable torch._inductor.kernel.mm.tuned_mixed_mm fused kernel.
# Autotune will compare perf with normal cast->then->mm option
use_mixed_mm = True

# enable runtime numeric check for pre/post grad fx passes
# floating point provides limited accuracy (about 7 decimal digits for single precision
# floating point numbers,about 16 decimal digits for double precision floating point numbers)
# according to PyTorch documentation.
# https://pytorch.org/docs/stable/notes/numerical_accuracy.html#batched-computations-or-slice-computations
fx_passes_numeric_check: Dict[str, Any] = {
    "pre_grad": False,
    "precision": 1e-4,
    "num_iterations": 1,
    "requires_optimizer": True,
}

# mixed_mm_choice can be used to control the behaviour for pattern torch.mm(a, b.to(dtype)) with cuda tensors.
# The fallback aten implementation is normal cast->then->mm option.
# If mixed_mm_choice is "default": this flag will be ignored.
# If mixed_mm_choice is "triton":
# - Always use torch._inductor.kernel.mm.tuned_mixed_mm's fused kernel.
# - Autotune will not compare with fallback.
# If mixed_mm_choice is "aten": always use the fallback aten implementation.
# If mixed_mm_choice is "heuristic":
# - Enables the heuristic.
# - If the heuristic decides to add a config, it will add the config as the first choice.
# - If autotune is disabled, this config will always be chosen.
# - If autotune is enabled, it will also compare with fallback aten implementation and fused kernel.
# The use_mixed_mm flag will be ignored if mixed_mm_choice != "default".
mixed_mm_choice = "heuristic"

# enable reordering pass for increasing overlap between compute and communication
reorder_for_compute_comm_overlap = False

# passes (in execution order) for increasing overlap between compute and communication
# for built-in passes, use string name; for user-defined passes, pass in the function handle
reorder_for_compute_comm_overlap_passes = [
    "reorder_compute_for_overlap",
    "sink_waits",
    "raise_comms",
]

# runtime estimation function for ops
# for built-in estimation function, pass in "default"; for user-defined estimation function, pass in the function handle
estimate_op_runtime = "default"

# unit: GB/s, uni-directional P2P bandwidth per card
# default value is NVLink
intra_node_bw = 300

# unit: GB/s, uni-directional P2P bandwidth per node
# default value is InfiniBand
inter_node_bw = 25

# enable slow autotuning passes to select algorithms
max_autotune = os.environ.get("TORCHINDUCTOR_MAX_AUTOTUNE") == "1"

# enable slow autotuning passes to select pointwise/reductions algorithms
max_autotune_pointwise = os.environ.get("TORCHINDUCTOR_MAX_AUTOTUNE_POINTWISE") == "1"

# enable slow autotuning passes to select gemm algorithms
max_autotune_gemm = os.environ.get("TORCHINDUCTOR_MAX_AUTOTUNE_GEMM") == "1"

# force cublas and triton to use the same precision; cublas supports TF32 for matmul operations
# when m, n, k are multiples of 16, 16, 8, whereas triton supports TF32 for matmul operations
# for any combinations of m, n, k, regardless of their alignment. setting this flag will ensure
# that triton does not use TF32 wherever cublas would not use TF32
force_same_precision = (
    True if is_fbcode() else os.environ.get("TORCHINDUCTOR_FORCE_SAME_PRECISION") == "1"
)

# Specify candidate backends for gemm autotune.
# Possible choices are combinations of: ATen, Triton, CUTLASS, CK, CPP.
# ATen: default Pytorch ATen kernels.
# Triton: Triton templates defined in torch inductor (AMD and NVidia GPUs).
# CUTLASS: Cutlass templates and kernels (NVidia GPUs only).
# CK: Composable Kernel templates and kernels (AMD Instinct GPUs only).
# CPP: CPP templates and kernels for CPU.
max_autotune_gemm_backends = os.environ.get(
    "TORCHINDUCTOR_MAX_AUTOTUNE_GEMM_BACKENDS", "ATEN,TRITON,CPP"
).upper()

# Specify the size of the search space for GEMM autotuning.
# DEFAULT     - balance between compile time overhead and performance
# EXHAUSTIVE  - maximize performance
max_autotune_gemm_search_space = os.environ.get(
    "TORCHINDUCTOR_MAX_AUTOTUNE_GEMM_SEARCH_SPACE", "DEFAULT"
).upper()

# Whether we fall back to ATen or hard error when no matches are found during autotuning
autotune_fallback_to_aten = (
    os.environ.get("TORCHINDUCTOR_AUTOTUNE_FALLBACK_TO_ATEN", "1") == "1"
)

# the value used as a fallback for the unbacked SymInts
# that can appear in the input shapes (e.g., in autotuning)
unbacked_symint_fallback = 8192

# enable searching global and local cache regardless of `max_autotune`
search_autotune_cache = os.environ.get("TORCHINDUCTOR_SEARCH_AUTOTUNE_CACHE") == "1"

save_args = os.environ.get("TORCHINDUCTOR_SAVE_ARGS") == "1"

# We will disable creating subprocess for autotuning if this is False
autotune_in_subproc = os.environ.get("TORCHINDUCTOR_AUTOTUNE_IN_SUBPROC") == "1"

# The following three timeouts are applicable if autotune_in_subproc is True:

# Max time that a a valid benchmark result may take during autotuning
max_autotune_subproc_result_timeout_seconds = 60.0
# Additional time we allow subprocesses to terminate gracefully after the timeout until we send a SIGTERM
max_autotune_subproc_graceful_timeout_seconds = 1.0
# Additional time that we grant after a SIGTERM until we do a hard SIGKILL of subprocesses
max_autotune_subproc_terminate_timeout_seconds = 2.0

# If autotuning in subprocess, whether to use multiple devices
autotune_multi_device = os.environ.get("TORCHINDUCTOR_AUTOTUNE_MULTI_DEVICE") == "1"

coordinate_descent_tuning = (
    os.environ.get("TORCHINDUCTOR_COORDINATE_DESCENT_TUNING") == "1"
)
coordinate_descent_check_all_directions = (
    os.environ.get("TORCHINDUCTOR_COORDINATE_DESCENT_CHECK_ALL_DIRECTIONS") == "1"
)
coordinate_descent_search_radius = int(
    os.environ.get("TORCHINDUCTOR_COORDINATE_DESCENT_RADIUS", "1")
)

# Disabled by default on ROCm, opt-in if model utilises NHWC convolutions
layout_opt_default = "1" if not torch.version.hip else "0"
layout_optimization = (
    os.environ.get("TORCHINDUCTOR_LAYOUT_OPTIMIZATION", layout_opt_default) == "1"
)

force_layout_optimization = os.environ.get("TORCHINDUCTOR_FORCE_LAYOUT_OPT", "0") == "1"


# Whether to keep the output strides the same as eager after layout optimization.
keep_output_stride = os.environ.get("TORCHINDUCTOR_KEEP_OUTPUT_STRIDE", "1") == "1"

# Enabling this will let compiler print warning messages if a generated triton
# kernel has inputs with mixed layouts.  This is helpful for perf debugging
# since kernel with mixed layout inputs may run much slower then one whose inputs
# have uniform layouts.
warn_mix_layout = os.environ.get("TORCHINDUCTOR_WARN_MIX_LAYOUT") == "1"

# control store vs recompute heuristic
# For fanouts, rematerialization can lead to exponential blowup. So, have
# smaller threshold
realize_reads_threshold = 4
realize_opcount_threshold = 30

# Threshold to prevent excessive accumulation of ops in one buffer during lowering
realize_acc_reads_threshold = 8

# fallback to eager for random/dropout, this is slow but useful for debugging
fallback_random = False

# automatically create fallbacks when encountering an unhandled op
implicit_fallbacks = True

# fuse even in cases without common reads
aggressive_fusion = False

# For each fused kernel in the wrapper, comment with the nodes that get fused.
# Useful for debugging fusion.
debug_fusion = os.environ.get("TORCHINDUCTOR_DEBUG_FUSION") == "1"
benchmark_fusion = os.environ.get("TORCHINDUCTOR_BENCHMARK_FUSION") == "1"
enabled_metric_tables = os.environ.get("TORCHINDUCTOR_ENABLED_METRIC_TABLES", "")

# For Triton Templates, select fastest of best template + epilogue vs best template + separate epilogue kernel
benchmark_epilogue_fusion = (
    os.environ.get("TORCHINDUCTOR_BENCHMARK_EPILOGUE_FUSION", "1") == "1"
)

# Take how many of the top triton kernels to benchmark epilogue
max_epilogue_benchmarked_choices = 1

# how many nodes to allow into a single fusion
max_fusion_size = 64

# max number of inputs to generate cat as a pointwise op with masked laods
max_pointwise_cat_inputs = 8

# replace small reductions with pointwise, disable with `= 1`
unroll_reductions_threshold = 8

# Add extra comments to output code (causes compile cache misses)
comment_origin = False

# Convert 1x1 convs into matmuls
conv_1x1_as_mm = False

# Enable split reductions for better utilization when the dimension
# being reduced over is large (by splitting it)
split_reductions = True

benchmark_kernel = os.environ.get("TORCHINDUCTOR_BENCHMARK_KERNEL", "0") == "1"

# Enable constant and index_expr folding
constant_and_index_propagation = True

# we always add constants into graph.constants without
# performing any constant-inlining optimization
always_keep_tensor_constants = False

# assert that indirect indexing does not read / write out of bounds
assert_indirect_indexing = True

# compute CSE bounds on variables that do not appear in the FX graph
compute_all_bounds = False

# constant folding on the joint graph
joint_graph_constant_folding = True

# Enable indirect_indexing asserts for decompositions and lowerings
debug_index_asserts = False

# warnings intended for PyTorch developers, disable for point releases
is_nightly_or_source = "dev" in torch.__version__ or "git" in torch.__version__
developer_warnings = is_fbcode() or is_nightly_or_source


# The multiprocessing start method to use for inductor workers in the codecache.
# "subprocess", "fork", or "spawn"
def decide_worker_start_method():
    start_method = os.environ.get(
        "TORCHINDUCTOR_WORKER_START", "fork" if is_fbcode() else "subprocess"
    )
    assert start_method in [
        "subprocess",
        "fork",
        "spawn",
    ], f"Invalid start method: {start_method}"
    return start_method


worker_start_method = decide_worker_start_method()

# Flags to turn on all_reduce fusion. These 2 flags should be automaticaly turned
# on by DDP and should not be set by the users.
_fuse_ddp_communication = False
_fuse_ddp_bucket_size = 25

# Flag to control which fusion passes to apply. Functions in the list will
# be applied in order. There are two different different fusion passes
# --"fuse_ddp_with_concat_op" and "fuse_ddp_with_coalesced_op". The default
# one is "fuse_ddp_with_concat_op". Users can also change this to a customized
# fusion function.
#
# The fusion currently does not support multiple DDP with different PG or
# data type. This feature will be added in the future PRs.
#
# "schedule_comm_wait" is used to delay the wait ops to maximize comm/comp
# overlapping. At this moment, this pass performs better than
# reorder_for_compute_comm_overlap_passes but we will add the logic of
# "schedule_comm_wait" in the future and remove the one here.
_fuse_ddp_communication_passes: List[Union[Callable[..., None], str]] = [
    "fuse_ddp_with_concat_op",
    "schedule_comm_wait",
]

_micro_pipeline_tp: bool = False


def decide_compile_threads():
    """
    Here are the precedence to decide compile_threads
    1. User can override it by TORCHINDUCTOR_COMPILE_THREADS.  One may want to disable async compiling by
       setting this to 1 to make pdb happy.
    2. Set to 1 if it's win32 platform
    3. decide by the number of CPU cores
    """
    if "TORCHINDUCTOR_COMPILE_THREADS" in os.environ:
        return int(os.environ["TORCHINDUCTOR_COMPILE_THREADS"])
    elif sys.platform == "win32":
        return 1
    elif is_fbcode() and worker_start_method != "subprocess":
        return 1
    else:
        cpu_count = (
            len(os.sched_getaffinity(0))
            if hasattr(os, "sched_getaffinity")
            else os.cpu_count()
        )
        assert cpu_count
        return min(32, cpu_count)


compile_threads = decide_compile_threads()

# gemm autotuning global cache dir
if is_fbcode():
    from libfb.py import parutil

    try:
        if __package__:
            global_cache_dir = parutil.get_dir_path(
                os.path.join(__package__.replace(".", os.sep), "fb/cache")
            )
        else:
            global_cache_dir = parutil.get_dir_path("fb/cache")
    except ValueError:
        global_cache_dir = None
else:
    global_cache_dir = None

# If kernel is fused, the name is generated from the origin node op names
# for larger kernels limit this
kernel_name_max_ops = 10

# Pad input tensors of matmul/bmm/addmm to leverage Tensor Cores in NVIDIA GPUs
shape_padding = os.environ.get("TORCHINDUCTOR_SHAPE_PADDING", "1") == "1"

# Control if we will do padding for pointwise/reductions
comprehensive_padding = (
    os.environ.get("TORCHINDUCTOR_COMPREHENSIVE_PADDING", "1") == "1"
)
pad_channels_last = False

# Whether to treat output of the backward graph as user visible.
# For user visible outputs, inductor will make sure the stride matches with eager.
bw_outputs_user_visible = True

# Whether to always use shape padding if it is enabled and possible
force_shape_pad: bool = False

# Fx-based linear/matmul/bmm + permute/transpose vertical fusion
permute_fusion = os.environ.get("TORCHINDUCTOR_PERMUTE_FUSION", "0") == "1"

# Mark the wrapper call in PyTorch profiler
profiler_mark_wrapper_call = False

# Generate hook calls to torch._inductor.hooks.run_intermediate_hooks for
# every intermediate for which we can correlate it with an intermediate
# from the original FX graph
generate_intermediate_hooks = False

# Populate traceback field on IRNode; good for debugging why origin_node is
# not populated, or finding out where an IRNode was constructed
debug_ir_traceback = False

# used for debugging to make sure config is properly set
_raise_error_for_testing = False

_profile_var = os.environ.get("TORCHINDUCTOR_PROFILE", "")
profile_bandwidth = _profile_var != ""
profile_bandwidth_regex = "" if _profile_var == "1" else _profile_var
# Specify a file where we print out the profiling results.
# None means we do not dump results to a file.
profile_bandwidth_output = os.environ.get("TORCHINDUCTOR_PROFILE_OUTPUT", None)

# TODO: remove later
disable_cpp_codegen = False


# Freezing will attempt to inline weights as constants in optimization
# and run constant folding and other optimizations on them. After freezing, weights
# can no longer be updated.
freezing: bool = os.environ.get("TORCHINDUCTOR_FREEZING", "0") == "1"

# Make freezing invalidate the eager Parameters of nn modules, to avoid memory overhead
# of potentially keeping multiple copies of weights.
freezing_discard_parameters: bool = False

# Kill switch for allowing temporary tensors to be allocated as stack arrays. Tests
# should be run with this flag both on and off to make sure we have coverage.
allow_stack_allocation: bool = (
    os.environ.get("TORCHINDUCTOR_STACK_ALLOCATION", "1" if is_fbcode() else "0") == "1"
)

# Enables an alternate DSO interface (the "minimal ArrayRef interface") intended
# to maximize performance for use cases that it can accommodate at the expense of
# generality. In brief:
# - inputs and outputs are ArrayRefTensor<T> (note that strides are required, but the
#   tensor must be contiguous)
# - constant handling is unchanged because it is not a per-inference-iteration bottleneck
#
# When the DSO is generated in this mode, the usual interface will also be supported,
# but performance for that interface may be degraded.
use_minimal_arrayref_interface: bool = False

# decompose some memory bound matmul/bmm to mul
decompose_mem_bound_mm: bool = False

# assume_aligned_inputs means that we assume that inputs will be aligned; we generate
# code using this assumption, and clone tensors before use if they aren't aligned.
# In the common case, most inputs will be aligned.
assume_aligned_inputs: bool = False


# config specific to codegen/cpp.py
class cpp:
    # set to torch.get_num_threads()
    threads = -1

    # Do not generate loops when the condition doesn't hold, like:
    # for(long i0=4096; i0<4096; i0+=1)
    no_redundant_loops = (
        os.environ.get("TORCHINDUCTOR_CPP_NO_REDUNDANT_LOOPS", "1") == "1"
    )

    # Assume number of threads is dynamic, don't specialize thread number.
    # Kernels don't recompile on thread number changes with this flag on.
    # For single-threaded workload, turning it on would incur a slight
    # performance degradation.
    dynamic_threads = os.environ.get("TORCHINDUCTOR_CPP_DYNAMIC_THREADS", "0") == "1"

    simdlen: Optional[int] = None
    min_chunk_size = int(os.environ.get("TORCHINDUCTOR_CPP_MIN_CHUNK_SIZE", "4096"))
    cxx = (
        None,  # download gcc12 from conda-forge if conda is installed
        # "g++-12",
        # "g++-11",
        # "g++-10",
        # "clang++",
        os.environ.get("CXX", "clang++" if sys.platform == "darwin" else "g++"),
        # "g++.par",
    )
    # Allow kernel performance profiling via PyTorch profiler
    enable_kernel_profile = (
        os.environ.get("TORCHINDUCTOR_CPP_ENABLE_KERNEL_PROFILE", "0") == "1"
    )

    # enable weight prepacking to get a better performance; may lead to large memory footprint
    weight_prepack = os.environ.get("TORCHINDUCTOR_CPP_WEIGHT_PREPACK", "1") == "1"

    # Inject a bug into our relu implementation; useful for testing our repro
    # extraction and minification functionality.
    # Valid values: "compile_error", "runtime_error", "accuracy"
    inject_relu_bug_TESTING_ONLY: Optional[str] = None
    inject_log1p_bug_TESTING_ONLY: Optional[str] = None

    # If None, autodetect whether or not AVX512/AVX2 can be used.  Otherwise,
    # force usage as specified, without testing.
    vec_isa_ok: Optional[bool] = None

    # similar to config.triton.descriptive_names
    descriptive_names = "original_aten"

    # how many nodes to allow into a single horizontal fusion
    max_horizontal_fusion_size = int(
        os.environ.get("TORCHINDUCTOR_CPP_MAX_HORIZONTAL_FUSION_SIZE", "16")
    )

    # Make scatter_reduce fallback when reduce is sum to avoid performance regression
    # using atomic_add.
    fallback_scatter_reduce_sum = (
        os.environ.get("TORCHINDUCTOR_CPP_FALLBACK_SCATTER_REDUCE_SUM", "1") == "1"
    )

    # Use funsafe-math-optimizations when compiling
    enable_unsafe_math_opt_flag = (
        os.environ.get("TORCHINDUCTOR_CPP_ENABLE_UNSAFE_MATH_OPT_FLAG", "0") == "1"
    )

    # Use ffp-contract when compiling
    enable_floating_point_contract_flag = (
        os.environ.get("TORCHINDUCTOR_CPP_ENABLE_FLOATING_POINT_CONTRACT_FLAG", "0")
        == "1"
    )


# config specific to codegen/triton.py
class triton:
    # Use cudagraphs on output code
    cudagraphs = os.environ.get("TORCHINDUCTOR_CUDAGRAPHS") == "1"

    # Use cudagraph trees for memory pooling if `cudagraphs` is True
    cudagraph_trees = True

    # Should we skip cudagraphing graphs with dynamic shape inputs
    # If False, we will re-record a graph for each unique set of shape inputs
    cudagraph_skip_dynamic_graphs = False

    # assertions not on the fast path, steady state
    slow_path_cudagraph_asserts = True

    # TODO - need to debug why this prevents cleanup
    cudagraph_trees_history_recording = False

    # Enable cudagraph support for mutated inputs from prior cudagraph pool
    cudagraph_support_input_mutation = False

    # synchronize after cudagraph invocation
    force_cudagraph_sync = False

    # always run cudagraphs in the eager warmup stage
    # instead of recording and executing cudagraphs
    force_cudagraphs_warmup = False

    # assertions on the fast path
    fast_path_cudagraph_asserts = False

    # skip warmup for cudagraph trees
    skip_cudagraph_warmup = False

    # Synchronize before and after every compiled graph.
    debug_sync_graph = False

    # Synchronize after every kernel launch, to help pinpoint bugs
    debug_sync_kernel = False

    # Always load full blocks (rather than broadcasting inside the block)
    dense_indexing = False

    # limit tiling dimensions
    max_tiles = 2

    # use triton.autotune for pointwise ops with complex layouts
    # this should only be disabled for debugging/testing
    autotune_pointwise = True

    # max autotune gemm with cublasLt
    autotune_cublasLt = True

    # Tune the generated Triton kernels at compile time instead of first time they run
    autotune_at_compile_time = (
        os.environ.get("TORCHINDUCTOR_TRITON_AUTOTUNE_AT_COMPILE_TIME", "0") == "1"
    )

    # should we stop a fusion to allow better tiling?
    tiling_prevents_pointwise_fusion = True
    tiling_prevents_reduction_fusion = True

    # should we give different names to kernels
    # Note: This is orthogonal to descriptive_names - this is deciding whether
    # our triton kernel names should all be `triton_` (to maximize caching) or
    # whether they should be unique.
    unique_kernel_names = os.environ.get("TORCHINDUCTOR_UNIQUE_KERNEL_NAMES") == "1"

    # should we put op names in kernel names
    # False: No special names (just triton__1, triton__2, etc.)
    # "torch": Maps to the fx op in the Dynamo graph (module name, method name, etc.)
    # "original_aten": Maps to the highest-level aten op (i.e. pre-decompositions)
    # "inductor_node": Maps to the node name in the FX graph passed to Inductor
    descriptive_names = "original_aten"

    # use alternate codegen for smaller reductions
    persistent_reductions = (
        os.environ.get("TORCHINDUCTOR_PERSISTENT_REDUCTIONS", "1") == "1"
    )

    # 0/False: disable
    # 1/True: enable, use tuning to pick between different subkernels
    # 2: enable, force using persistent reduction (for debugging)
    # 3: enable, force using non-persistent reduction (for debugging)
    multi_kernel = int(os.environ.get("TORCHINDUCTOR_MULTI_KERNEL", "0"))

    # hint to Triton when arguments are divisible by 16
    divisible_by_16 = True

    # Minimum RBLOCK to be used for a TritonSplitScanKernel
    # NOTE: This also indirectly controls the size of workspace buffer required
    min_split_scan_rblock = 256

    # Store the generated cubin files for cpp wrapper code to load
    store_cubin = False

    # the max number of spills we allow for the configs we benchmark.
    # Setting this to 0 means we skip a config if it spills even a single
    # register.
    # Setting it to a larger value allows a config spilling a small amount
    # of registers being benchmarked.
    #
    # NOTE: triton will always report >0 register spills for kernels using sin/cos.
    # (check this issue https://github.com/openai/triton/issues/1756 )
    # So far we see a fixed 8 spilled registers for kernels using sin/cos.
    # Raise the threshold to 16 to be safe.
    # We should revisit this once we understand more of the source of register spills.
    spill_threshold: int = 16

    # Generate code containing the newer tl.make_block_ptr() API for loads/store
    use_block_ptr = False

    # Inject a bug into our relu implementation; useful for testing our repro
    # extraction and minification functionality.
    # Valid values: "compile_error", "runtime_error", "accuracy"
    inject_relu_bug_TESTING_ONLY: Optional[str] = None


class aot_inductor:
    # AOTInductor output path
    # If an absolute path is specified, the generated lib files will be stored under the directory;
    # If a relative path is specified, it will be used as a subdirectory under the default caching path;
    # If not specified, a temp directory will be created under the default caching path.
    # If the specified path contains something like "model.so", the sub-string will be used
    # to name the generated library.
    output_path = ""

    debug_compile = os.environ.get("AOT_INDUCTOR_DEBUG_COMPILE", "0") == "1"

    debug_dump_consts_bin: bool = (
        os.environ.get("AOT_INDUCTOR_DEBUG_DUMP_CONSTS_BIN", "0") == "1"
    )

    # Serialized tree spec for flattening inputs
    serialized_in_spec = ""

    # Serialized tree spec for flattening outputs
    serialized_out_spec = ""

    # flag to decide whether to create a submodule for constant graph.
    use_runtime_constant_folding: bool = False

    # flag to force weight to be appened to the shared library and mmaped  by the runtime
    # rather than embedded into the data section. Needed to support 1B+ parameter models
    force_mmap_weights: bool = False


class cuda:
    # CUDA arch to use for CUDA template kernel compilation.
    # e.g. "70", "75", "80", "90", etc.
    # When arch is None, Inductor uses torch.cuda.get_device_capability(0).
    arch: Optional[str] = None

    # CUDA version to use for CUDA template kernel compilation.
    # e.g. "11.4", "12.1", etc.
    # When version is None, Inductor uses torch.version.cuda.
    version: Optional[str] = None

    # Optimization level for the host compiler.
    compile_opt_level = "-O1"

    # Whether to enable device LTO (link-time-optimization).
    enable_cuda_lto = False

    # Whether to keep intermediate files dring compilation.
    enable_ptxas_info = False

    # Whether to enable debug info, e.g. line number, cutlass debug info.
    enable_debug_info = False

    # Whether to use fast math.
    use_fast_math = False

    # Path to the CUTLASS repo root directory.
    # The default path only works under PyTorch local development environment.
    cutlass_dir = os.environ.get(
        "TORCHINDUCTOR_CUTLASS_DIR",
        os.path.abspath(
            os.path.join(os.path.dirname(torch.__file__), "../third_party/cutlass/")
        ),
    )

    # Configures the maximum number of CUTLASS configs to profile in max_autotune.
    # By default it's None, so that all CUTLASS configs are tuned.
    # This is mainly used to reduce test time in CI.
    cutlass_max_profiling_configs: Optional[int] = None

    # Path to CUDA NVCC.
    # NVCC search order:
    # 1) cuda_cxx set in this config
    # 2) CUDACXX environment variable
    # 3) CUDA_HOME environment variable
    # 4) default system search PATH.
    cuda_cxx: Optional[str] = None

    # Minimum value of M*N*K to consider the CUTLASS backend for GEMM ops.
    cutlass_backend_min_gemm_size: int = 1

    # enable generation of inline standalone runner in CUDA CPP generated code
    # which allows to compile the generated code into a standalone executable.
    generate_test_runner: bool = (
        os.environ.get("INDUCTOR_CUDA_BACKEND_GENERATE_TEST_RUNNER_CODE", "1") == "1"
    )

    # Keep only Cutlass op configs which contain this regular expression pattern
    # Set this to "warpspecialized_cooperative_epi_tma" to enable only SM90 TMA Cutlass Kernels for large GEMMs
    cutlass_op_allowlist_regex: Optional[str] = None

    # Note: Names of Cutlass ops names can be obtained by calling
    # op.configuration_name() on a Cutlass op instance, for example those
    # returned from cutlass_utils.gen_ops() or the op argument passed to
    # CUTLASSGemmTemplate.render(...)

    # Filter Cutlass configs which contain this regular expression pattern
    # Set this to "pingpong" to avoid numerical issues
    # caused by the op ordering of the "pingpong" memory access
    # pattern used by some Cutlass Kernels.
    cutlass_op_denylist_regex: Optional[str] = "pingpong"


<<<<<<< HEAD
class rocm:
    # Offload arch list for device code compilation, e.g. ["gfx941", "gfx942"].
    # If empty, the `native` arch is used
    arch: List[str] = []

    # Enable for CDNA3 only for now
    # Processor name reference: https://llvm.org/docs/AMDGPUUsage.html#processors
    supported_arch: Set[str] = {"gfx940", "gfx941", "gfx942"}

    # Optimization level, use to balance compilation speed and runtime performance
    compile_opt_level = "-O2"

    # Flag to keep debug information in compiled objects
    is_debug = False

    # Flag to keep intermediate files (assembly listings, preprocessed sources, etc.)
    save_temps = False

    # Flag to add `-ffast-math`` to compile flags
    use_fast_math = True

    # Flag to add `-fgpu-flush-denormals-to-zero` to compile flags
    flush_denormals = True

    # Flag to print register and LDS usage during compilation
    print_kernel_resource_usage = False

    # Path to ROCm installation, if None, use env variable ROCM_HOME
    rocm_home: Optional[str] = None

    # Path to Composable Kernel library.
    # Install with `pip install git+https://github.com/rocm/composable_kernel@develop`.
    ck_dir = os.environ.get("TORCHINDUCTOR_CK_DIR")

    # Number of op instance choices to trade off between runtime perf and compilation time
    n_max_profiling_configs: Optional[int] = None

    # Flag to use a short list of CK instances which perform well across a variety of shapes.
    # Currently RCR and F16 only
    use_preselected_instances: bool = False


# Backend to use for CPU codegen either "cpp" or "halide" (experimental)
cpu_backend = "cpp"


class halide:
    # Base halide target to use for CPU devices
    cpu_target = "host"

    # Base halide target to use for CUDA devices
    gpu_target = "host-cuda"

    # Halide autoscheduler to use, choices are:
    # "Anderson2021" (gpu-only), "Li2018", "Adams2019" (cpu-only), or "Mullapudi2016" (cpu-only)
    scheduler_cuda = "Li2018"
    scheduler_cpu = "Adams2019"

    # Controls `no_asserts` flag passed to Halide target (warning: can false positive)
    asserts = False

    # Controls `debug` flag passed to Halide target
    debug = False


=======
>>>>>>> 93a33bf3
# create a directory containing lots of debug information
class trace:
    # master switch for all debugging flags below
    enabled = os.environ.get("TORCH_COMPILE_DEBUG", "0") == "1"

    # Save debug information to a temporary directory
    # If not specified, a temp directory will be created by system
    debug_dir: Optional[str] = None

    # Save python logger call >=logging.DEBUG
    debug_log = False

    # Save python logger call >=logging.INFO
    info_log = False

    # Save input FX graph (post decomps, pre optimization)
    fx_graph = True

    # Save FX graph after transformations
    fx_graph_transformed = True

    # Save TorchInductor IR before fusion pass
    ir_pre_fusion = True

    # Save TorchInductor IR after fusion pass
    ir_post_fusion = True

    # Copy generated code to trace dir
    output_code = True

    # SVG figure showing post-fusion graph
    graph_diagram = os.environ.get("INDUCTOR_POST_FUSION_SVG", "0") == "1"

    # SVG figure showing fx with fusion
    draw_orig_fx_graph = os.environ.get("INDUCTOR_ORIG_FX_SVG", "0") == "1"

    # We draw our fx graphs with the "record" shape attribute by default.
    # Sometimes, when the graph is very complex, we may hit dot errors like below:
    #   "flat edge between adjacent nodes one of which has a record shape -
    #    replace records with HTML-like labels"
    # and thus fail to generate a graph. So, let's give the user an option
    # to specify the shape attribute for the dot graph. For example, passing
    # INDUCTOR_DOT_GRAPH_SHAPE_SVG = "none" would let us generate HTML-like lables
    # to workaround the above failure.
    dot_graph_shape = os.environ.get("INDUCTOR_DOT_GRAPH_SHAPE_SVG", None)

    # If not None, this is the URL that saves the SVG files of the input/output
    # graph of each pass that changed the graph
    # The nodes that are being transformed in each pass will be colored in yellow
    # URL only supports local directory for now
    log_url_for_graph_xform = os.environ.get("INDUCTOR_LOG_URL_FOR_GRAPH_XFORM", None)

    # Store cProfile (see snakeviz to view)
    compile_profile = False

    # Upload the .tar.gz file
    # Needs to be overriden based on specific environment needs
    upload_tar: Optional[Callable[[str], None]] = None

    log_autotuning_results: bool = False


_save_config_ignore = [
    # workaround: "Can't pickle <function ...>"
    "trace.upload_tar",
]

_cache_config_ignore_prefix = [
    # trace functions are not relevant to config caching
    "trace",
    # uses absolute path
    "cuda.cutlass_dir",
    # not relevant
    "compile_threads",
]

if TYPE_CHECKING:
    from torch.utils._config_typing import *  # noqa: F401, F403

from torch.utils._config_module import install_config_module

# adds patch, save_config, etc
install_config_module(sys.modules[__name__])<|MERGE_RESOLUTION|>--- conflicted
+++ resolved
@@ -863,7 +863,6 @@
     cutlass_op_denylist_regex: Optional[str] = "pingpong"
 
 
-<<<<<<< HEAD
 class rocm:
     # Offload arch list for device code compilation, e.g. ["gfx941", "gfx942"].
     # If empty, the `native` arch is used
@@ -906,31 +905,6 @@
     use_preselected_instances: bool = False
 
 
-# Backend to use for CPU codegen either "cpp" or "halide" (experimental)
-cpu_backend = "cpp"
-
-
-class halide:
-    # Base halide target to use for CPU devices
-    cpu_target = "host"
-
-    # Base halide target to use for CUDA devices
-    gpu_target = "host-cuda"
-
-    # Halide autoscheduler to use, choices are:
-    # "Anderson2021" (gpu-only), "Li2018", "Adams2019" (cpu-only), or "Mullapudi2016" (cpu-only)
-    scheduler_cuda = "Li2018"
-    scheduler_cpu = "Adams2019"
-
-    # Controls `no_asserts` flag passed to Halide target (warning: can false positive)
-    asserts = False
-
-    # Controls `debug` flag passed to Halide target
-    debug = False
-
-
-=======
->>>>>>> 93a33bf3
 # create a directory containing lots of debug information
 class trace:
     # master switch for all debugging flags below
