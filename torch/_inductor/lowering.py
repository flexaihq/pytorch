--- conflicted
+++ resolved
@@ -2276,12 +2276,7 @@
 # 1.5) Easy or Impossible
 make_fallback(aten._cdist_forward)  # p=2 should be feasible
 make_fallback(aten._cdist_backward)
-# See resize_storage_bytes
-<<<<<<< HEAD
-=======
-make_fallback(aten.resize_)
-make_fallback(aten.resize_as_)
->>>>>>> bdd25512
+
 
 # 2) Medium
 make_fallback(aten.max_unpool2d)
@@ -5928,15 +5923,12 @@
     return variable
 
 
-<<<<<<< HEAD
-=======
 @register_lowering(_bind_nn_parameter)
 def create_nn_parameter(self, placeholder):
     self.realize()
     return TensorBox.create(ir.BindNNParameter(self, placeholder))
 
 
->>>>>>> bdd25512
 @register_lowering(torch.ops.aten.resize)
 def resize(x, size, *, memory_format=None):
     if memory_format is None:
@@ -6004,12 +5996,11 @@
     )
 
 
-<<<<<<< HEAD
 @register_lowering(aten.resize_, type_promotion_kind=None)
 def resize_(x, size, *, memory_format=None):
     val = resize(x, size, memory_format=memory_format)
     if isinstance(x, TensorBox):
-        x_data = x.data # type: ignore[attr-defined]
+        x_data = x.data  # type: ignore[attr-defined]
     else:
         x_data = x
     assert isinstance(val, ir.StorageBox)
@@ -6020,8 +6011,6 @@
     return x
 
 
-=======
->>>>>>> bdd25512
 from torch._higher_order_ops.auto_functionalize import auto_functionalized
 
 make_fallback(auto_functionalized)
