--- conflicted
+++ resolved
@@ -3722,7 +3722,6 @@
     return clone(x)
 
 
-<<<<<<< HEAD
 @register_lowering(c10d.traceable_allreduce)
 def allreduce(inputs):
     return TensorBox.create(
@@ -3730,7 +3729,8 @@
             inputs,
         )
     )
-=======
+
+
 def _import_kernels():
     """
     Need to make sure all these get registered in the lowers dict
@@ -3745,5 +3745,4 @@
             importlib.import_module(f"{kernel.__name__}.{filename[:-3]}")
 
 
-_import_kernels()
->>>>>>> 85e0fd02
+_import_kernels()