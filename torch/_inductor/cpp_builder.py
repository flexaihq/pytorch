# mypy: allow-untyped-defs
# This CPP JIT builder is designed to support both Windows and Linux OS.
# The design document please check this RFC: https://github.com/pytorch/pytorch/issues/124245

import copy
import errno
import functools
import logging
import os
import platform
import re
import shlex
import shutil
import subprocess
import sys
import sysconfig
import warnings
from pathlib import Path
from typing import List, Sequence, Tuple, Union

import torch
from torch._inductor import config, exc
from torch._inductor.codecache import (
    _get_python_include_dirs,
    _LINKER_SCRIPT,
    _transform_cuda_paths,
    cpp_prefix_path,
    get_lock_dir,
    invalid_vec_isa,
    LOCK_TIMEOUT,
    VecISA,
)
from torch._inductor.runtime.runtime_utils import cache_dir

if config.is_fbcode():
    from triton.fb import build_paths  # noqa: F401

    from torch._inductor.fb.utils import (
        log_global_cache_errors,
        log_global_cache_stats,
        log_global_cache_vals,
        use_global_cache,
    )
else:

    def log_global_cache_errors(*args, **kwargs):
        pass

    def log_global_cache_stats(*args, **kwargs):
        pass

    def log_global_cache_vals(*args, **kwargs):
        pass

    def use_global_cache() -> bool:
        return False


# Windows need setup a temp dir to store .obj files.
_BUILD_TEMP_DIR = "CxxBuild"

# initialize variables for compilation
_IS_LINUX = sys.platform.startswith("linux")
_IS_MACOS = sys.platform.startswith("darwin")
_IS_WINDOWS = sys.platform == "win32"


log = logging.getLogger(__name__)


@functools.lru_cache(1)
def cpp_compiler_search(search: str) -> str:
    for cxx in search:
        try:
            if cxx is None:
                # gxx package is only available for Linux
                # according to https://anaconda.org/conda-forge/gxx/
                if sys.platform != "linux":
                    continue
                # Do not install GXX by default
                if not os.getenv("TORCH_INDUCTOR_INSTALL_GXX"):
                    continue
                from filelock import FileLock

                lock_dir = get_lock_dir()
                lock = FileLock(
                    os.path.join(lock_dir, "g++.lock"), timeout=LOCK_TIMEOUT
                )
                with lock:
                    cxx = install_gcc_via_conda()
            subprocess.check_output([cxx, "--version"])
            return cxx
        except (subprocess.SubprocessError, FileNotFoundError, ImportError):
            continue
    raise exc.InvalidCxxCompiler()  # noqa: RSE102


def install_gcc_via_conda() -> str:
    """On older systems, this is a quick way to get a modern compiler"""
    prefix = os.path.join(cache_dir(), "gcc")
    cxx_path = os.path.join(prefix, "bin", "g++")
    if not os.path.exists(cxx_path):
        log.info("Downloading GCC via conda")
        conda = os.environ.get("CONDA_EXE", "conda")
        if conda is None:
            conda = shutil.which("conda")
        if conda is not None:
            subprocess.check_call(
                [
                    conda,
                    "create",
                    f"--prefix={prefix}",
                    "--channel=conda-forge",
                    "--quiet",
                    "-y",
                    "python=3.8",
                    "gxx",
                ],
                stdout=subprocess.PIPE,
            )
    return cxx_path


def _get_cpp_compiler() -> str:
    if _IS_WINDOWS:
        compiler = os.environ.get("CXX", "cl")
    else:
        if config.is_fbcode():
            return build_paths.cc()
        if isinstance(config.cpp.cxx, (list, tuple)):
            search = tuple(config.cpp.cxx)
        else:
            search = (config.cpp.cxx,)
        compiler = cpp_compiler_search(search)
    return compiler


def _is_gcc(cpp_compiler) -> bool:
    return bool(re.search(r"(gcc|g\+\+)", cpp_compiler))


def is_gcc() -> bool:
    return _is_gcc(_get_cpp_compiler())


def _is_clang(cpp_compiler) -> bool:
    # Mac OS apple clang maybe named as gcc, need check compiler info.
    if sys.platform == "darwin":
        return is_apple_clang(cpp_compiler)
    return bool(re.search(r"(clang|clang\+\+)", cpp_compiler))


def is_clang() -> bool:
    compiler = _get_cpp_compiler()
    return _is_clang(compiler)


@functools.lru_cache(None)
def is_apple_clang(cpp_compiler) -> bool:
    version_string = subprocess.check_output([cpp_compiler, "--version"]).decode("utf8")
    return "Apple" in version_string.splitlines()[0]


def _append_list(dest_list: List[str], src_list: List[str]):
    for item in src_list:
        dest_list.append(copy.deepcopy(item))


def _remove_duplication_in_list(orig_list: List[str]) -> List[str]:
    new_list: List[str] = []
    for item in orig_list:
        if item not in new_list:
            new_list.append(item)
    return new_list


def _create_if_dir_not_exist(path_dir):
    if not os.path.exists(path_dir):
        try:
            Path(path_dir).mkdir(parents=True, exist_ok=True)
        except OSError as exc:  # Guard against race condition
            if exc.errno != errno.EEXIST:
                raise RuntimeError(  # noqa: TRY200 (Use `raise from`)
                    f"Fail to create path {path_dir}"
                )


def _remove_dir(path_dir):
    if os.path.exists(path_dir):
        for root, dirs, files in os.walk(path_dir, topdown=False):
            for name in files:
                file_path = os.path.join(root, name)
                os.remove(file_path)
            for name in dirs:
                dir_path = os.path.join(root, name)
                os.rmdir(dir_path)
        os.rmdir(path_dir)


def run_command_line(cmd_line, cwd=None):
    cmd = shlex.split(cmd_line)
    try:
        status = subprocess.check_output(args=cmd, cwd=cwd, stderr=subprocess.STDOUT)
    except subprocess.CalledProcessError as e:
        output = e.output.decode("utf-8")
        openmp_problem = "'omp.h' file not found" in output or "libomp" in output
        if openmp_problem and sys.platform == "darwin":
            instruction = (
                "\n\nOpenMP support not found. Please try one of the following solutions:\n"
                "(1) Set the `CXX` environment variable to a compiler other than Apple clang++/g++ "
                "that has builtin OpenMP support;\n"
                "(2) install OpenMP via conda: `conda install llvm-openmp`;\n"
                "(3) install libomp via brew: `brew install libomp`;\n"
                "(4) manually setup OpenMP and set the `OMP_PREFIX` environment variable to point to a path"
                " with `include/omp.h` under it."
            )
            output += instruction
        raise exc.CppCompileError(cmd, output) from e
    return status


class BuildOptionsBase:
    """
    This is the Base class for store cxx build options, as a template.
    Acturally, to build a cxx shared library. We just need to select a compiler
    and maintains the suitable args.
    """

    def __init__(self) -> None:
        self._compiler = ""
        self._definations: List[str] = []
        self._include_dirs: List[str] = []
        self._cflags: List[str] = []
        self._ldflags: List[str] = []
        self._libraries_dirs: List[str] = []
        self._libraries: List[str] = []
        # Some args is hard to abstract to OS compatable, passthough it directly.
        self._passthough_args: List[str] = []

        self._aot_mode: bool = False
        self._use_absolute_path: bool = False
        self._compile_only: bool = False

    def _remove_duplicate_options(self):
        self._definations = _remove_duplication_in_list(self._definations)
        self._include_dirs = _remove_duplication_in_list(self._include_dirs)
        self._cflags = _remove_duplication_in_list(self._cflags)
        self._ldflags = _remove_duplication_in_list(self._ldflags)
        self._libraries_dirs = _remove_duplication_in_list(self._libraries_dirs)
        self._libraries = _remove_duplication_in_list(self._libraries)
        self._passthough_args = _remove_duplication_in_list(self._passthough_args)

    def get_compiler(self) -> str:
        return self._compiler

    def get_definations(self) -> List[str]:
        return self._definations

    def get_include_dirs(self) -> List[str]:
        return self._include_dirs

    def get_cflags(self) -> List[str]:
        return self._cflags

    def get_ldflags(self) -> List[str]:
        return self._ldflags

    def get_libraries_dirs(self) -> List[str]:
        return self._libraries_dirs

    def get_libraries(self) -> List[str]:
        return self._libraries

    def get_passthough_args(self) -> List[str]:
        return self._passthough_args

    def get_aot_mode(self) -> bool:
        return self._aot_mode

    def get_use_absolute_path(self) -> bool:
        return self._use_absolute_path

    def get_compile_only(self) -> bool:
        return self._compile_only


def _get_warning_all_cflag(warning_all: bool = True) -> List[str]:
    if not _IS_WINDOWS:
        return ["Wall"] if warning_all else []
    else:
        return []


def _get_cpp_std_cflag(std_num: str = "c++17") -> List[str]:
    if _IS_WINDOWS:
        return [f"std:{std_num}"]
    else:
        return [f"std={std_num}"]


def _get_linux_cpp_cflags(cpp_compiler) -> List[str]:
    if not _IS_WINDOWS:
        cflags = ["Wno-unused-variable", "Wno-unknown-pragmas"]
        if _is_clang(cpp_compiler):
            cflags.append("Werror=ignored-optimization-argument")
        return cflags
    else:
        return []


def _get_optimization_cflags() -> List[str]:
    if _IS_WINDOWS:
        return ["O2"]
    else:
        cflags = ["O0", "g"] if config.aot_inductor.debug_compile else ["O3", "DNDEBUG"]
        cflags.append("ffast-math")
        cflags.append("fno-finite-math-only")

        if not config.cpp.enable_unsafe_math_opt_flag:
            cflags.append("fno-unsafe-math-optimizations")
        if not config.cpp.enable_floating_point_contract_flag:
            cflags.append("ffp-contract=off")

        if config.is_fbcode():
            # FIXME: passing `-fopenmp` adds libgomp.so to the generated shared library's dependencies.
            # This causes `ldopen` to fail in fbcode, because libgomp does not exist in the default paths.
            # We will fix it later by exposing the lib path.
            return cflags

        if sys.platform == "darwin":
            # Per https://mac.r-project.org/openmp/ right way to pass `openmp` flags to MacOS is via `-Xclang`
            # Also, `-march=native` is unrecognized option on M1
            cflags.append("Xclang")
        else:
            if platform.machine() == "ppc64le":
                cflags.append("mcpu=native")
            else:
                cflags.append("march=native")

        # Internal cannot find libgomp.so
        if not config.is_fbcode():
            cflags.append("fopenmp")

        return cflags


def _get_shared_cflag(compile_only: bool) -> List[str]:
    if _IS_WINDOWS:
        """
        MSVC `/MD` using python `ucrtbase.dll` lib as runtime.
        https://learn.microsoft.com/en-us/cpp/c-runtime-library/crt-library-features?view=msvc-170
        """
        SHARED_FLAG = ["DLL", "MD"]
    else:
        if compile_only:
            return ["fPIC"]
        if platform.system() == "Darwin" and "clang" in _get_cpp_compiler():
            # This causes undefined symbols to behave the same as linux
            return ["shared", "fPIC", "undefined dynamic_lookup"]
        else:
            return ["shared", "fPIC"]

    return SHARED_FLAG


def get_cpp_options(
    cpp_compiler,
    compile_only: bool,
    warning_all: bool = True,
    extra_flags: Sequence[str] = (),
):
    definations: List[str] = []
    include_dirs: List[str] = []
    cflags: List[str] = []
    ldflags: List[str] = []
    libraries_dirs: List[str] = []
    libraries: List[str] = []
    passthough_args: List[str] = []

    cflags = (
        _get_shared_cflag(compile_only)
        + _get_optimization_cflags()
        + _get_warning_all_cflag(warning_all)
        + _get_cpp_std_cflag()
        + _get_linux_cpp_cflags(cpp_compiler)
    )

    passthough_args.append(" ".join(extra_flags))

    return (
        definations,
        include_dirs,
        cflags,
        ldflags,
        libraries_dirs,
        libraries,
        passthough_args,
    )


class CppOptions(BuildOptionsBase):
    """
    This class is inherited from BuildOptionsBase, and as cxx build options.
    This option need contains basic cxx build option, which contains:
    1. OS related args.
    2. Toolchains related args.
    3. Cxx standard related args.
    Note:
    1. This Options is good for assist modules build, such as x86_isa_help.
    """

    def __init__(
        self,
        compile_only: bool = False,
        warning_all: bool = True,
        extra_flags: Sequence[str] = (),
        use_absolute_path: bool = False,
    ) -> None:
        super().__init__()
        self._compiler = _get_cpp_compiler()
        self._use_absolute_path = use_absolute_path
        self._compile_only = compile_only

        (
            definations,
            include_dirs,
            cflags,
            ldflags,
            libraries_dirs,
            libraries,
            passthough_args,
        ) = get_cpp_options(
            cpp_compiler=self._compiler,
            compile_only=compile_only,
            extra_flags=extra_flags,
            warning_all=warning_all,
        )

        _append_list(self._definations, definations)
        _append_list(self._include_dirs, include_dirs)
        _append_list(self._cflags, cflags)
        _append_list(self._ldflags, ldflags)
        _append_list(self._libraries_dirs, libraries_dirs)
        _append_list(self._libraries, libraries)
        _append_list(self._passthough_args, passthough_args)
        self._remove_duplicate_options()


def _get_glibcxx_abi_build_flags() -> List[str]:
    if not _IS_WINDOWS:
        return ["-D_GLIBCXX_USE_CXX11_ABI=" + str(int(torch._C._GLIBCXX_USE_CXX11_ABI))]
    else:
        return []


def _get_torch_cpp_wrapper_defination() -> List[str]:
    return ["TORCH_INDUCTOR_CPP_WRAPPER"]


def _use_custom_generated_macros() -> List[str]:
    return [" C10_USING_CUSTOM_GENERATED_MACROS"]


def _use_fb_internal_macros() -> List[str]:
    if not _IS_WINDOWS:
        if config.is_fbcode():
            fb_internal_macros = [
                "C10_USE_GLOG",
                "C10_USE_MINIMAL_GLOG",
                "C10_DISABLE_TENSORIMPL_EXTENSIBILITY",
            ]
            # TODO: this is to avoid FC breakage for fbcode. When using newly
            # generated model.so on an older verion of PyTorch, need to use
            # the v1 version for aoti_torch_create_tensor_from_blob
            create_tensor_from_blob_v1 = "AOTI_USE_CREATE_TENSOR_FROM_BLOB_V1"

            fb_internal_macros.append(create_tensor_from_blob_v1)

            # TODO: remove comments later:
            # Moved to _get_openmp_args
            # openmp_lib = build_paths.openmp_lib()
            # return [f"-Wp,-fopenmp {openmp_lib} {preprocessor_flags}"]
            return fb_internal_macros
        else:
            return []
    else:
        return []


def _setup_standard_sys_libs(
    cpp_compiler,
    aot_mode: bool,
    use_absolute_path: bool,
):
    cflags: List[str] = []
    include_dirs: List[str] = []
    passthough_args: List[str] = []
    if _IS_WINDOWS:
        return cflags, include_dirs, passthough_args

    if config.is_fbcode():
        cflags.append("nostdinc")
        include_dirs.append(build_paths.sleef())
        include_dirs.append(build_paths.cc_include())
        include_dirs.append(build_paths.libgcc())
        include_dirs.append(build_paths.libgcc_arch())
        include_dirs.append(build_paths.libgcc_backward())
        include_dirs.append(build_paths.glibc())
        include_dirs.append(build_paths.linux_kernel())
        include_dirs.append("include")

        if aot_mode and not use_absolute_path:
            linker_script = _LINKER_SCRIPT
        else:
            linker_script = os.path.basename(_LINKER_SCRIPT)

        if _is_clang(cpp_compiler):
            passthough_args.append(" --rtlib=compiler-rt")
            passthough_args.append(" -fuse-ld=lld")
            passthough_args.append(f" -Wl,--script={linker_script}")
            passthough_args.append(" -B" + build_paths.glibc_lib())
            passthough_args.append(" -L" + build_paths.glibc_lib())

    return cflags, include_dirs, passthough_args


def _get_build_args_of_chosen_isa(vec_isa: VecISA):
    macros = []
    build_flags = []
    if vec_isa != invalid_vec_isa:
        # Add Windows support later.
        for x in vec_isa.build_macro():
            macros.append(copy.deepcopy(x))

        build_flags = [vec_isa.build_arch_flags()]

    if config.is_fbcode() and vec_isa != invalid_vec_isa:
        cap = str(vec_isa).upper()
        macros = [
            f"CPU_CAPABILITY={cap}",
            f"CPU_CAPABILITY_{cap}",
            f"HAVE_{cap}_CPU_DEFINITION",
        ]

    return macros, build_flags


def _get_torch_related_args(include_pytorch: bool, aot_mode: bool):
    from torch.utils.cpp_extension import _TORCH_PATH, TORCH_LIB_PATH

    include_dirs = [
        os.path.join(_TORCH_PATH, "include"),
        os.path.join(_TORCH_PATH, "include", "torch", "csrc", "api", "include"),
        # Some internal (old) Torch headers don't properly prefix their includes,
        # so we need to pass -Itorch/lib/include/TH as well.
        os.path.join(_TORCH_PATH, "include", "TH"),
        os.path.join(_TORCH_PATH, "include", "THC"),
    ]
    libraries_dirs = [TORCH_LIB_PATH]
    libraries = []
    if sys.platform != "darwin" and not config.is_fbcode():
        libraries = ["torch", "torch_cpu"]
        if not aot_mode:
            libraries.append("torch_python")

    if _IS_WINDOWS:
        libraries.append("sleef")

    # Unconditionally import c10 for non-abi-compatible mode to use TORCH_CHECK - See PyTorch #108690
    if not config.abi_compatible:
        libraries.append("c10")
        libraries_dirs.append(TORCH_LIB_PATH)

    return include_dirs, libraries_dirs, libraries


def _get_python_related_args():
    python_include_dirs = _get_python_include_dirs()
    python_include_path = sysconfig.get_path(
        "include", scheme="nt" if _IS_WINDOWS else "posix_prefix"
    )
    if python_include_path is not None:
        python_include_dirs.append(python_include_path)

    if _IS_WINDOWS:
        python_path = os.path.dirname(sys.executable)
        python_lib_path = [os.path.join(python_path, "libs")]
    else:
        python_lib_path = [sysconfig.get_config_var("LIBDIR")]

    if config.is_fbcode():
        python_include_dirs.append(build_paths.python())

    return python_include_dirs, python_lib_path


def _get_openmp_args(cpp_compiler):
    cflags: List[str] = []
    ldflags: List[str] = []
    include_dir_paths: List[str] = []
    lib_dir_paths: List[str] = []
    libs: List[str] = []
    passthough_args: List[str] = []
    if _IS_MACOS:
        from torch._inductor.codecache import (
            homebrew_libomp,
            is_conda_llvm_openmp_installed,
        )

        # only Apple builtin compilers (Apple Clang++) require openmp
        omp_available = not is_apple_clang(cpp_compiler)

        # check the `OMP_PREFIX` environment first
        omp_prefix = os.getenv("OMP_PREFIX")
        if omp_prefix is not None:
            header_path = os.path.join(omp_prefix, "include", "omp.h")
            valid_env = os.path.exists(header_path)
            if valid_env:
                include_dir_paths.append(os.path.join(omp_prefix, "include"))
                lib_dir_paths.append(os.path.join(omp_prefix, "lib"))
            else:
                warnings.warn("environment variable `OMP_PREFIX` is invalid.")
            omp_available = omp_available or valid_env

        if not omp_available:
            libs.append("omp")

        # prefer to use openmp from `conda install llvm-openmp`
        conda_prefix = os.getenv("CONDA_PREFIX")
        if not omp_available and conda_prefix is not None:
            omp_available = is_conda_llvm_openmp_installed()
            if omp_available:
                conda_lib_path = os.path.join(conda_prefix, "lib")
                include_dir_paths.append(os.path.join(conda_prefix, "include"))
                lib_dir_paths.append(conda_lib_path)
                # Prefer Intel OpenMP on x86 machine
                if os.uname().machine == "x86_64" and os.path.exists(
                    os.path.join(conda_lib_path, "libiomp5.dylib")
                ):
                    libs.append("iomp5")

        # next, try to use openmp from `brew install libomp`
        if not omp_available:
            omp_available, libomp_path = homebrew_libomp()
            if omp_available:
                include_dir_paths.append(os.path.join(libomp_path, "include"))
                lib_dir_paths.append(os.path.join(libomp_path, "lib"))

        # if openmp is still not available, we let the compiler to have a try,
        # and raise error together with instructions at compilation error later
    elif _IS_WINDOWS:
        # /openmp, /openmp:llvm
        # llvm on Windows, new openmp: https://devblogs.microsoft.com/cppblog/msvc-openmp-update/
        # msvc openmp: https://learn.microsoft.com/zh-cn/cpp/build/reference/openmp-enable-openmp-2-0-support?view=msvc-170

        cflags.append("openmp")
        cflags.append("openmp:experimental")  # MSVC CL
        libs = []
    else:
        if config.is_fbcode():
            include_dir_paths.append(build_paths.openmp())

            openmp_lib = build_paths.openmp_lib()
            fb_openmp_extra_flags = f"-Wp,-fopenmp {openmp_lib}"
            passthough_args.append(fb_openmp_extra_flags)

            libs.append("omp")
        else:
            if _is_clang(cpp_compiler):
                # TODO: fix issue, can't find omp.h
                cflags.append("fopenmp")
                libs.append("gomp")
            else:
                cflags.append("fopenmp")
                libs.append("gomp")

    return cflags, ldflags, include_dir_paths, lib_dir_paths, libs, passthough_args


def get_mmap_self_macro(use_mmap_weights: bool) -> List[str]:
    macros = []
    if use_mmap_weights:
        macros.append(" USE_MMAP_SELF")
    return macros


def get_cpp_torch_options(
    cpp_compiler,
    vec_isa: VecISA,
    include_pytorch: bool,
    aot_mode: bool,
    compile_only: bool,
    use_absolute_path: bool,
    use_mmap_weights: bool,
):
    definations: List[str] = []
    include_dirs: List[str] = []
    cflags: List[str] = []
    ldflags: List[str] = []
    libraries_dirs: List[str] = []
    libraries: List[str] = []
    passthough_args: List[str] = []

    torch_cpp_wrapper_definations = _get_torch_cpp_wrapper_defination()
    use_custom_generated_macros_definations = _use_custom_generated_macros()

    (
        sys_libs_cflags,
        sys_libs_include_dirs,
        sys_libs_passthough_args,
    ) = _setup_standard_sys_libs(cpp_compiler, aot_mode, use_absolute_path)

    isa_macros, isa_ps_args_build_flags = _get_build_args_of_chosen_isa(vec_isa)

    (
        torch_include_dirs,
        torch_libraries_dirs,
        torch_libraries,
    ) = _get_torch_related_args(include_pytorch=include_pytorch, aot_mode=aot_mode)

    python_include_dirs, python_libraries_dirs = _get_python_related_args()

    (
        omp_cflags,
        omp_ldflags,
        omp_include_dir_paths,
        omp_lib_dir_paths,
        omp_lib,
        omp_passthough_args,
    ) = _get_openmp_args(cpp_compiler)

    cxx_abi_passthough_args = _get_glibcxx_abi_build_flags()
    fb_macro_passthough_args = _use_fb_internal_macros()

    mmap_self_macros = get_mmap_self_macro(use_mmap_weights)

    definations = (
        torch_cpp_wrapper_definations
        + use_custom_generated_macros_definations
        + isa_macros
        + fb_macro_passthough_args
        + mmap_self_macros
    )
    include_dirs = (
        sys_libs_include_dirs
        + python_include_dirs
        + torch_include_dirs
        + omp_include_dir_paths
    )
    cflags = sys_libs_cflags + omp_cflags
    ldflags = omp_ldflags
    libraries_dirs = python_libraries_dirs + torch_libraries_dirs + omp_lib_dir_paths
    libraries = torch_libraries + omp_lib
    passthough_args = (
        sys_libs_passthough_args
        + isa_ps_args_build_flags
        + cxx_abi_passthough_args
        + omp_passthough_args
    )

    return (
        definations,
        include_dirs,
        cflags,
        ldflags,
        libraries_dirs,
        libraries,
        passthough_args,
    )


class CppTorchOptions(CppOptions):
    """
    This class is inherited from CppTorchOptions, which automatic contains
    base cxx build options. And then it will maintains torch related build
    args.
    1. Torch include_directories, libraries, libraries_directories.
    2. Python include_directories, libraries, libraries_directories.
    3. OpenMP related.
    4. Torch MACROs.
    5. MISC
    """

    def __init__(
        self,
        vec_isa: VecISA,
        include_pytorch: bool = False,
        warning_all: bool = True,
        aot_mode: bool = False,
        compile_only: bool = False,
        use_absolute_path: bool = False,
        use_mmap_weights: bool = False,
        shared: bool = True,
        extra_flags: Sequence[str] = (),
    ) -> None:
        super().__init__(
            compile_only=compile_only,
            warning_all=warning_all,
            extra_flags=extra_flags,
            use_absolute_path=use_absolute_path,
        )

        self._aot_mode = aot_mode

        (
            torch_definations,
            torch_include_dirs,
            torch_cflags,
            torch_ldflags,
            torch_libraries_dirs,
            torch_libraries,
            torch_passthough_args,
        ) = get_cpp_torch_options(
            cpp_compiler=self._compiler,
            vec_isa=vec_isa,
            include_pytorch=include_pytorch,
            aot_mode=aot_mode,
            compile_only=compile_only,
            use_absolute_path=use_absolute_path,
            use_mmap_weights=use_mmap_weights,
        )

        if compile_only:
            torch_libraries_dirs = []
            torch_libraries = []

        _append_list(self._definations, torch_definations)
        _append_list(self._include_dirs, torch_include_dirs)
        _append_list(self._cflags, torch_cflags)
        _append_list(self._ldflags, torch_ldflags)
        _append_list(self._libraries_dirs, torch_libraries_dirs)
        _append_list(self._libraries, torch_libraries)
        _append_list(self._passthough_args, torch_passthough_args)
        self._remove_duplicate_options()


def get_cpp_torch_cuda_options(cuda: bool, aot_mode: bool = False):
    definations: List[str] = []
    include_dirs: List[str] = []
    cflags: List[str] = []
    ldflags: List[str] = []
    libraries_dirs: List[str] = []
    libraries: List[str] = []
    passthough_args: List[str] = []

    if (
        config.is_fbcode()
        and "CUDA_HOME" not in os.environ
        and "CUDA_PATH" not in os.environ
    ):
        os.environ["CUDA_HOME"] = build_paths.cuda()

    from torch.utils import cpp_extension

    include_dirs = cpp_extension.include_paths(cuda)
    libraries_dirs = cpp_extension.library_paths(cuda)

    if cuda:
        definations.append(" USE_ROCM" if torch.version.hip else " USE_CUDA")

        if torch.version.hip is not None:
            if config.is_fbcode():
                libraries += ["amdhip64"]
            else:
                libraries += ["c10_hip", "torch_hip"]
                definations.append(" __HIP_PLATFORM_AMD__")
        else:
            if config.is_fbcode():
                libraries += ["cuda"]
            else:
                if config.is_fbcode():
                    libraries += ["cuda"]
                else:
                    libraries += ["c10_cuda", "cuda", "torch_cuda"]

    if aot_mode:
        if config.is_fbcode():
            cpp_prefix_include_dir = [f"{os.path.dirname(cpp_prefix_path())}"]
            include_dirs += cpp_prefix_include_dir

        if cuda and torch.version.hip is None:
            _transform_cuda_paths(libraries_dirs)

    if config.is_fbcode():
        if torch.version.hip is not None:
            include_dirs.append(os.path.join(build_paths.rocm(), "include"))
        else:
            include_dirs.append(os.path.join(build_paths.cuda(), "include"))

    if aot_mode and cuda and config.is_fbcode():
        if torch.version.hip is None:
            # TODO: make static link better on Linux.
            passthough_args = ["-Wl,-Bstatic -lcudart_static -Wl,-Bdynamic"]

    return (
        definations,
        include_dirs,
        cflags,
        ldflags,
        libraries_dirs,
        libraries,
        passthough_args,
    )


class CppTorchCudaOptions(CppTorchOptions):
    """
    This class is inherited from CppTorchOptions, which automatic contains
    base cxx build options and torch common build options. And then it will
    maintains cuda device related build args.
    """

    def __init__(
        self,
        vec_isa: VecISA,
        include_pytorch: bool = False,
        cuda: bool = True,
        aot_mode: bool = False,
        compile_only: bool = False,
        use_absolute_path: bool = False,
        use_mmap_weights: bool = False,
        shared: bool = True,
        extra_flags: Sequence[str] = (),
    ) -> None:
        super().__init__(
            vec_isa=vec_isa,
            include_pytorch=include_pytorch,
            aot_mode=aot_mode,
            compile_only=compile_only,
            use_absolute_path=use_absolute_path,
            use_mmap_weights=use_mmap_weights,
            extra_flags=extra_flags,
        )

        cuda_definations: List[str] = []
        cuda_include_dirs: List[str] = []
        cuda_cflags: List[str] = []
        cuda_ldflags: List[str] = []
        cuda_libraries_dirs: List[str] = []
        cuda_libraries: List[str] = []
        cuda_passthough_args: List[str] = []

        (
            cuda_definations,
            cuda_include_dirs,
            cuda_cflags,
            cuda_ldflags,
            cuda_libraries_dirs,
            cuda_libraries,
            cuda_passthough_args,
        ) = get_cpp_torch_cuda_options(cuda=cuda, aot_mode=aot_mode)

        if compile_only:
            cuda_libraries_dirs = []
            cuda_libraries = []

        _append_list(self._definations, cuda_definations)
        _append_list(self._include_dirs, cuda_include_dirs)
        _append_list(self._cflags, cuda_cflags)
        _append_list(self._ldflags, cuda_ldflags)
        _append_list(self._libraries_dirs, cuda_libraries_dirs)
        _append_list(self._libraries, cuda_libraries)
        _append_list(self._passthough_args, cuda_passthough_args)
        self._remove_duplicate_options()


def get_name_and_dir_from_output_file_path(
    file_path: str,
):
    """
    This function help prepare parameters to new cpp_builder.
    Example:
        input_code: /tmp/tmpof1n5g7t/5c/c5crkkcdvhdxpktrmjxbqkqyq5hmxpqsfza4pxcf3mwk42lphygc.cpp
        name, dir = get_name_and_dir_from_output_file_path(input_code)
    Run result:
        name = c5crkkcdvhdxpktrmjxbqkqyq5hmxpqsfza4pxcf3mwk42lphygc
        dir = /tmp/tmpof1n5g7t/5c/

    put 'name' and 'dir' to CppBuilder's 'name' and 'output_dir'.
    CppBuilder --> get_target_file_path will format output path accoding OS:
    Linux: /tmp/tmppu87g3mm/zh/czhwiz4z7ca7ep3qkxenxerfjxy42kehw6h5cjk6ven4qu4hql4i.so
    Windows: [Windows temp path]/tmppu87g3mm/zh/czhwiz4z7ca7ep3qkxenxerfjxy42kehw6h5cjk6ven4qu4hql4i.dll
    """
    name_and_ext = os.path.basename(file_path)
    name, ext = os.path.splitext(name_and_ext)
    dir = os.path.dirname(file_path)

    return name, dir


class CppBuilder:
    """
    CppBuilder is a cpp jit builder, and it supports both Windows, Linux and MacOS.
    Args:
        name:
            1. Build target name, the final target file will append extension type automatically.
            2. Due to the CppBuilder is supports mutliple OS, it will maintains ext for OS difference.
        sources:
            Source code file list to be built.
        BuildOption:
            Build options to the builder.
        output_dir:
            1. The output_dir the taget file will output to.
            2. The default value is empty string, and then the use current dir as output dir.
            3. Final target file: output_dir/name.ext
    """

<<<<<<< HEAD
    def _get_shared_lib_ext(self) -> str:
        SHARED_LIB_EXT = ".dll" if _IS_WINDOWS else ".so"
        return SHARED_LIB_EXT

    def _get_object_ext(self) -> str:
=======
    def __get_python_module_ext(self) -> str:
        SHARED_LIB_EXT = ".pyd" if _IS_WINDOWS else ".so"
        return SHARED_LIB_EXT

    def __get_object_ext(self) -> str:
>>>>>>> bafd68b4
        EXT = ".obj" if _IS_WINDOWS else ".o"
        return EXT

    def __init__(
        self,
        name: str,
        sources: Union[str, List[str]],
        BuildOption: BuildOptionsBase,
        output_dir: str = "",
    ) -> None:
        self._compiler = ""
        self._cflags_args = ""
        self._definations_args = ""
        self._include_dirs_args = ""
        self._ldflags_args = ""
        self._libraries_dirs_args = ""
        self._libraries_args = ""
        self._passthough_parameters_args = ""

        self._output_dir = ""
        self._target_file = ""

        self._use_absolute_path: bool = False

        self._name = name

        # Code start here, initial self internal veriables firstly.
        self._compiler = BuildOption.get_compiler()
        self._use_absolute_path = BuildOption.get_use_absolute_path()

        """
        TODO: validate and remove:
        if len(output_dir) == 0:
            self._output_dir = os.path.dirname(os.path.abspath(__file__))
        else:
            self._output_dir = output_dir
        """
        self._output_dir = output_dir

        self._compile_only = BuildOption.get_compile_only()
        file_ext = (
<<<<<<< HEAD
            self._get_object_ext() if self._compile_only else self._get_shared_lib_ext()
=======
            self.__get_object_ext()
            if self._compile_only
            else self.__get_python_module_ext()
>>>>>>> bafd68b4
        )
        self._target_file = os.path.join(self._output_dir, f"{self._name}{file_ext}")

        if isinstance(sources, str):
            sources = [sources]

        if config.is_fbcode():
            if BuildOption.get_aot_mode() and not self._use_absolute_path:
                inp_name = sources
                # output process @ get_name_and_dir_from_output_file_path
            else:
                # We need to copy any absolute-path torch includes
                inp_name = [os.path.basename(i) for i in sources]
                self._target_file = os.path.basename(self._target_file)

            self._sources_args = " ".join(inp_name)
        else:
            self._sources_args = " ".join(sources)

        for cflag in BuildOption.get_cflags():
            if _IS_WINDOWS:
                self._cflags_args += f"/{cflag} "
            else:
                self._cflags_args += f"-{cflag} "

        for defination in BuildOption.get_definations():
            if _IS_WINDOWS:
                self._definations_args += f"/D {defination} "
            else:
                self._definations_args += f"-D {defination} "

        for inc_dir in BuildOption.get_include_dirs():
            if _IS_WINDOWS:
                self._include_dirs_args += f"/I {inc_dir} "
            else:
                self._include_dirs_args += f"-I{inc_dir} "

        for ldflag in BuildOption.get_ldflags():
            if _IS_WINDOWS:
                self._ldflags_args += f"/{ldflag} "
            else:
                self._ldflags_args += f"-{ldflag} "

        for lib_dir in BuildOption.get_libraries_dirs():
            if _IS_WINDOWS:
                self._libraries_dirs_args += f'/LIBPATH:"{lib_dir}" '
            else:
                self._libraries_dirs_args += f"-L{lib_dir} "

        for lib in BuildOption.get_libraries():
            if _IS_WINDOWS:
                self._libraries_args += f'"{lib}.lib" '
            else:
                self._libraries_args += f"-l{lib} "

        for passthough_arg in BuildOption.get_passthough_args():
            self._passthough_parameters_args += f"{passthough_arg} "

    def get_command_line(self) -> str:
        def format_build_command(
            compiler,
            sources,
            include_dirs_args,
            definations_args,
            cflags_args,
            ldflags_args,
            libraries_args,
            libraries_dirs_args,
            passthougn_args,
            target_file,
        ):
            if _IS_WINDOWS:
                # https://learn.microsoft.com/en-us/cpp/build/walkthrough-compile-a-c-program-on-the-command-line?view=msvc-1704
                # https://stackoverflow.com/a/31566153
                cmd = (
                    f"{compiler} {include_dirs_args} {definations_args} {cflags_args} {sources} "
                    f"{passthougn_args} /LD /Fe{target_file} /link {libraries_dirs_args} {libraries_args} {ldflags_args} "
                )
                cmd = cmd.replace("\\", "/")
            else:
                compile_only_arg = "-c" if self._compile_only else ""
                cmd = re.sub(
                    r"[ \n]+",
                    " ",
                    f"""
                    {compiler} {sources} {definations_args} {cflags_args} {include_dirs_args}
                    {passthougn_args} {ldflags_args} {libraries_args} {libraries_dirs_args} {compile_only_arg} -o {target_file}
                    """,
                ).strip()
            return cmd

        command_line = format_build_command(
            compiler=self._compiler,
            sources=self._sources_args,
            include_dirs_args=self._include_dirs_args,
            definations_args=self._definations_args,
            cflags_args=self._cflags_args,
            ldflags_args=self._ldflags_args,
            libraries_args=self._libraries_args,
            libraries_dirs_args=self._libraries_dirs_args,
            passthougn_args=self._passthough_parameters_args,
            target_file=self._target_file,
        )
        return command_line

    def get_target_file_path(self):
        return self._target_file

<<<<<<< HEAD
    """
    def convert_to_cpp_extension_args(self):
        include_dirs = self._include_dirs_args
        cflags = (
            self._cflags_args
            + self._definations_args
            + self._passthough_parameters_args
        )
        ldflags = self._ldflags_args + self._libraries_args + self._libraries_dirs_args

        return include_dirs, cflags, ldflags
    """

=======
>>>>>>> bafd68b4
    def build(self) -> Tuple[int, str]:
        """
        It is must need a temperary directory to store object files in Windows.
        After build completed, delete the temperary directory to save disk space.
        """
        _create_if_dir_not_exist(self._output_dir)
        _build_tmp_dir = os.path.join(
            self._output_dir, f"{self._name}_{_BUILD_TEMP_DIR}"
        )
        _create_if_dir_not_exist(_build_tmp_dir)

        build_cmd = self.get_command_line()

        status = run_command_line(build_cmd, cwd=_build_tmp_dir)

        _remove_dir(_build_tmp_dir)
        return status, self._target_file<|MERGE_RESOLUTION|>--- conflicted
+++ resolved
@@ -1005,19 +1005,11 @@
             3. Final target file: output_dir/name.ext
     """
 
-<<<<<<< HEAD
-    def _get_shared_lib_ext(self) -> str:
-        SHARED_LIB_EXT = ".dll" if _IS_WINDOWS else ".so"
-        return SHARED_LIB_EXT
-
-    def _get_object_ext(self) -> str:
-=======
     def __get_python_module_ext(self) -> str:
         SHARED_LIB_EXT = ".pyd" if _IS_WINDOWS else ".so"
         return SHARED_LIB_EXT
 
     def __get_object_ext(self) -> str:
->>>>>>> bafd68b4
         EXT = ".obj" if _IS_WINDOWS else ".o"
         return EXT
 
@@ -1059,13 +1051,9 @@
 
         self._compile_only = BuildOption.get_compile_only()
         file_ext = (
-<<<<<<< HEAD
-            self._get_object_ext() if self._compile_only else self._get_shared_lib_ext()
-=======
             self.__get_object_ext()
             if self._compile_only
             else self.__get_python_module_ext()
->>>>>>> bafd68b4
         )
         self._target_file = os.path.join(self._output_dir, f"{self._name}{file_ext}")
 
@@ -1174,22 +1162,6 @@
     def get_target_file_path(self):
         return self._target_file
 
-<<<<<<< HEAD
-    """
-    def convert_to_cpp_extension_args(self):
-        include_dirs = self._include_dirs_args
-        cflags = (
-            self._cflags_args
-            + self._definations_args
-            + self._passthough_parameters_args
-        )
-        ldflags = self._ldflags_args + self._libraries_args + self._libraries_dirs_args
-
-        return include_dirs, cflags, ldflags
-    """
-
-=======
->>>>>>> bafd68b4
     def build(self) -> Tuple[int, str]:
         """
         It is must need a temperary directory to store object files in Windows.
