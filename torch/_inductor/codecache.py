from __future__ import annotations

import base64
import copyreg
import dataclasses
import functools
import hashlib
import importlib
import io
import json
import logging
import multiprocessing
import os
import pathlib
import pickle
import pkgutil
import platform
import re
import shlex
import shutil
import signal
import subprocess
import sys
import sysconfig
import tempfile
import textwrap
import threading
import warnings
from bisect import bisect_right
from concurrent.futures import Future, ProcessPoolExecutor, ThreadPoolExecutor
from copy import copy
from ctypes import c_void_p, cdll, CDLL
from functools import partial
from pathlib import Path
from threading import Thread
from time import sleep, time
from types import ModuleType
from typing import Any, Callable, Dict, List, Optional, Set, Tuple, TYPE_CHECKING, Union

import torch

from torch._dynamo.device_interface import (
    get_interface_for_device,
    get_registered_device_interfaces,
)
from torch._dynamo.utils import counters, dynamo_timed
from torch._inductor import config, exc, metrics
from torch._inductor.codegen.cuda import cuda_env
from torch._inductor.utils import cache_dir, developer_warning, is_linux
from torch._subclasses.fake_tensor import (
    extract_tensor_metadata,
    FakeTensor,
    TensorMetadata,
)
from torch.fx.experimental.symbolic_shapes import has_hint, hint_int, ShapeEnv

if TYPE_CHECKING:
    from torch._inductor.graph import GraphLowering
    from torch._inductor.ir import ChoiceCaller

from torch.hub import _Faketqdm, tqdm

_HERE = os.path.abspath(__file__)
_TORCH_PATH = os.path.dirname(os.path.dirname(_HERE))
_LINKER_SCRIPT = os.path.join(_TORCH_PATH, "_inductor/script.ld")

if config.is_fbcode():
    from triton.fb import build_paths
    from triton.fb.build import _run_build_command

    from torch._inductor.fb.utils import (
        log_global_cache_errors,
        log_global_cache_stats,
        log_global_cache_vals,
        use_global_cache,
    )
else:

    def log_global_cache_errors(*args, **kwargs):
        pass

    def log_global_cache_stats(*args, **kwargs):
        pass

    def log_global_cache_vals(*args, **kwargs):
        pass

    def use_global_cache() -> bool:
        return False


LOCK_TIMEOUT = 600

# timing metrics for time spent in the compilation
_cumulative_compile_time = 0.0
_t0: Optional[float] = None


def _compile_start() -> None:
    global _t0
    if _t0 is None:
        _t0 = time()


def _compile_end() -> None:
    global _cumulative_compile_time, _t0
    if _t0 is not None:
        t1 = time()
        _cumulative_compile_time += t1 - _t0
        _t0 = None
        # print("CUMULATIVE COMPILE TIME", _cumulative_compile_time)


log = logging.getLogger(__name__)


def cpp_wrapper_cache_dir(name: str) -> str:
    cu_str = (
        "cpu"
        if torch.version.cuda is None
        else f'cu{torch.version.cuda.replace(".", "")}'
    )
    python_version = f"py{sys.version_info.major}{sys.version_info.minor}"
    build_folder = f"{python_version}_{cu_str}"

    cpp_wrapper_dir = os.path.join(cache_dir(), build_folder)
    cpp_wrapper_build_directory = os.path.join(cpp_wrapper_dir, name)
    os.makedirs(cpp_wrapper_build_directory, exist_ok=True)
    return cpp_wrapper_build_directory


def get_cpp_wrapper_cubin_path_name():
    return "cubin_path" if torch.version.hip is None else "hsaco_path"


class CacheBase:
    @staticmethod
    @functools.lru_cache(None)
    def get_system() -> Dict[str, Any]:
        try:
            import triton

            triton_version = triton.__version__
        except ModuleNotFoundError:
            triton_version = None

        try:
            system: Dict[str, Any] = {
                "device": {
                    "name": torch.cuda.get_device_properties(
                        torch.cuda.current_device()
                    ).name,
                },
                "version": {
                    "cuda": torch.version.cuda,
                    "triton": triton_version,
                },
            }
        except (AssertionError, RuntimeError):
            # If cuda is not installed, none of the above config is relevant.
            system = {}

        system["hash"] = hashlib.sha256(
            json.dumps(system, sort_keys=True).encode("utf-8")
        ).hexdigest()

        return system

    @staticmethod
    @functools.lru_cache(None)
    def get_local_cache_path() -> Path:
        return Path(os.path.join(cache_dir(), "cache", CacheBase.get_system()["hash"]))

    @staticmethod
    @functools.lru_cache(None)
    def get_global_cache_path() -> Optional[Path]:
        return (
            Path(os.path.join(config.global_cache_dir, CacheBase.get_system()["hash"]))
            if config.global_cache_dir is not None
            else None
        )

    def __init__(self) -> None:
        if not torch.cuda.is_available():
            return

        self.system = CacheBase.get_system()

        self.local_cache_path = CacheBase.get_local_cache_path()
        self.global_cache_path = CacheBase.get_global_cache_path()

    def get_local_cache(self) -> Dict[str, Any]:
        if not self.local_cache_path.is_file():
            return {}
        with open(self.local_cache_path) as local_cache_fp:
            local_cache = json.load(local_cache_fp)
        return local_cache["cache"]

    def update_local_cache(self, local_cache: Dict[str, Any]) -> None:
        if not os.path.exists(self.local_cache_path.parent):
            os.makedirs(self.local_cache_path.parent, exist_ok=True)

        write_atomic(
            str(self.local_cache_path),
            json.dumps({"system": self.system, "cache": local_cache}, indent=4),
        )


class LocalCache(CacheBase):
    def lookup(self, *keys: str) -> Optional[Dict[str, Any]]:
        cache = self.get_local_cache()

        sub_cache = cache
        for key in keys:
            if key in cache:
                sub_cache = cache[key]
            else:
                return None

        return sub_cache

    def set_value(self, *keys: str, value: Any) -> None:
        cache = self.get_local_cache()

        sub_cache = cache
        for key in keys[0:-1]:
            sub_cache.setdefault(key, {})
            sub_cache = sub_cache[key]
        sub_cache[keys[-1]] = value

        self.update_local_cache(cache)


class PersistentCache(CacheBase):
    @functools.lru_cache(None)
    def get_global_cache(self):
        if self.global_cache_path is None or not self.global_cache_path.is_file():
            return {}
        with open(self.global_cache_path) as global_cache_fp:
            global_cache = json.load(global_cache_fp)
        return global_cache["cache"]

    def lookup(
        self,
        choices: List[ChoiceCaller],
        op: str,
        inputs: str,
        benchmark: Callable[[Any], Dict[ChoiceCaller, float]],
    ) -> Dict[ChoiceCaller, float]:
        """
        Check to see if we have benchmarked the given choice callers. For each
        choice caller:

            1. Check global_cache[op][inputs][choice][precision], return benchmark if cached.
            2. Check local_cache[op][inputs][choice][precision], return benchmark if cached.
            3.
                a. `max_autotune_gemm=True`: benchmark the choice, update
                    local_cache[op][inputs][choice], and return the benchmark.
                b. `max_autotune_gemm=False`: don't benchmark the choice, return nothing.
        """
        precision = torch.get_float32_matmul_precision()

        log_stats = partial(log_global_cache_stats, self.system, op, inputs, precision)
        log_vals = partial(log_global_cache_vals, self.system, op, inputs, precision)
        log_errors = partial(
            log_global_cache_errors, self.system, op, inputs, precision
        )
        timings = {}

        def check_cache(cache, callback=None) -> bool:
            """Check if `cache` contains data for all the choices"""
            hit = True
            for choice in choices:
                choice_hash = choice.hash_key()
                if choice_hash in cache.get(op, {}).get(inputs, {}).get(precision, {}):
                    # cache hit
                    timings[choice] = cache[op][inputs][precision][choice_hash]
                else:
                    # cache miss
                    hit = False
                    break
            if callback:
                callback(cached=hit)
            return hit

        if config.max_autotune or config.max_autotune_gemm:
            local_cache = self.get_local_cache()
            # check local cache first since it is data specific to the current machine
            if not check_cache(local_cache) and not (
                use_global_cache()
                and check_cache(self.get_global_cache(), callback=log_stats)
            ):
                try:
                    # re-benchmark everything to try to get consistent numbers from the same machine
                    timings = benchmark(choices)
                    assert all(choice in timings for choice in choices)
                    local_cache.setdefault(op, {})
                    local_cache[op].setdefault(inputs, {}).setdefault(precision, {})
                    for choice, timing in timings.items():
                        local_cache[op][inputs][precision][choice.hash_key()] = timing
                except RuntimeError as e:
                    # catch and log autotuning failures
                    log_errors(e)
                    raise e

                self.update_local_cache(local_cache)

                timings_to_log = {
                    choice.hash_key(): timings[choice] for choice in choices
                }
                log_vals(timings_to_log)
        elif use_global_cache():
            # only check global cache, not local one
            check_cache(self.get_global_cache(), callback=log_stats)
            # may have a partial cache hit, where not everything is benchmarked

        return timings


def get_lock_dir() -> str:
    lock_dir = os.path.join(cache_dir(), "locks")
    if not os.path.exists(lock_dir):
        os.makedirs(lock_dir, exist_ok=True)
    return lock_dir


def sha256_hash(data: bytes) -> str:
    # [:51] to strip off the "Q====" suffix common to every hash value.
    return base64.b32encode(hashlib.sha256(data).digest())[:51].decode("utf-8").lower()


def code_hash(code: Union[str, bytes], extra: str = ""):
    hashing_str = code if isinstance(code, bytes) else code.encode("utf-8")
    if extra != "":
        hashing_str = hashing_str + b"||" + extra.encode("utf-8")
    return "c" + sha256_hash(hashing_str)


def get_path(
    basename: str, extension: str, specified_dir: str = ""
) -> Tuple[str, str, str]:
    if specified_dir:
        if os.path.isabs(specified_dir):
            subdir = specified_dir
        else:
            subdir = os.path.join(cache_dir(), specified_dir)
    else:
        subdir = os.path.join(cache_dir(), basename[1:3])
    path = os.path.join(subdir, f"{basename}.{extension}")
    return basename, subdir, path


def get_hash(content: Union[str, bytes], extra: str = "", hash_type: str = "code"):
    if hash_type == "code":
        return code_hash(content, extra)
    if hash_type in ["cubin", "hsaco"]:
        return code_hash(repr(content))
    raise AssertionError(f"Unknown hash type {hash_type}")


def write(
    content: Union[str, bytes],
    extension: str,
    extra: str = "",
    hash_type: str = "code",
    specified_dir: str = "",
) -> Tuple[str, str]:
    # use striped content to compute hash so we don't end up with different
    # hashes just because the content begins/ends with differnet number of
    # spaces.
    key: str = get_hash(content.strip(), extra, hash_type)
    basename, subdir, path = get_path(key, extension, specified_dir)
    if not os.path.exists(subdir):
        os.makedirs(subdir, exist_ok=True)
    if not os.path.exists(path):
        write_atomic(path, content)
    return basename, path


def write_atomic(path: str, content: Union[str, bytes]) -> None:
    # Write into temporary file first to avoid conflicts between threads
    # Avoid using a named temporary file, as those have restricted permissions
    assert isinstance(
        content, (str, bytes)
    ), "Only strings and byte arrays can be saved in the cache"
    path = pathlib.Path(path)
    tmp_path = path.parent / f".{os.getpid()}.{threading.get_ident()}.tmp"
    write_mode = "w" if isinstance(content, str) else "wb"
    with tmp_path.open(write_mode) as f:
        f.write(content)
    tmp_path.rename(path)


@dataclasses.dataclass
class TensorMetadataAndValues:
    """
    TensorMetadata plus the elements as a list of raw values.
    Used for hashing inlined constants.
    """

    tensor_metadata: TensorMetadata
    values: List[Any]


def _ident(x: Any) -> Any:
    return x


def _reduce_fake_tensor(t):
    """
    See FxGraphCachePickler. Custom reducer to pickle FakeTensors.
    """
    metadata = extract_tensor_metadata(t)
    return (_ident, (metadata,))


def _reduce_tensor(t):
    """
    See FxGraphCachePickler. Custom reducer to pickle Tensors.
    If we see tensors, we know they're constants stored as attributes on
    the GraphModule. Include the values in the key calculation. Small
    tensors will be inlined, so we can't serve the same cache entry for
    different values anyway. Large constants are treated as parameters,
    so we could conceivably reuse a cache entry. To do that, however,
    PyCodeCache would need more complexity to create a new module from its
    cache, but with the right constants attached as attributes.
    """
    if t.is_mkldnn:
        # TODO: These tensors don't currently pickle, so we can't cache a
        # compiled graph containing them. Just fail now. If mkldnn tensors
        # get pickling support, we can remove this.
        raise BypassFxGraphCache()

<<<<<<< HEAD
    # If we see tensors, we know they're constants stored as attributes on
    # the GraphModule. See tensor lowering; small constants are inlined. If
    # we see a small tensor, therefore, no reference will ultimately remain
    # in the generated code. So we need to include its value in the cache key.
    # Large constants are effectively treated as inputs and we consider only
    # their metadata.
=======
    # Very large tensors could be expensive to copy to cpu and hash. Let's
    # at least report if we find slowness.
    start = time()
    values = t.tolist()
    elapsed = time() - start
    if elapsed > 1.0:
        warnings.warn(
            f"FX graph cache handling of a large constant took {elapsed:.1}s. Please file an issue."
        )

>>>>>>> 19d27a13
    metadata = extract_tensor_metadata(t)
    return (_ident, (TensorMetadataAndValues(metadata, values),))


def _reduce_symint(s):
    """
    See FxGraphCachePickler. Custom reducer to pickle SymInts.
    """
    # For hashing purposes, we only care about the name of the symbol and
    # not the backed value. We evaluate guards stored with a cached graph
    # to ensure a cached entity with SymInt args is safe to reuse.
    return (_ident, (str(s),))


class FxGraphCachePickler(pickle.Pickler):
    """
    Custom pickler to customize the pickling of some objects (Tensors), only for the
    purpose of computing a hash for keying into the FxGraphCache. Tensors contain
    objects that don't pickle and/or vary between runs, and we want to capture the
    data that allow us to compute a stable, but safe hash.
    """

    dispatch_table = copyreg.dispatch_table.copy()
    dispatch_table[FakeTensor] = _reduce_fake_tensor
    dispatch_table[torch.Tensor] = _reduce_tensor
    dispatch_table[torch.SymInt] = _reduce_symint

    @staticmethod
    def dumps(obj) -> bytes:
        """
        Pickle an object using the FxGraphCachePickler.
        """
        with io.BytesIO() as stream:
            pickler = FxGraphCachePickler(stream)
            pickler.dump(obj)
            return stream.getvalue()

    @staticmethod
    def get_hash(obj: Any) -> str:
        """
        Serialize an object using the FxGraphCachePickler and return a hash
        of the pickled object.
        """
        serialized_data = FxGraphCachePickler.dumps(obj)
        return sha256_hash(serialized_data)


@functools.lru_cache(None)
def get_inductor_code_hash() -> bytes:
    """
    Compute a hash of all inductor code modules. Used by the FxGraph cache
    so any inductor code changes would result in new cache keys.
    """
    inductor_root = os.path.dirname(__file__)

    contents: Dict[str, bytes] = {}
    for lib in pkgutil.iter_modules([inductor_root]):
        spec = lib.module_finder.find_spec(lib.name, None)
        assert spec is not None
        module = spec.origin
        assert module is not None
        with open(module, "rb") as f:
            contents[module] = f.read()

    return hashlib.sha256(pickle.dumps(contents)).digest()


@dataclasses.dataclass
class OrderedSetHolder:
    """
    See FxGraphHashDetails. Holds a sorted list to support stable hashing
    of set kwargs.
    """

    items: List[Any]


class BypassFxGraphCache(Exception):
    """
    Exception to indicate that the FxGraphCache should be bypassed.
    """

    pass


class FxGraphHashDetails:
    """
    Object to capture all the details for a compiled FX graph relevant to computing
    a safe and stable cache key.
    """

    # Excluded kwargs param that are not stable between runs
    EXCLUDED_KWARGS = ["graph_id"]

    def __init__(
        self,
        gm: torch.fx.GraphModule,
        example_inputs: List[torch.Tensor],
        fx_kwargs: Dict[str, Any],
    ):
        self.gm = gm
        self.example_inputs = example_inputs

        # Order kwargs so hashing is stable to changes in kwarg order.
        self.fx_kwargs = {}
        for k in sorted(fx_kwargs):
            if k not in self.EXCLUDED_KWARGS:
                if type(fx_kwargs[k]) is set:
                    # Special case to handle set params. Python sets can't be
                    # ordered, so sort the elements and store them in a proxy.
                    self.fx_kwargs[k] = OrderedSetHolder(sorted(fx_kwargs[k]))
                else:
                    self.fx_kwargs[k] = fx_kwargs[k]

        # 'Deterministic algorithms' can affect codegen via lowering to cuda kernels.
        self.deterministic_algorithms_settings = (
            torch.are_deterministic_algorithms_enabled(),
            torch.is_deterministic_algorithms_warn_only_enabled(),
            torch.utils.deterministic.fill_uninitialized_memory,  # type: ignore[attr-defined]
        )

        # Global settings affecting matmul codegen.
        self.cuda_matmul_settings = (
            torch.backends.cuda.matmul.allow_tf32,
            torch.backends.cuda.matmul.allow_fp16_reduced_precision_reduction,
            torch.backends.cuda.matmul.allow_bf16_reduced_precision_reduction,
        )

        # Also hash on various system info (including the triton compiler version).
        self.torch_version = torch.__version__
        self.system_info = CacheBase.get_system()

        # And the inductor configuration and code.
        self.inductor_code_hash = get_inductor_code_hash()
        try:
            self.inductor_config = config.save_config()
<<<<<<< HEAD
        except TypeError as e:
=======
        except (TypeError, AttributeError) as e:
>>>>>>> 19d27a13
            # Some configs options are callables, e.g., post_grad_custom_pre_pass,
            # and may not pickle.
            log.debug("Can't pickle inductor config: %s", e)
            raise BypassFxGraphCache() from e

    def debug_str(self) -> str:
        """
        Get a printable string describing in more detail all the attributes
        comprising this object. Useful for debugging when one graph hashes
        to a different value than another.
        """

        def get_str(obj) -> str:
            if isinstance(obj, torch.Tensor):
                return str(extract_tensor_metadata(obj))
            elif isinstance(obj, bytes):
                return "<bytes>"
            else:
                return str(obj)

        lines = []
        for attr, obj in vars(self).items():
            if isinstance(obj, list):
                for ii in range(len(obj)):
                    h = FxGraphCachePickler.get_hash(obj[ii])
                    lines.append(f"[{h}] {attr}[{ii}]: {get_str(obj[ii])}")
            elif isinstance(obj, dict):
                for k, v in obj.items():
                    h = FxGraphCachePickler.get_hash(v)
                    lines.append(f"[{h}] {attr}[{k}]: {get_str(v)}")
            else:
                h = FxGraphCachePickler.get_hash(obj)
                lines.append(f"[{h}] {attr}: {get_str(obj)}")
        return "\n".join(lines)


def compiled_fx_graph_hash(
    gm: torch.fx.GraphModule,
    example_inputs: List[torch.Tensor],
    fx_kwargs: Dict[str, Any],
) -> str:
    """
    Generate a unique hash of the FX graph for caching.
    """
    details = FxGraphHashDetails(gm, example_inputs, fx_kwargs)
    # The prefix distinguishes among the other kinds of objects we
    # cache in this module.
    key = "f" + FxGraphCachePickler.get_hash(details)
    log.debug("FX graph cache hash details for key %s:\n%s", key, details.debug_str())
    return key


class FxGraphCache:
    """
    Supports caching and reusing compiled Fx graphs.

    The overall strategy is as follows:
    - This cache stores entries on disk. When saving an entry, we can't
      serialize callables (that could be C++, Triton, etc.), so we serialize
      their own disk cache location. We then recreate the compiled artifact
      after fetching from disk.
    - For indexing the cache, we gather the fields relevant to identifying an
      FxGraph (the graph module, graph inputs, system settings etc.) into an
      FxGraphCacheDetails object, pickle it, and compute a hash for the key.
      See FxGraphCachePickler.
    - Among the metadata we store, we also include a guards expression that's
      appropriate for validating any symbols for Tensor arguments that have
      symbolic bounds. On cache lookup then, we evaluate those guards in the
      current context to validate that a cached entry can be served.
    - A given graph could have multiple compiled versions, corresponding to
      different sets of guards. Therefore, we store cache entries in the form:
          <temp dir>/<fx graph hash>/<serialized metatdata>
    - On lookup, we compute the key from the graph details, iterate over all
      leaf files in the corresponding subdirectory, deserialize the entry, and
      evaluate its guards expression. If the evaluation succeeds, we have a
      cache hit. If it fails, we compile the graph and store a new entry.
    - Finally, on a cache hit, we need to make sure any guards that would
      have been created during compilation are added to the current context.
    """

    # TODO(masnesral): Investigate whether it's beneficial to store compiled graphs
    # in an in-memory cache after loading from disk.
    @staticmethod
    def _get_tmp_dir() -> str:
        """
        Get the toplevel temporary directory for storing compiled graphs.
        """
        return os.path.join(cache_dir(), "fxgraph")

    @staticmethod
    def _get_tmp_dir_for_key(key: str) -> str:
        """
        Return the disk location for a given cache key.
        """
        return os.path.join(FxGraphCache._get_tmp_dir(), key[1:3], key)

    @staticmethod
    def _filter_symints(inputs: List[Any]) -> List[torch.SymInt]:
        """
        Get the SymInt objects from the input list.
        """
        return [s for s in inputs if isinstance(s, torch.SymInt)]

    @staticmethod
    def _get_shape_env() -> Optional[ShapeEnv]:
        """
        Helper to get the shape env from the tracing context.
        """
        ctx = torch._guards.TracingContext.try_get()
        if not ctx:
            return None
        return ctx.fake_mode.shape_env

    @staticmethod
    def _lookup_graph(
        key: str,
        example_inputs: List[torch.Tensor],
    ) -> Optional[CompiledFxGraph]:
        """
        Lookup a compiled graph in the cache by key. On a hit, return the
        deserialized CompiledFxGraph object. On a miss, return None.
        """
        subdir = FxGraphCache._get_tmp_dir_for_key(key)
        if not os.path.exists(subdir):
            return None

        shape_env = FxGraphCache._get_shape_env()
        assert shape_env is not None

<<<<<<< HEAD
=======
        symints = FxGraphCache._filter_symints(example_inputs)
        assert all(has_hint(s) for s in symints)
        hints = [hint_int(s) for s in symints]

>>>>>>> 19d27a13
        # Iterate over any entries in the subdir for this key and evaluate
        # their guards to determine whether there's a hit.
        graph = None

        for path in sorted(os.listdir(subdir)):
            with open(os.path.join(subdir, path), "rb") as f:
                candidate: CompiledFxGraph = pickle.load(f)

<<<<<<< HEAD
            guards_expr = candidate.guards_expr
            if not guards_expr:
=======
            if not candidate.guards_expr:
>>>>>>> 19d27a13
                # No guards to evaluate, so this is a hit.
                graph = candidate
                break

            # Evaluate the guard expression in the current context.
<<<<<<< HEAD
            symints = FxGraphCache._filter_symints(example_inputs)

=======
>>>>>>> 19d27a13
            # If there's not a cache hit, we don't want the evaluation to
            # affect the current env, e.g., cause the creation of new guards,
            # so we evaluate with the hints instead of the symbols.
            hit = bool(
                shape_env.evaluate_guards_expression(candidate.guards_expr, hints)
            )
            log.debug(
                "fx graph cache key %s evaluating guards [%s] with values %s => hit=%s",
                key,
                candidate.guards_expr,
                hints,
                hit,
            )
            if hit:
<<<<<<< HEAD
                # Now re-evaluate with the symints to add any guards to the current env.
                check = bool(shape_env.evaluate_guards_expression(guards_expr, symints))
                assert check is True
                log.debug(
                    "fx graph cache key %s post-load guards: %s", key, shape_env.guards
                )
                graph = candidate
                break

        # Increment the cached metrics by the amounts recorded when the FX
        # graph was compiled for this cache entry. Pretending these counters
        # were incremented normally is useful for testing with the cache enabled.
        if graph is not None:
            metrics.CachedMetricsHelper.apply_deltas(graph.metrics_deltas)

=======
                graph = candidate
                break

        if graph is None:
            return None

        # See _save_graph(); we don't store the callable in the cache entry so
        # recreate it here from the PyCodeCache disk cache.
        try:
            graph.current_callable = PyCodeCache.load_by_key_path(
                graph.cache_key,
                graph.artifact_path,
                graph.cache_linemap,
                graph.constants,
            ).call
        except OSError:
            # Not expected, but in case the PyCodeCache entry is removed from
            # underneath us, treat it as a cache miss and recompile.
            log.error("Failed to load cached artifact: %s", graph.artifact_path)
            return None

        # Now re-evaluate with the symints to add any guards to the current env.
        if graph.guards_expr:
            check = bool(
                shape_env.evaluate_guards_expression(graph.guards_expr, symints)
            )
            assert check is True
            log.debug(
                "fx graph cache key %s post-load guards: %s", key, shape_env.guards
            )

        # Increment the cached metrics by the amounts recorded when the FX
        # graph was compiled for this cache entry. Pretending these counters
        # were incremented normally is useful for testing with the cache enabled.
        metrics.CachedMetricsHelper.apply_deltas(graph.metrics_deltas)

>>>>>>> 19d27a13
        return graph

    @staticmethod
    def _save_graph(
        key: str, compiled_graph: CompiledFxGraph, example_inputs: List[torch.Tensor]
    ):
        """
        Store a serialized CompiledFxGraph on disk.
        """
        disk_compiled_graph = copy(compiled_graph)
        # We can't really serialize callables that may be C++/Triton/etc.,
        # so we serialize their PyCodeCache disk cache location instead.
        # TODO: This could be better if we're ever able to serialize compiled
        # models to disk.
        disk_compiled_graph.current_callable = None

        # Before serializing, compute the guard expression that will be used to
        # ensure that a CompiledFxGraph is valid when loaded from the cache. It's
        # sufficient to consider only the SymInt args to the fx graph since the
        # Tensor shapes are already captured in the hash for the cache key. Any
        # Tensor arg with a symbolic shape will have a SymInt arg for the graph.
        shape_env = FxGraphCache._get_shape_env()
        assert shape_env is not None
        symints = FxGraphCache._filter_symints(example_inputs)
        disk_compiled_graph.guards_expr = shape_env.produce_guards_expression(symints)

        try:
            content = pickle.dumps(disk_compiled_graph)
        except Exception as e:
            log.debug("fx graph cache unable to serialize compiled graph: %s", e)
            counters["inductor"]["fxgraph_cache_pickle_error"] += 1
            return

        subdir = FxGraphCache._get_tmp_dir_for_key(key)
        if not os.path.exists(subdir):
            os.makedirs(subdir, exist_ok=True)

        # Use a hash of the serialized CompiledFxGraph to get a unique file
        # name. The specific name doesn't matter since a lookup involves
        # iterating over all entries in the parent subdir.
        path = os.path.join(subdir, sha256_hash(content))
        write_atomic(path, content)

    @staticmethod
    def _check_can_cache():
        """
        Check some conditions that would preclude caching and raise BypassFxGraphCache
        to bypass in case caching is not possible.
        """
        if config.freezing or config.aot_inductor.use_runtime_constant_folding:
            # Freezing can embed constants that wouldn't be static across runs.
            raise BypassFxGraphCache()

        if FxGraphCache._get_shape_env() is None:
            # The treatment of guards in the caching implementation requires that
            # we have a shape env.
            log.debug("fx graph cache no shape env")
            raise BypassFxGraphCache()

    @staticmethod
    def load(
        compile_fx_fn: Callable[..., Any],
        gm: torch.fx.GraphModule,
        example_inputs: List[torch.Tensor],
        fx_kwargs: Dict[str, Any],
    ):
        """
        Load a compiled graph from the cache. If a cached entry does not exist,
        compile the graph and save it to the cache.
        """
        from filelock import FileLock

        compiled_graph = None
        try:
            FxGraphCache._check_can_cache()
            key = compiled_fx_graph_hash(gm, example_inputs, fx_kwargs)

            lock_path = os.path.join(get_lock_dir(), key + ".lock")
            with FileLock(lock_path, timeout=LOCK_TIMEOUT):
                compiled_graph = FxGraphCache._lookup_graph(key, example_inputs)
                if compiled_graph is None:
                    log.debug("fx graph cache miss for key %s", key)
                    counters["inductor"]["fxgraph_cache_miss"] += 1
                    compiled_graph = compile_fx_fn(gm, example_inputs, **fx_kwargs)
                    FxGraphCache._save_graph(key, compiled_graph, example_inputs)
                else:
                    log.debug("fx graph cache hit for key %s", key)
                    counters["inductor"]["fxgraph_cache_hit"] += 1
        except BypassFxGraphCache:
            counters["inductor"]["fxgraph_cache_bypass"] += 1

        if not compiled_graph:
            compiled_graph = compile_fx_fn(gm, example_inputs, **fx_kwargs)

        return compiled_graph

    @staticmethod
    def clear():
        """
        Clear out the on-disk cache.
        """
        try:
            shutil.rmtree(FxGraphCache._get_tmp_dir())
        except FileNotFoundError:
            pass


@dataclasses.dataclass
class CompiledFxGraph:
    """
    Class holding a compiled FX graph. This is the object serialized on disk
    to support FxGraph caching.
    """

<<<<<<< HEAD
    compiled_artifact: Optional[Callable[..., Any]]
    current_callable: Optional[Callable[..., Any]]
    cache_key: Optional[str]
    artifact_path: Optional[str]
=======
    current_callable: Optional[Callable[..., Any]]
    cache_key: str
    artifact_path: str
>>>>>>> 19d27a13
    cache_linemap: Optional[List[Tuple[int, str]]]
    device_types: Set[str]
    device_idxs: Set[int]
    mutated_inputs: Set[str]
    mutated_input_idxs: Set[int]
    constants: Dict[str, torch.Tensor]
    output_strides: Optional[List[Optional[Tuple[int, ...]]]]
    disabled_cudagraphs_reason: Optional[str]
    metrics_deltas: metrics.CachedMetricsDeltas
    # This is a string representation of an expression we serialize
    # with the object so the guards can be evaluated in a different
    # context in order to verify the validity of serving a cached
    # fx graph. The expression must be generated by:
    # ShapeEnv.produce_guards_expression()
    guards_expr: Optional[str]

    _boxed_call: Optional[bool] = None

    def __init__(
        self,
        current_callable: Optional[Callable[..., Any]],
        graph: GraphLowering,
        output_strides: List[Optional[Tuple[int, ...]]],
        disabled_cudagraphs_reason: Optional[str],
        metrics_deltas: metrics.CachedMetricsDeltas,
    ):
<<<<<<< HEAD
        self.compiled_artifact = compiled_artifact
        self.current_callable = None
=======
        self.current_callable = current_callable
>>>>>>> 19d27a13
        self.cache_key = graph.cache_key
        self.artifact_path = graph.cache_path
        self.cache_linemap = graph.cache_linemap
        self.device_types = graph.device_types
        self.device_idxs = graph.device_idxs
        self.mutated_inputs = graph.mutated_inputs
        self.mutated_input_idxs = set(graph.mutated_input_idxs)
        self.constants = graph.constants
        self.output_strides = output_strides
        self.disabled_cudagraphs_reason = disabled_cudagraphs_reason
        self.metrics_deltas = metrics_deltas
        self.guards_expr = None

    def __call__(self, inputs: List[Any]) -> Any:
        assert self.current_callable is not None
        return self.current_callable(inputs)


def cpp_compiler() -> str:
    if config.is_fbcode():
        return build_paths.cc()
    if isinstance(config.cpp.cxx, (list, tuple)):
        search = tuple(config.cpp.cxx)
    else:
        search = (config.cpp.cxx,)
    return cpp_compiler_search(search)


@functools.lru_cache(1)
def cpp_compiler_search(search: str) -> str:
    for cxx in search:
        try:
            if cxx is None:
                # gxx package is only available for Linux
                # according to https://anaconda.org/conda-forge/gxx/
                if sys.platform != "linux":
                    continue
                # Do not install GXX by default
                if not os.getenv("TORCH_INDUCTOR_INSTALL_GXX"):
                    continue
                from filelock import FileLock

                lock_dir = get_lock_dir()
                lock = FileLock(
                    os.path.join(lock_dir, "g++.lock"), timeout=LOCK_TIMEOUT
                )
                with lock:
                    cxx = install_gcc_via_conda()
            subprocess.check_output([cxx, "--version"])
            return cxx
        except (subprocess.SubprocessError, FileNotFoundError, ImportError):
            continue
    raise exc.InvalidCxxCompiler()


def install_gcc_via_conda() -> str:
    """On older systems, this is a quick way to get a modern compiler"""
    prefix = os.path.join(cache_dir(), "gcc")
    cxx_path = os.path.join(prefix, "bin", "g++")
    if not os.path.exists(cxx_path):
        log.info("Downloading GCC via conda")
        conda = os.environ.get("CONDA_EXE", "conda")
        if conda is None:
            conda = shutil.which("conda")
        if conda is not None:
            subprocess.check_call(
                [
                    conda,
                    "create",
                    f"--prefix={prefix}",
                    "--channel=conda-forge",
                    "--quiet",
                    "-y",
                    "python=3.8",
                    "gxx",
                ],
                stdout=subprocess.PIPE,
            )
    return cxx_path


def is_gcc() -> bool:
    if sys.platform == "darwin" and is_apple_clang():
        return False
    return bool(re.search(r"(gcc|g\+\+)", cpp_compiler()))


@functools.lru_cache(None)
def is_apple_clang() -> bool:
    cxx = cpp_compiler()
    version_string = subprocess.check_output([cxx, "--version"]).decode("utf8")
    return "Apple" in version_string.splitlines()[0]


def is_clang() -> bool:
    # Mac OS apple clang maybe named as gcc, need check compiler info.
    if sys.platform == "darwin":
        return is_apple_clang()
    return bool(re.search(r"(clang|clang\+\+)", cpp_compiler()))


class VecISA:
    _bit_width: int
    _macro: str
    _arch_flags: str
    _dtype_nelements: Dict[torch.dtype, int]

    # Note [Checking for Vectorized Support in Inductor]
    # TorchInductor CPU vectorization reuses PyTorch vectorization utility functions
    # Hence, TorchInductor would depend on Sleef* to accelerate mathematical functions
    # like exp, pow, sin, cos and etc.
    # But PyTorch and TorchInductor might use different compilers to build code. If
    # PyTorch uses gcc-7/g++-7 to build the release package, the libtorch_cpu.so
    # will not expose the Sleef* AVX512 symbols since gcc-7/g++-7 cannot pass
    # avx512 check in CMake - FindAVX.cmake. But TorchInductor install the latest
    # gcc/g++ compiler by default while it could support the AVX512 compilation.
    # Therefore, there would be a conflict sleef version between PyTorch and
    # TorchInductor. Hence, we dry-compile the following code to check whether current
    # HW platform and PyTorch both could support AVX512 or AVX2. And suppose ARM
    # also needs the logic
    # In fbcode however, we are using the same compiler for pytorch and for inductor codegen,
    # making the runtime check unnecessary.
    _avx_code = """
#if defined(CPU_CAPABILITY_AVX512) || defined(CPU_CAPABILITY_AVX2) || defined(CPU_CAPABILITY_ZVECTOR)
#include <ATen/cpu/vec/functional.h>
#include <ATen/cpu/vec/vec.h>
#endif

__attribute__((aligned(64))) float in_out_ptr0[16] = {0.0};

extern "C" void __avx_chk_kernel() {
    auto tmp0 = at::vec::Vectorized<float>(1);
    auto tmp1 = tmp0.exp();
    tmp1.store(in_out_ptr0);
}
"""  # noqa: B950

    _avx_py_load = """
import torch
from ctypes import cdll
cdll.LoadLibrary("__lib_path__")
"""

    def bit_width(self) -> int:
        return self._bit_width

    def nelements(self, dtype: torch.dtype = torch.float) -> int:
        return self._dtype_nelements[dtype]

    def build_macro(self) -> str:
        return self._macro

    def build_arch_flags(self) -> str:
        return self._arch_flags

    def __hash__(self) -> int:
        return hash(str(self))

    @functools.lru_cache(None)
    def __bool__(self) -> bool:
        if config.cpp.vec_isa_ok is not None:
            return config.cpp.vec_isa_ok

        if config.is_fbcode():
            return True

        key, input_path = write(VecISA._avx_code, "cpp")
        from filelock import FileLock

        lock_dir = get_lock_dir()
        lock = FileLock(os.path.join(lock_dir, key + ".lock"), timeout=LOCK_TIMEOUT)
        with lock:
            output_path = input_path[:-3] + "so"
            build_cmd = shlex.split(
                cpp_compile_command(
                    input_path, output_path, warning_all=False, vec_isa=self
                )
            )
            try:
                # Check build result
                compile_file(input_path, output_path, build_cmd)
                subprocess.check_call(
                    [
                        sys.executable,
                        "-c",
                        VecISA._avx_py_load.replace("__lib_path__", output_path),
                    ],
                    stderr=subprocess.DEVNULL,
                    env={**os.environ, "PYTHONPATH": ":".join(sys.path)},
                )
            except Exception as e:
                return False

            return True


@dataclasses.dataclass
class VecAVX512(VecISA):
    _bit_width = 512
    _macro = "-DCPU_CAPABILITY_AVX512"
    _arch_flags = "-mavx512f -mavx512dq -mavx512vl -mavx512bw -mfma"
    _dtype_nelements = {torch.float: 16, torch.bfloat16: 32, torch.float16: 32}

    def __str__(self) -> str:
        return "avx512"

    __hash__: Callable[[VecISA], Any] = VecISA.__hash__


@dataclasses.dataclass
class VecAVX2(VecISA):
    _bit_width = 256
    _macro = "-DCPU_CAPABILITY_AVX2"
    _arch_flags = "-mavx2 -mfma"
    _dtype_nelements = {torch.float: 8, torch.bfloat16: 16, torch.float16: 16}

    def __str__(self) -> str:
        return "avx2"

    __hash__: Callable[[VecISA], Any] = VecISA.__hash__


@dataclasses.dataclass
class VecZVECTOR(VecISA):
    _bit_width = 256
    _macro = "-DCPU_CAPABILITY_ZVECTOR -DCPU_CAPABILITY=ZVECTOR -DHAVE_ZVECTOR_CPU_DEFINITION"
    _arch_flags = "-mvx -mzvector"
    _dtype_nelements = {torch.float: 8, torch.bfloat16: 16, torch.float16: 16}

    def __str__(self) -> str:
        return "zvector"

    __hash__: Callable[[VecISA], Any] = VecISA.__hash__


class InvalidVecISA(VecISA):
    _bit_width = 0
    _macro = ""
    _arch_flags = ""
    _dtype_nelements = {}

    def __str__(self) -> str:
        return "INVALID_VEC_ISA"

    def __bool__(self) -> bool:  # type: ignore[override]
        return False

    __hash__: Callable[[VecISA], Any] = VecISA.__hash__


invalid_vec_isa = InvalidVecISA()
supported_vec_isa_list = [VecAVX512(), VecAVX2()]


# Cache the cpuinfo to avoid I/O overhead. Meanwhile, the cpuinfo content
# might have too much redundant content that is useless for ISA check. Hence,
# we only cache some key isa information.
@functools.lru_cache(None)
def valid_vec_isa_list() -> List[VecISA]:
    if sys.platform != "linux":
        return []

    if platform.machine() == "s390x":
        return [VecZVECTOR()]

    isa_list = []
    with open("/proc/cpuinfo") as _cpu_info:
        _cpu_info_content = _cpu_info.read()
        for isa in supported_vec_isa_list:
            if str(isa) in _cpu_info_content and isa:
                isa_list.append(isa)
        return isa_list


def pick_vec_isa() -> VecISA:
    if config.is_fbcode():
        return VecAVX2()

    _valid_vec_isa_list: List[VecISA] = valid_vec_isa_list()
    if not _valid_vec_isa_list:
        return invalid_vec_isa

    # If the simdlen is None, it indicates determin the vectorization length automatically
    if config.cpp.simdlen is None:
        assert _valid_vec_isa_list
        return _valid_vec_isa_list[0]

    for isa in _valid_vec_isa_list:
        if config.cpp.simdlen == isa.bit_width():
            return isa

    return invalid_vec_isa


def get_compile_only(compile_only: bool = True) -> str:
    return "-c" if compile_only else ""


def get_shared(shared: bool = True, compile_only: bool = False) -> str:
    if not shared:
        return ""
    if compile_only:
        return "-fPIC"
    if platform.system() == "Darwin" and "clang" in cpp_compiler():
        # This causes undefined symbols to behave the same as linux
        return "-shared -fPIC -undefined dynamic_lookup"
    else:
        return "-shared -fPIC"


def get_warning_all_flag(warning_all: bool = True) -> str:
    return "-Wall" if warning_all else ""


def get_glibcxx_abi_build_flags() -> str:
    return "-D_GLIBCXX_USE_CXX11_ABI=" + str(int(torch._C._GLIBCXX_USE_CXX11_ABI))


def cpp_flags() -> str:
    flags = ["-std=c++17", "-Wno-unused-variable", "-Wno-unknown-pragmas"]
    if is_clang():
        flags.append("-Werror=ignored-optimization-argument")
    return " ".join(flags)


def cpp_wrapper_flags() -> str:
    return "-DTORCH_INDUCTOR_CPP_WRAPPER"


def optimization_flags() -> str:
    base_flags = "-O0 -g" if config.aot_inductor.debug_compile else "-O3 -DNDEBUG"
    base_flags += " -ffast-math -fno-finite-math-only"
    if not config.cpp.enable_unsafe_math_opt_flag:
        base_flags += " -fno-unsafe-math-optimizations"
    if not config.cpp.enable_floating_point_contract_flag:
        base_flags += " -ffp-contract=off"

    if config.is_fbcode():
        # FIXME: passing `-fopenmp` adds libgomp.so to the generated shared library's dependencies.
        # This causes `ldopen` to fail in fbcode, because libgomp does not exist in the default paths.
        # We will fix it later by exposing the lib path.
        return base_flags

    if sys.platform == "darwin":
        # Per https://mac.r-project.org/openmp/ right way to pass `openmp` flags to MacOS is via `-Xclang`
        # Also, `-march=native` is unrecognized option on M1
        base_flags += " -Xclang"
    else:
        if platform.machine() == "ppc64le":
            base_flags += " -mcpu=native"
        else:
            base_flags += " -march=native"

    # Internal cannot find libgomp.so
    if not config.is_fbcode():
        base_flags += " -fopenmp"
    return base_flags


def use_custom_generated_macros() -> str:
    return "-D C10_USING_CUSTOM_GENERATED_MACROS"


def use_fb_internal_macros() -> str:
    if config.is_fbcode():
        openmp_lib = build_paths.openmp_lib()
        preprocessor_flags = " ".join(
            (
                "-D C10_USE_GLOG",
                "-D C10_USE_MINIMAL_GLOG",
                "-D C10_DISABLE_TENSORIMPL_EXTENSIBILITY",
            )
        )
        return f"-Wp,-fopenmp {openmp_lib} {preprocessor_flags}"
    else:
        return ""


def use_standard_sys_dir_headers() -> str:
    if config.is_fbcode():
        return "-nostdinc"
    else:
        return ""


@functools.lru_cache(None)
def is_conda_llvm_openmp_installed() -> bool:
    try:
        command = "conda list llvm-openmp --json"
        output = subprocess.check_output(command.split()).decode("utf8")
        return len(json.loads(output)) > 0
    except subprocess.SubprocessError:
        return False


@functools.lru_cache(None)
def homebrew_libomp() -> Tuple[bool, str]:
    try:
        # check if `brew` is installed
        subprocess.check_output(["which", "brew"])
        # get the location of `libomp` if it is installed
        # this is the location that `libomp` **would** be installed
        # see https://github.com/Homebrew/brew/issues/10261#issuecomment-756563567 for details
        libomp_path = (
            subprocess.check_output(["brew", "--prefix", "libomp"])
            .decode("utf8")
            .strip()
        )
        # check if `libomp` is installed
        omp_available = os.path.exists(libomp_path)
        return omp_available, libomp_path
    except subprocess.SubprocessError:
        return False, ""


def get_include_and_linking_paths(
    include_pytorch: bool = False,
    vec_isa: VecISA = invalid_vec_isa,
    cuda: bool = False,
    aot_mode: bool = False,
) -> Tuple[List[str], str, str, str, str]:
    if (
        config.is_fbcode()
        and "CUDA_HOME" not in os.environ
        and "CUDA_PATH" not in os.environ
    ):
        os.environ["CUDA_HOME"] = os.path.dirname(build_paths.cuda())
    from torch.utils import cpp_extension

    macros = ""
    build_arch_flags = ""
    if sys.platform == "linux" and (
        include_pytorch
        or vec_isa != invalid_vec_isa
        or cuda
        or config.cpp.enable_kernel_profile
    ):
        # Note - We include pytorch only on linux right now. There is more work
        # to do to enable OMP build on darwin where PyTorch is built with IOMP
        # and we need a way to link to what PyTorch links.
        ipaths = cpp_extension.include_paths(cuda) + [sysconfig.get_path("include")]
        lpaths = cpp_extension.library_paths(cuda) + [
            sysconfig.get_config_var("LIBDIR")
        ]

        libs = []

        # No need to manually specify libraries in fbcode.
        if not config.is_fbcode():
            libs += ["torch", "torch_cpu"]
            libs += ["gomp"]
            if not aot_mode:
                libs += ["torch_python"]
        else:
            # internal remote execution is able to find omp, but not gomp
            libs += ["omp"]
            if aot_mode:
                ipaths += [os.path.dirname(cpp_prefix_path())]
                if cuda:
                    # This is a special treatment for Meta internal cuda-12 where all libs
                    # are in lib/cuda-12 and lib/cuda-12/stubs
                    for i, path in enumerate(lpaths):
                        if path.startswith(
                            os.environ["CUDA_HOME"]
                        ) and not os.path.exists(f"{path}/libcudart_static.a"):
                            for root, dirs, files in os.walk(path):
                                if "libcudart_static.a" in files:
                                    lpaths[i] = os.path.join(path, root)
                                    lpaths.append(os.path.join(lpaths[i], "stubs"))
                                    break
        macros = vec_isa.build_macro()
        if macros:
            if config.is_fbcode() and vec_isa != invalid_vec_isa:
                cap = str(vec_isa).upper()
                macros = " ".join(
                    [
                        vec_isa.build_arch_flags(),
                        f"-D CPU_CAPABILITY={cap}",
                        f"-D CPU_CAPABILITY_{cap}",
                        f"-D HAVE_{cap}_CPU_DEFINITION",
                    ]
                )

        if cuda:
            if macros is None:
                macros = ""
            macros += " -D USE_ROCM" if torch.version.hip else " -D USE_CUDA"

        if cuda:
            if torch.version.hip is not None:
                libs += ["c10_hip", "torch_hip"]
                macros += " -D __HIP_PLATFORM_AMD__"
            else:
                if config.is_fbcode():
                    libs += ["cuda"]
                else:
                    libs += ["c10_cuda", "cuda", "torch_cuda"]
        build_arch_flags = vec_isa.build_arch_flags()
    else:
        # Note - this is effectively a header only inclusion. Usage of some header files may result in
        # symbol not found, if those header files require a library.
        # For those cases, include the lpath and libs command as we do for pytorch above.
        # This approach allows us to only pay for what we use.
        ipaths = cpp_extension.include_paths(cuda) + [sysconfig.get_path("include")]
        if aot_mode:
            ipaths += [os.path.dirname(cpp_prefix_path())]
        lpaths = []
        if sys.platform == "darwin":
            # only Apple builtin compilers (Apple Clang++) require openmp
            omp_available = not is_apple_clang()

            # check the `OMP_PREFIX` environment first
            if os.getenv("OMP_PREFIX") is not None:
                header_path = os.path.join(os.getenv("OMP_PREFIX"), "include", "omp.h")  # type: ignore[arg-type]
                valid_env = os.path.exists(header_path)
                if valid_env:
                    ipaths.append(os.path.join(os.getenv("OMP_PREFIX"), "include"))  # type: ignore[arg-type]
                    lpaths.append(os.path.join(os.getenv("OMP_PREFIX"), "lib"))  # type: ignore[arg-type]
                else:
                    warnings.warn("environment variable `OMP_PREFIX` is invalid.")
                omp_available = omp_available or valid_env

            libs = [] if omp_available else ["omp"]

            # prefer to use openmp from `conda install llvm-openmp`
            if not omp_available and os.getenv("CONDA_PREFIX") is not None:
                omp_available = is_conda_llvm_openmp_installed()
                if omp_available:
                    conda_lib_path = os.path.join(os.getenv("CONDA_PREFIX"), "lib")  # type: ignore[arg-type]
                    ipaths.append(os.path.join(os.getenv("CONDA_PREFIX"), "include"))  # type: ignore[arg-type]
                    lpaths.append(conda_lib_path)
                    # Prefer Intel OpenMP on x86 machine
                    if os.uname().machine == "x86_64" and os.path.exists(
                        os.path.join(conda_lib_path, "libiomp5.dylib")
                    ):
                        libs = ["iomp5"]

            # next, try to use openmp from `brew install libomp`
            if not omp_available:
                omp_available, libomp_path = homebrew_libomp()
                if omp_available:
                    ipaths.append(os.path.join(libomp_path, "include"))
                    lpaths.append(os.path.join(libomp_path, "lib"))

            # if openmp is still not available, we let the compiler to have a try,
            # and raise error together with instructions at compilation error later
        else:
            libs = ["omp"] if config.is_fbcode() else ["gomp"]

    # Unconditionally import c10 for non-abi-compatible mode to use TORCH_CHECK - See PyTorch #108690
    if not config.abi_compatible:
        libs += ["c10"]
        lpaths += [cpp_extension.TORCH_LIB_PATH]

    # third party libs
    if config.is_fbcode():
        ipaths.append(build_paths.sleef())
        ipaths.append(build_paths.openmp())
        ipaths.append(build_paths.python())
        ipaths.append(build_paths.cc_include())
        ipaths.append(build_paths.libgcc())
        ipaths.append(build_paths.libgcc_arch())
        ipaths.append(build_paths.libgcc_backward())
        ipaths.append(build_paths.glibc())
        ipaths.append(build_paths.linux_kernel())
        ipaths.append(build_paths.cuda())
        # We also need to bundle includes with absolute paths into a remote directory
        # (later on, we copy the include paths from cpp_extensions into our remote dir)
        ipaths.append("include")

    static_link_libs = []
    if aot_mode and cuda and config.is_fbcode():
        # For Meta internal cuda-12, it is recommended to static link cudart
        static_link_libs = ["-Wl,-Bstatic", "-lcudart_static", "-Wl,-Bdynamic"]

    lpaths_str = " ".join(["-L" + p for p in lpaths])
    libs_str = " ".join(static_link_libs + ["-l" + p for p in libs])
    return ipaths, lpaths_str, libs_str, macros, build_arch_flags


def cpp_compile_command(
    input: Union[str, List[str]],
    output: str,
    warning_all: bool = True,
    shared: bool = True,
    include_pytorch: bool = False,
    vec_isa: VecISA = invalid_vec_isa,
    cuda: bool = False,
    aot_mode: bool = False,
    compile_only: bool = False,
    use_absolute_path: bool = False,
) -> str:
    ipaths, lpaths, libs, macros, build_arch_flags = get_include_and_linking_paths(
        include_pytorch, vec_isa, cuda, aot_mode
    )
    if isinstance(input, str):
        input = [input]
    ipaths_str = " ".join(["-I" + p for p in ipaths])
    clang_flags = ""
    if config.is_fbcode():
        if aot_mode and not use_absolute_path:
            inp_name = input
            out_name = output
            linker_script = _LINKER_SCRIPT
        else:
            # We need to copy any absolute-path torch includes
            inp_name = [os.path.basename(i) for i in input]
            out_name = os.path.basename(output)
            linker_script = os.path.basename(_LINKER_SCRIPT)
        assert is_clang()
        # Use clang runtime instead of libgcc
        clang_flags += " --rtlib=compiler-rt"
        clang_flags += " -fuse-ld=lld"
        clang_flags += f" -Wl,--script={linker_script}"
        linker_paths = "-B" + build_paths.glibc_lib()
        linker_paths += " -L" + build_paths.glibc_lib()
    else:
        inp_name = input
        out_name = output
        linker_paths = ""  # let the compiler pick
    if compile_only:
        libs, lpaths = "", ""
    inp_name_str = " ".join(inp_name)
    return re.sub(
        r"[ \n]+",
        " ",
        f"""
            {cpp_compiler()} {inp_name_str} {get_shared(shared, compile_only)}
            {get_warning_all_flag(warning_all)} {cpp_flags()}
            {get_glibcxx_abi_build_flags()}
            {ipaths_str} {lpaths} {libs} {build_arch_flags}
            {macros} {linker_paths} {clang_flags}
            {optimization_flags()}
            {use_custom_generated_macros()}
            {use_fb_internal_macros()}
            {use_standard_sys_dir_headers()}
            {get_compile_only(compile_only)}
            -o {out_name}
        """,
    ).strip()


def run_command_and_check(cmd: str):
    cmd = shlex.split(cmd)
    try:
        subprocess.check_call(cmd)
    except subprocess.CalledProcessError as e:
        raise exc.CppCompileError(cmd, e.output) from e


@functools.lru_cache(None)
def split_aot_inductor_output_path(path: str) -> Tuple[str, str]:
    """Returns the path where the AOT Inductor compiled kernels are stored."""
    if path.endswith(".so"):
        return os.path.split(path)
    else:
        return path, ""


class CudaKernelParamCache:
    cache: Dict[str, Dict[str, str]] = dict()
    clear = staticmethod(cache.clear)

    @classmethod
    def set(cls, key: str, params: Dict[str, str], cubin: str) -> None:
        bin_type = "cubin" if torch.version.hip is None else "hsaco"
        _, path = write(
            cubin,
            bin_type,
            hash_type=bin_type,
            specified_dir=split_aot_inductor_output_path(
                config.aot_inductor.output_path
            )[0],
        )

        params[get_cpp_wrapper_cubin_path_name()] = path

        cls.cache[key] = params

    @classmethod
    def get(cls, key: str) -> Optional[Dict[str, str]]:
        return cls.cache.get(key, None)

    @classmethod
    def get_keys(cls):
        return cls.cache.keys()


class AotCodeCompiler:
    @classmethod
    def compile(
        cls,
        graph: GraphLowering,
        source_code: str,
        serialized_extern_kernel_nodes: Optional[str],
        cuda: bool,
    ) -> str:
        picked_vec_isa = pick_vec_isa()
        cpp_command = repr(
            cpp_compile_command(
                "i", "o", vec_isa=picked_vec_isa, cuda=cuda, aot_mode=graph.aot_mode
            )
        )
        fbcode_aot_cpu_re = False
        use_absolute_path = False
        if config.is_fbcode():
            ld_command = build_paths.ld()
            if not cuda and graph.aot_mode:  # Meta internal AOTInductor CPU
                objcopy_command = build_paths.objcopy_fallback()
                fbcode_aot_cpu_re = True
                use_absolute_path = True
            else:
                objcopy_command = build_paths.objcopy()
        else:
            ld_command = "ld"
            objcopy_command = "objcopy"

        (
            specified_output_path,
            specified_so_name,
        ) = split_aot_inductor_output_path(config.aot_inductor.output_path)
        key, input_path = write(
            source_code,
            "cpp",
            extra=cpp_command,
            specified_dir=specified_output_path,
        )

        def _compile_consts_linux(consts: bytes) -> str:
            _, consts_path = write(
                consts,
                "bin",
                specified_dir=specified_output_path,
            )

            consts_o = os.path.splitext(consts_path)[0] + ".o"
            if fbcode_aot_cpu_re:
                cmd = f"{ld_command} -r -b binary -o {os.path.basename(consts_o)} {os.path.basename(consts_path)}"
                compile_file(consts_path, consts_o, cmd.split())
                os.chmod(consts_o, 0o644)
            else:
                cmd = f"{ld_command} -r -b binary -o {consts_o} {consts_path}"
                run_command_and_check(cmd)
            log.debug("aot constant binary command: %s", cmd)

            cmd = (
                f"{objcopy_command} --rename-section"
                " .data=.lrodata,alloc,load,readonly,data,contents"
                f" {consts_o} {consts_o}"
            )
            log.debug("aot constant obj command: %s", cmd)
            run_command_and_check(cmd)

            cmd = f"rm {consts_path}"
            log.debug("aot constant bin removal command: %s", cmd)
            run_command_and_check(cmd)

            if fbcode_aot_cpu_re:
                body = re.sub(r"[\W]", "_", os.path.basename(consts_path))
            else:
                body = re.sub(r"[\W]", "_", consts_path)

            symbol_list = []
            symbol_list.append(
                f"{objcopy_command} --redefine-sym _binary_{body}_start=_binary_constants_bin_start {consts_o}"
            )
            symbol_list.append(
                f"{objcopy_command} --redefine-sym _binary_{body}_size=_binary_constants_bin_size {consts_o}"
            )
            symbol_list.append(
                f"{objcopy_command} --redefine-sym _binary_{body}_end=_binary_constants_bin_end {consts_o}"
            )
            log.debug("aot constant binary redefine symbol: %s", " ".join(symbol_list))
            for cmd in symbol_list:
                run_command_and_check(cmd)
            return consts_o

        def _compile_consts_darwin(consts: bytes) -> str:
            is_large_consts = len(consts) > 1024
            consts_asm = "\t.section\t__TEXT,__const\n"
            consts_asm += "\t.globl\t__binary_constants_bin_start\n"
            consts_asm += "__binary_constants_bin_start:\n"
            if not is_large_consts:
                for c in consts:
                    consts_asm += f"\t.byte {c}\n"
                # Add one element even if constants are empty
                # Otherwise assembler will not put them in data section
                if not consts:
                    consts_asm += "\t.space 1\n"
            else:
                consts_asm += "\t.quad 0x1234567899abcdef\n"
                consts_asm += f"\t.space {len(consts) - 8}\n"
            consts_asm += ".globl\t__binary_constants_bin_end\n"
            consts_asm += "__binary_constants_bin_end:\n"
            _, consts_path = write(
                consts_asm,
                "S",
                specified_dir=specified_output_path,
            )
            consts_o = os.path.splitext(consts_path)[0] + ".o"
            cmd = f"{cpp_compiler()} -c -o {consts_o} {consts_path}"
            run_command_and_check(cmd)
            if is_large_consts:
                with open(consts_o, "r+b") as f:
                    f.seek(0)
                    hdr = f.read(1024)
                    # Search for magic number and write the actual data over it
                    start_idx = hdr.find(b"\xef\xcd\xab\x99\x78\x56\x34\x12")
                    assert start_idx != -1
                    f.seek(start_idx)
                    pos = 0
                    while pos < len(consts):
                        rc = f.write(consts[pos:])
                        pos += rc
            return consts_o

        from filelock import FileLock

        lock_dir = get_lock_dir()
        lock = FileLock(os.path.join(lock_dir, key + ".lock"), timeout=LOCK_TIMEOUT)
        with lock:
            # Currently, this only support serializing extern nodes in fbcode
            # Eventually, we should also have a serializer for OSS.
            if config.is_fbcode() and serialized_extern_kernel_nodes:
                output_json = os.path.splitext(input_path)[0] + ".json"
                with open(output_json, "w") as f:
                    f.write(serialized_extern_kernel_nodes)

            output_so = (
                config.aot_inductor.output_path
                if specified_so_name
                else os.path.splitext(input_path)[0] + ".so"
            )

            output_o = os.path.splitext(input_path)[0] + ".o"
            compile_cmd = cpp_compile_command(
                input=input_path,
                output=output_o,
                vec_isa=picked_vec_isa,
                cuda=cuda,
                aot_mode=graph.aot_mode,
                compile_only=True,
                use_absolute_path=use_absolute_path,
            )
            log.debug("aot compilation command: %s", compile_cmd)
            if fbcode_aot_cpu_re:
                compile_file(input_path, output_o, compile_cmd.split())
                os.chmod(output_o, 0o644)
            else:
                run_command_and_check(compile_cmd)

            def _to_bytes(t: torch.Tensor) -> bytes:
                # This serializes the tensor's untyped_storage to bytes by accessing
                # the raw data of the underlying structure.
                import ctypes

                if t.numel() == 0:
                    return b""

                t_cpu = t.untyped_storage().cpu()
                raw_array = ctypes.cast(
                    t_cpu.data_ptr(),
                    ctypes.POINTER(ctypes.c_ubyte * t_cpu.nbytes()),
                )

                return bytes(raw_array.contents)

            aot_constants = b"".join(
                _to_bytes(tensor)
                for name, tensor in graph.constants.items()
                if name not in graph.folded_constants
            )
            consts_o = {
                "linux": _compile_consts_linux,
                "darwin": _compile_consts_darwin,
            }[sys.platform](aot_constants)

            link_cmd = cpp_compile_command(
                input=[output_o, consts_o],
                output=output_so,
                vec_isa=picked_vec_isa,
                cuda=cuda,
                aot_mode=graph.aot_mode,
                use_absolute_path=use_absolute_path,
            )
            log.debug("aot linkage command: %s", link_cmd)
            if fbcode_aot_cpu_re:
                compile_file([output_o, consts_o], output_so, link_cmd.split())
                os.chmod(output_so, 0o755)
            else:
                run_command_and_check(link_cmd)

            # Append cmds to the end of codegen-ed wrapper file
            with open(input_path, "a") as f:
                f.write("\n")
                f.write(f"// Compile cmd\n// {compile_cmd}\n")
                f.write(f"// Link cmd\n// {link_cmd}\n")

        return output_so


# Putting this fn in cpp.py (unfortunately) causes a deadlock, which is why it's in codecache.py.
# Why? importing from cpp.py invokes codecache.pick_vec_isa(), which takes out a lock.
# Cycle goes:
# - CppCodeCache.load()
# - pick_vec_isa()
# - valid_vec_isa_list()
# - VecISA.__bool__() <-- takes out a lock
# - compile_file() <-- imports cpp_prefix_path from cpp, which causes us to try to take out the same lock.
@functools.lru_cache
def cpp_prefix_path() -> str:
    path = Path(__file__).parent / "codegen/cpp_prefix.h"
    with path.open() as f:
        content = f.read()
        _, filename = write(
            content,
            "h",
        )
    return filename


def cpp_prefix() -> str:
    filename = cpp_prefix_path()
    if config.is_fbcode():
        # We need relative paths, since we bundle up
        # everything that we compile into a folder for remote compilation.
        return f'#include "{os.path.basename(filename)}"'
    else:
        return f'#include "{filename}"'


# Given a path to an input cpp file and an output path,
# Attempts to compile the file, storing the output in "output_path"
@dynamo_timed
def compile_file(
    input_path: Union[str, List[str]], output_path: str, cmd: List[str]
) -> None:
    input_paths = [input_path] if isinstance(input_path, str) else input_path
    input_files = [
        os.path.basename(ip) if config.is_fbcode() else ip for ip in input_paths
    ]
    try:
        if config.is_fbcode():
            # Need to copy our header into the same folder as the sourcecode.
            header_path = cpp_prefix_path()
            header_name = os.path.basename(header_path)
            output_name = os.path.basename(output_path)
            # When we build remotely, we need to make sure to carefully copy any files
            # that are required during the compilation process into our build directly.
            # This is where all of the ATen/c10/Torch includes come from.
            torch_includes_path = os.path.join(_TORCH_PATH, "include")
            with tempfile.TemporaryDirectory() as tmp_dir:
                # Copy everything to tmp compilation folder
                shutil.copy(header_path, os.path.join(tmp_dir, header_name))
                shutil.copy(_LINKER_SCRIPT, os.path.join(tmp_dir, "script.ld"))
                for p, f in zip(input_paths, input_files):
                    shutil.copy(p, os.path.join(tmp_dir, f))
                dest_include_path = os.path.join(tmp_dir, "include")
                shutil.copytree(torch_includes_path, dest_include_path)
                # Run the build
                output_file_path = _run_build_command(cmd, tmp_dir, output_name)
                # Copy output from the build
                if os.path.exists(output_path):
                    os.remove(output_path)
                shutil.copy(output_file_path, output_path)
        else:
            subprocess.check_output(cmd, stderr=subprocess.STDOUT)
    except subprocess.CalledProcessError as e:
        output = e.output.decode("utf-8")
        openmp_problem = "'omp.h' file not found" in output or "libomp" in output
        if openmp_problem and sys.platform == "darwin":
            instruction = (
                "\n\nOpenMP support not found. Please try one of the following solutions:\n"
                "(1) Set the `CXX` environment variable to a compiler other than Apple clang++/g++ "
                "that has builtin OpenMP support;\n"
                "(2) install OpenMP via conda: `conda install llvm-openmp`;\n"
                "(3) install libomp via brew: `brew install libomp`;\n"
                "(4) manually setup OpenMP and set the `OMP_PREFIX` environment variable to point to a path"
                " with `include/omp.h` under it."
            )
            output += instruction
        raise exc.CppCompileError(cmd, output) from e


_libgomp: Optional[CDLL] = None


class CppCodeCache:
    cache: Dict[str, Union[CDLL, ModuleType]] = {}
    clear = staticmethod(cache.clear)
    cpp_compile_command_flags: Dict[str, Any] = {}

    @staticmethod
    def _load_library_inner(path: str, key: str) -> Union[CDLL, ModuleType]:
        return cdll.LoadLibrary(path)

    @classmethod
    def _load_library(cls, path: str, key: str) -> Union[CDLL, ModuleType]:
        try:
            return cls._load_library_inner(path, key)
        except (ImportError, OSError) as e:
            if "gomp" in str(e) and os.path.exists("/usr/lib64/libgomp.so.1"):
                # hacky workaround for fbcode/buck
                global _libgomp
                _libgomp = cdll.LoadLibrary("/usr/lib64/libgomp.so.1")
                return cls._load_library_inner(path, key)
            if "failed to map segment from shared object" in str(e):
                raise OSError(
                    f"{e}.  The most common reason this may occur is if the {tempfile.gettempdir()} folder "
                    "is mounted with noexec (e.g., by default Docker mounts tmp file systems "
                    f"as noexec).  Please remount {tempfile.gettempdir()} with exec enabled, or set another "
                    "temporary directory with TORCHINDUCTOR_CACHE_DIR environment variable."
                ) from e
            raise

    @classmethod
    def load(cls, source_code: str, cuda: bool = False) -> Union[CDLL, ModuleType]:
        cls.cpp_compile_command_flags.update({"cuda": cuda})
        picked_vec_isa = pick_vec_isa()
        cpp_command = repr(
            cpp_compile_command(
                "i", "o", vec_isa=picked_vec_isa, **cls.cpp_compile_command_flags
            )
        )
        key, input_path = write(source_code, "cpp", extra=cpp_command)
        if key not in cls.cache:
            from filelock import FileLock

            lock_dir = get_lock_dir()
            lock = FileLock(os.path.join(lock_dir, key + ".lock"), timeout=LOCK_TIMEOUT)
            with lock:
                output_path = input_path[:-3] + "so"
                if not os.path.exists(output_path):
                    cmd = shlex.split(
                        cpp_compile_command(
                            input=input_path,
                            output=output_path,
                            vec_isa=picked_vec_isa,
                            **cls.cpp_compile_command_flags,
                        )
                    )
                    compile_file(input_path, output_path, cmd)
                cls.cache[key] = cls._load_library(output_path, key)
                cls.cache[key].key = key  # type: ignore[union-attr]

        return cls.cache[key]


# Customized Python binding for cpp kernels
class CppPythonBindingsCodeCache(CppCodeCache):
    cache: Dict[str, Union[CDLL, ModuleType]] = {}
    clear = staticmethod(cache.clear)
    cpp_compile_command_flags = {
        # kernels have no dependency on libtorch
        "include_pytorch": False,
        "shared": True,
    }
    entry_function = "kernel"
    call_entry_function = "kernel(%s);Py_RETURN_NONE;"
    extra_parse_arg = ""
    suffix_template = textwrap.dedent(
        """
        // Python bindings to call %s():
        #define PY_SSIZE_T_CLEAN
        #include <Python.h>
        #include <sstream>
        #include <cstdlib>

        // This is defined in guards.cpp so we don't need to import PyTorch headers that are slooow.
        // We manually link it below to workaround issues with fbcode build.
        static void* (*_torchinductor_pyobject_tensor_data_ptr)(PyObject* obj);

        template <typename T> static inline T parse_arg(PyObject* args, size_t n) {
            static_assert(std::is_pointer<T>::value, "arg type must be pointer or long");
            return static_cast<T>(_torchinductor_pyobject_tensor_data_ptr(PyTuple_GET_ITEM(args, n)));
        }
        template <> inline long parse_arg<long>(PyObject* args, size_t n) {
            auto result = PyLong_AsSsize_t(PyTuple_GET_ITEM(args, n));
            if(result == -1 && PyErr_Occurred())
                [[unlikely]] throw std::runtime_error("expected int arg");
            return result;
        }

        %s

        static PyObject* %s_py(PyObject* self, PyObject* args) {
            try {
                if(!PyTuple_CheckExact(args))
                    [[unlikely]] throw std::runtime_error("tuple args required");
                if(PyTuple_GET_SIZE(args) != %s)
                    [[unlikely]] throw std::runtime_error("requires %s args");
                %s
            } catch(std::exception const& e) {
                PyErr_SetString(PyExc_RuntimeError, e.what());
                return nullptr;
            } catch(...) {
                PyErr_SetString(PyExc_RuntimeError, "unhandled error");
                return nullptr;
            }
        }

        static PyMethodDef py_methods[] = {
            {"%s", %s_py, METH_VARARGS, ""},
            {NULL, NULL, 0, NULL}};

        static struct PyModuleDef py_module =
            {PyModuleDef_HEAD_INIT, "%s", NULL, -1, py_methods};

        PyMODINIT_FUNC PyInit_%s(void) {
            const char* str_addr = std::getenv("_TORCHINDUCTOR_PYOBJECT_TENSOR_DATA_PTR");
            if(!str_addr) {
                PyErr_SetString(PyExc_RuntimeError, "_TORCHINDUCTOR_PYOBJECT_TENSOR_DATA_PTR must be set");
                return nullptr;
            }
            std::istringstream iss(str_addr);
            uintptr_t addr = 0;
            iss >> addr;
            _torchinductor_pyobject_tensor_data_ptr =
                reinterpret_cast<decltype(_torchinductor_pyobject_tensor_data_ptr)>(addr);
            return PyModule_Create(&py_module);
        }
        """
    )

    @classmethod
    def _load_library_inner(cls, path: str, key: str) -> ModuleType:
        os.environ["_TORCHINDUCTOR_PYOBJECT_TENSOR_DATA_PTR"] = str(
            torch._C._dynamo.guards._torchinductor_pyobject_tensor_data_ptr  # type: ignore[attr-defined]
        )
        return importlib.machinery.ExtensionFileLoader(
            f"{key}.{cls.entry_function}", path
        ).load_module()  # type: ignore[call-arg]

    @classmethod
    def load_pybinding(
        cls,
        argtypes: List[str],
        source_code: str,
        cuda: bool = False,
        num_outputs: int = -1,
    ) -> Any:
        """
        Wrap a C++ function in fast Python bindings.

        Args:
            argtypes: The types of args to ENTRY_FUNCTION(), e.g. ["float*", "long"]
            source_code: C++ source code containing a ENTRY_FUNCTION() function

        Returns:
            A python version of ENTRY_FUNCTION()
        """
        parseargs = ", ".join(
            f"parse_arg<{argtype.replace('const ', '')}>(args, {n})"
            for n, argtype in enumerate(argtypes)
        )
        suffix = cls.suffix_template % (
            cls.entry_function,
            cls.extra_parse_arg % num_outputs if cls.extra_parse_arg else "",
            cls.entry_function,
            len(argtypes),
            len(argtypes),
            cls.call_entry_function % parseargs,
            cls.entry_function,
            cls.entry_function,
            cls.entry_function,
            cls.entry_function,
        )
        result = cls.load(source_code + suffix, cuda)
        assert isinstance(result, ModuleType)
        return getattr(result, cls.entry_function)


class CppWrapperCodeCache(CppPythonBindingsCodeCache):
    cache: Dict[str, Union[CDLL, ModuleType]] = {}
    clear = staticmethod(cache.clear)
    cpp_compile_command_flags = {
        "include_pytorch": not config.abi_compatible,
        "shared": True,
    }
    entry_function = "inductor_entry_cpp"
    call_entry_function = "return inductor_entry_cpp(%s);"
    extra_parse_arg = textwrap.dedent(
        """
        #include <torch/csrc/inductor/aoti_torch/c/shim.h>

        static inline std::vector<AtenTensorHandle> unpack_tensor_handle_list(PyObject* pyvec) {
            std::vector<AtenTensorHandle> result;
            size_t result_len = PyList_GET_SIZE(pyvec);
            result.reserve(result_len);
            for (size_t i = 0; i < result_len; i++) {
                // AtenTensorHandle is essentially a pointer
                void* elem = PyCapsule_GetPointer(PyList_GET_ITEM(pyvec, i), NULL);
                result.push_back(reinterpret_cast<AtenTensorHandle>(elem));
            }
            return result;
        }

        static inline PyObject* pack_tensor_handle_list(const std::vector<AtenTensorHandle>& cppvec) {
            size_t result_len = cppvec.size();
            PyObject* result = PyList_New(static_cast<Py_ssize_t>(result_len));
            for (size_t i = 0; i < result_len; i++) {
                // Store AtenTensorHandle as PyCapsulate
                PyObject* elem = PyCapsule_New(reinterpret_cast<void*>(cppvec[i]), NULL, NULL);
                PyList_SET_ITEM(result, i, elem);
            }
            return result;
        }

        template <> inline std::vector<AtenTensorHandle> parse_arg<std::vector<AtenTensorHandle>>(PyObject* args, size_t n) {
            return unpack_tensor_handle_list(PyTuple_GET_ITEM(args, n));
        }

<<<<<<< HEAD
        std::vector<at::Tensor> inductor_entry_cpp(std::vector<at::Tensor>&& inputs) {
            auto input_handles = unsafe_alloc_new_handles_from_tensors(inputs);
=======
        PyObject* inductor_entry_cpp(std::vector<AtenTensorHandle>&& input_handles) {
>>>>>>> 19d27a13
            // For outputs, we only allocate a vector to hold returned tensor handles,
            // not allocating the actual output tensor storage here
            std::vector<AtenTensorHandle> output_handles(%s);
            try {
                inductor_entry_impl(input_handles.data(), output_handles.data());
                return pack_tensor_handle_list(output_handles);
            } catch(std::exception const& e) {
                PyErr_SetString(PyExc_RuntimeError, e.what());
                return {};
            } catch(...) {
                PyErr_SetString(PyExc_RuntimeError, "unhandled error");
                return {};
            }
<<<<<<< HEAD

            return alloc_tensors_by_stealing_from_handles(output_handles.data(), output_handles.size());
=======
>>>>>>> 19d27a13
        }
        """
    )


class PyCodeCache:
    cache: Dict[str, ModuleType] = dict()
    linemaps: Dict[str, List[Tuple[Any, ...]]] = dict()
    clear = staticmethod(cache.clear)

    @classmethod
    def write(cls, source_code: str, extra: str = "") -> Tuple[str, str]:
        return write(source_code, "py", extra=extra)

    @classmethod
    def load(
        cls,
        source_code: str,
        extra: str = "",
        linemap: Optional[List[Tuple[int, str]]] = None,
        attrs: Optional[Dict[str, Any]] = None,
    ) -> ModuleType:
        key, path = write(source_code, "py", extra=extra)
        return cls.load_by_key_path(key, path, linemap, attrs)

    @classmethod
    def load_by_key_path(
        cls,
        key: str,
        path: str,
        linemap: Optional[List[Tuple[int, str]]] = None,
        attrs: Optional[Dict[str, Any]] = None,
    ) -> ModuleType:
        if linemap is None:
            linemap = []
        if key not in cls.cache:
            with open(path) as f:
                try:
                    code = compile(f.read(), path, "exec")
                except Exception as e:
                    raise RuntimeError(
                        f"Failed to import {path}\n{type(e).__name__}: {e}"
                    ) from None
                mod = ModuleType(f"{__name__}.{key}")
                mod.__file__ = path
                mod.key = key  # type: ignore[attr-defined]
                exec(code, mod.__dict__, mod.__dict__)
                sys.modules[mod.__name__] = mod
                # another thread might set this first
                cls.cache.setdefault(key, mod)
                # unzip into separate lines/nodes lists
                cls.linemaps[path] = list(zip(*linemap))

                if attrs is not None:
                    for k, v in attrs.items():
                        setattr(mod, k, v)

        return cls.cache[key]

    @classmethod
    @functools.lru_cache(None)
    def stack_frames_for_code(
        cls, path: str, lineno: int
    ) -> Optional[List[Dict[str, Any]]]:
        if path not in cls.linemaps:
            return None
        # [(starting_line, <fx node>), ...]
        lines, nodes = cls.linemaps[path]
        p = bisect_right(lines, lineno)
        if p == 0:
            return None
        entry = nodes[p - 1]
        if not entry:
            return None

        def parse_stack_trace(stack_trace: str) -> List[Dict[str, Any]]:
            # ideally fx stores stack traces as data rather than a string
            # but this is not along a performance critical path
            regex = r'File "(.+)", line (\d+), in (.+)\n'
            matches = re.findall(regex, stack_trace)
            return [
                {"filename": f, "line": int(l), "name": n}
                for f, l, n in reversed(matches)
            ]

        return parse_stack_trace(entry)


class TritonCodeCache:
    @classmethod
    def load(cls, kernel_name: str, source_code: str) -> ModuleType:
        mod = PyCodeCache.load(source_code)
        return getattr(mod, kernel_name)


def _cuda_compiler() -> Optional[str]:
    if cuda_env.nvcc_exist(config.cuda.cuda_cxx):
        return config.cuda.cuda_cxx
    if cuda_env.nvcc_exist(os.getenv("CUDACXX")):
        return os.getenv("CUDACXX", "")
    if cuda_env.nvcc_exist(os.getenv("CUDA_HOME")):
        return os.path.join(os.getenv("CUDA_HOME", ""), "bin/nvcc")
    return "nvcc"


def _cutlass_include_paths() -> List[str]:
    cutlass_path = config.cuda.cutlass_dir
    return [
        os.path.join(cutlass_path, "include"),
        os.path.join(cutlass_path, "tools/library/include"),
        os.path.join(cutlass_path, "tools/library/src"),
        os.path.join(cutlass_path, "tools/util/include"),
    ]


def _cuda_lib_options() -> List[str]:
    from torch.utils import cpp_extension

    extra_ldflags: List[str] = []
    if is_linux():
        extra_lib_dir = "lib64"
        if not os.path.exists(
            cpp_extension._join_cuda_home(extra_lib_dir)
        ) and os.path.exists(cpp_extension._join_cuda_home("lib")):
            # 64-bit CUDA may be installed in "lib"
            # Note that it's also possible both don't exist (see _find_cuda_home) - in that case we stay with "lib64"
            extra_lib_dir = "lib"
        extra_ldflags.append(f"-L{cpp_extension._join_cuda_home(extra_lib_dir)}")
        extra_ldflags.append(
            f'-L{cpp_extension._join_cuda_home(extra_lib_dir, "stubs")}'
        )
        extra_ldflags.append("-lcuda")
        extra_ldflags.append("-lcudart")
    else:
        raise NotImplementedError(
            "Unsupported env, failed to find cuda libs! Currently only Linux is supported."
        )
    return extra_ldflags


def _nvcc_host_compiler_options() -> List[str]:
    return [
        "-fPIC",
        "-fno-strict-aliasing",
        "-fvisibility=hidden",
        "-Wconversion",
    ]


def _nvcc_compiler_options() -> List[str]:
    arch = cuda_env.get_cuda_arch()
    if arch == "90":
        # Required by cutlass compilation.
        arch = "90a"
    code = [f"sm_{arch}", f"compute_{arch}"]
    if config.cuda.enable_cuda_lto:
        code += [f"lto_{arch}"]
    options = [
        "-t=0",
        "-DCUTLASS_ENABLE_TENSOR_CORE_MMA=1",
        "-w",
        f"-gencode=arch=compute_{arch},code=[{','.join(code)}]",
        config.cuda.compile_opt_level,
        "-std=c++17",
        "--expt-relaxed-constexpr",
        "-DNDEBUG",
    ]
    if config.cuda.enable_debug_info:
        options.extend(["-lineinfo", "-g", "-DCUTLASS_DEBUG_TRACE_LEVEL=1"])
    if config.cuda.enable_ptxas_info:
        options.extend(
            [
                "--keep",  # Keep the intermediate files for debugging (including ptx, sass, cubin etc.)
                "--ptxas-options=--warn-on-local-memory-usage",  # warn us if local memory is used in CUDA Kernels
                "--ptxas-options=--warn-on-spills",  # warn us if register spilling happens in CUDA Kernels
                "--resource-usage",  # Report on CUDA resource usage (shared mem, registers etc.)
                "--source-in-ptx",
            ]
        )  # Annotate the ptx file with source information
    if config.cuda.use_fast_math:
        options.extend(
            [
                "--use_fast_math",
                "-DCUTLASS_USE_TANH_FOR_SIGMOID=1",
            ]
        )
    return options


def cuda_compile_command(
    src_files: List[str],
    dst_file: str,
    dst_file_ext: str,
) -> str:
    include_paths = _cutlass_include_paths()
    cuda_lib_options = _cuda_lib_options()
    nvcc_host_compiler_options = _nvcc_host_compiler_options()
    nvcc_compiler_options = _nvcc_compiler_options()
    options = (
        nvcc_compiler_options
        + [
            f"-Xcompiler {opt}" if "=" in opt else f"-Xcompiler={opt}"
            for opt in nvcc_host_compiler_options
        ]
        + ["-I" + path for path in include_paths]
        + cuda_lib_options
    )
    src_file = " ".join(src_files)
    res = ""
    if dst_file_ext == "o":
        res = f"{_cuda_compiler()} {' '.join(options)} -c -o {dst_file} {src_file}"
    elif dst_file_ext == "so":
        options.append("-shared")
        res = f"{_cuda_compiler()} {' '.join(options)} -o {dst_file} {src_file}"
    else:
        raise NotImplementedError(f"Unsupported output file suffix {dst_file_ext}!")
    log.debug("CUDA command: %s", res)
    return res


class DLLWrapper:
    """A wrapper for a dynamic library."""

    def __init__(
        self,
        lib_path: str,
    ):
        self.lib_path = lib_path
        self.DLL = cdll.LoadLibrary(lib_path)
        self.is_open = True

    def close(self):
        if self.is_open:
            self._dlclose()
            self.is_open = False

    def _dlclose(self):
        f_dlclose = None

        if is_linux():
            syms = CDLL(None)
            if not hasattr(syms, "dlclose"):
                # Apline Linux
                syms = CDLL("libc.so")

            if hasattr(syms, "dlclose"):
                f_dlclose = syms.dlclose
        else:
            raise NotImplementedError("Unsupported env, failed to do dlclose!")

        if f_dlclose is not None:
            f_dlclose.argtypes = [c_void_p]
            f_dlclose(self.DLL._handle)
        else:
            log.warning(
                "dll unloading function was not found, library may not be unloaded properly!"
            )

    def __getattr__(self, name):
        if not self.is_open:
            raise RuntimeError(f"Cannot use closed DLL library: {self.lib_path}")

        method = getattr(self.DLL, name)

        def _wrapped_func(*args):
            err = method(*args)
            if err:
                raise RuntimeError(f"Error in function: {method.__name__}")

        return _wrapped_func

    def __enter__(self):
        return self

    def __exit__(self, *args):
        self.close()

    def __del__(self):
        self.close()


class CUDACodeCache:
    @dataclasses.dataclass
    class CacheEntry:
        input_path: str
        output_path: str

    cache: Dict[str, CacheEntry] = dict()
    clear = staticmethod(cache.clear)
    _SOURCE_CODE_SUFFIX = "cu"

    @classmethod
    def write(cls, source_code, dst_file_ext) -> Tuple[str, str]:
        """
        Writes source code into a file with dst_file_ext as the file extension.
        Returns the hash key of source code, and the path to the file.
        """

        cuda_command = repr(
            cuda_compile_command(["dummy_input"], "dummy_output", dst_file_ext)
        )
        key, input_path = write(
            source_code, cls._SOURCE_CODE_SUFFIX, extra=cuda_command
        )
        return key, input_path

    @classmethod
    def compile(cls, source_code, dst_file_ext) -> Tuple[str, str, str]:
        """
        Compiles CUDA source_code into a file with dst_file_ext extension.
        Returns a tuple of dst_file_path, hash_key, source_code_path
        """

        key, input_path = cls.write(source_code, dst_file_ext)
        if key not in cls.cache:
            from filelock import FileLock

            lock_dir = get_lock_dir()
            lock = FileLock(os.path.join(lock_dir, key + ".lock"), timeout=LOCK_TIMEOUT)
            with lock:
                output_path = input_path[: -len(cls._SOURCE_CODE_SUFFIX)] + dst_file_ext
                if not os.path.exists(output_path):
                    cmd = cuda_compile_command(
                        [input_path], output_path, dst_file_ext
                    ).split(" ")
                    try:
                        subprocess.check_output(
                            cmd, stderr=subprocess.STDOUT, env=os.environ
                        )
                    except subprocess.CalledProcessError as error:
                        raise exc.CUDACompileError(cmd, error.output) from error
                cls.cache[key] = CUDACodeCache.CacheEntry(input_path, output_path)

        return (cls.cache[key].output_path, key, input_path)

    @classmethod
    def load(cls, source_code, dst_file_ext) -> Tuple[DLLWrapper, str, str]:
        """
        Compiles source code and loads the generated .so file.
        Returns a tuple of DLLWrapper, hash_key, source_code_path
        """

        if dst_file_ext != "so":
            raise RuntimeError(
                f"Only support loading a .so file for now. "
                f"Requested file extension: {dst_file_ext}. Source code: {source_code}"
            )
        dst_file_path, hash_key, source_code_path = cls.compile(
            source_code, dst_file_ext
        )
        return (DLLWrapper(dst_file_path), hash_key, source_code_path)


def caching_device_properties():
    for _, device_interface in get_registered_device_interfaces():
        if device_interface.is_available():
            device_interface.Worker.get_device_properties()


def _set_triton_ptxas_path() -> None:
    if os.environ.get("TRITON_PTXAS_PATH") is not None:
        return
    ptxas_path = os.path.abspath(
        os.path.join(os.path.dirname(__file__), "..", "bin", "ptxas")
    )
    if not os.path.exists(ptxas_path):
        return
    if os.path.isfile(ptxas_path) and os.access(ptxas_path, os.X_OK):
        os.environ["TRITON_PTXAS_PATH"] = ptxas_path
    else:
        warnings.warn(f"{ptxas_path} exists but is not an executable")


def _worker_compile(
    kernel_name: str, source_code: str, cc: int, device: torch.device
) -> None:
    device_interface = get_interface_for_device(device.type)
    device_interface.Worker.set_device(device.index)
    kernel = TritonCodeCache.load(kernel_name, source_code)
    kernel.precompile(warm_cache_only_with_cc=cc)


def _load_kernel(kernel_name: str, source_code: str) -> ModuleType:
    _set_triton_ptxas_path()
    kernel = TritonCodeCache.load(kernel_name, source_code)
    kernel.precompile()
    return kernel


class TritonFuture:
    kernel: ModuleType

    def __init__(
        self,
        kernel_name: str,
        source_code: str,
        future: Future[Any],
    ) -> None:
        self.kernel_name = kernel_name
        self.source_code = source_code
        self.future = future

    # @dynamo_utils.dynamo_timed
    def result(self) -> ModuleType:
        t0 = time()
        if hasattr(self, "kernel"):
            return self.kernel
        # If the worker failed this will throw an exception.
        self.future.result()
        kernel = self.kernel = _load_kernel(self.kernel_name, self.source_code)
        latency = time() - t0
        if latency > 50:
            developer_warning(
                f"Detected long compilation time of {latency} seconds for kernel name {self.kernel_name}"
            )
            developer_warning(self.source_code)
        del self.kernel_name, self.source_code, self.future
        return kernel


# If this process dies abnormally (e.g. segfault)
# it will not shut down the workers. Instead
# the workers will have their parent reassigned to the
# init process. This launches a separate thread to
# watch for the worker getting reassigned,
# and cleans it up in this case.
#
# This function cannot be an inner function since otherwise mp_context="spawn" would
# not work for ProcessPoolExecutor since inner functions cannot be pickled.
def _async_compile_initializer(orig_ppid) -> None:
    def run() -> None:
        while True:
            sleep(1)
            if orig_ppid != os.getppid():
                os.kill(os.getpid(), signal.SIGKILL)

    global _watchdog_thread
    _watchdog_thread = Thread(target=run, daemon=True)
    _watchdog_thread.start()
    # Ignore Ctrl-C (i.e. SIGINT) sent to pool workers to avoid meaningless log spam.
    signal.signal(signal.SIGINT, signal.SIG_IGN)


_watchdog_thread: Optional[Thread] = None

# Used to keep track of all process pools invoked so far.
_pool_set: Set[ProcessPoolExecutor] = set()


def shutdown_compile_workers() -> None:
    """Shut down all outstanding compile-worker pools."""
    global _pool_set
    for pool in _pool_set:
        pool.shutdown()
    _pool_set.clear()


class AsyncCompile:
    def __init__(self) -> None:
        pass

    @staticmethod
    @functools.lru_cache(1)
    def pool() -> ThreadPoolExecutor:
        assert config.compile_threads > 1
        return ThreadPoolExecutor(config.compile_threads)

    @staticmethod
    @functools.lru_cache(1)
    def process_pool() -> ProcessPoolExecutor:
        # ensure properties have been calculated before processes
        # are forked
        caching_device_properties()
        assert config.compile_threads > 1
        orig_ppid = os.getpid()

        ctx = multiprocessing.get_context(config.worker_start_method)
        pool = ProcessPoolExecutor(
            config.compile_threads,
            mp_context=ctx,
            initializer=partial(_async_compile_initializer, orig_ppid),
        )

        global _pool_set
        _pool_set.add(pool)

        # when this pool is created in a subprocess object, the normal exit handler
        # doesn't run, and we need to register our own handler.
        # exitpriority has to be high, because another one of the finalizers will
        # kill the worker thread that sends the shutdown message to the workers...
        multiprocessing.util.Finalize(None, pool.shutdown, exitpriority=sys.maxsize)
        return pool

    @classmethod
    def warm_pool(cls) -> None:
        if config.compile_threads <= 1:
            return
        _compile_start()
        pool = cls.process_pool()

        # We have to fork processes for compiler workers, but the more memory and other resources that are loaded, the
        # slower the os.fork time is, quite drastically. It also holds the GIL so we can't put it on another thread.

        # Examples:
        # A simple x + x + x script: 10ms seconds in the middle of the program, 2ms at startup
        # tf_efficientnet_b0 benchmark: 50ms! in the middle of the program , 3ms at startup

        # So we want to start the workers early when it is still cheap, and also to allow the workers to get
        # ready before we have work for them.

        # ProcessPoolExecutor also does not launch the workers until it finds a point when all the workers are idle.
        # But if we waited until then fork time will be long and we will be waiting for the processes to initialize.

        # We force them to start here with some YOLOing of the internal methods.
        if hasattr(pool, "_start_queue_management_thread"):
            pool._start_queue_management_thread()
        else:
            for _ in range(config.compile_threads):
                pool._adjust_process_count()
            if hasattr(pool, "_start_executor_manager_thread"):
                pool._start_executor_manager_thread()
        _compile_end()

    @classmethod
    def submit(cls, task: Callable[..., Any]) -> Any:
        if config.compile_threads <= 1:
            return task()
        return cls.pool().submit(task)

    @classmethod
    def map(cls, fn: Callable[..., Any], seq: List[Any]) -> List[Any]:
        if config.compile_threads <= 1 or len(seq) <= 1:
            return list(map(fn, seq))
        return [t.result() for t in [cls.pool().submit(fn, x) for x in seq]]

    def triton(
        self, kernel_name: str, source_code: str, device_str: str = "cuda"
    ) -> Union[TritonFuture, ModuleType]:
        _compile_start()

        if config.compile_threads > 1:
            device_interface = get_interface_for_device(device_str)
            device = torch.device(device_str, device_interface.current_device())
            cc = device_interface.get_compute_capability(device)
            future = self.process_pool().submit(
                _worker_compile, kernel_name, source_code, cc, device
            )
            return TritonFuture(kernel_name, source_code, future)
        else:
            return _load_kernel(kernel_name, source_code)

    def multi_kernel(self, *args, **kwargs) -> ModuleType:
        """
        Async compile the python shim for multi-kernel.
        """

        def task():
            from torch._inductor.codegen.multi_kernel import MultiKernelCall

            return MultiKernelCall(*args, **kwargs)

        return self.submit(task)

    def cpp(self, source_code: str) -> ModuleType:
        def task():
            return CppCodeCache.load(source_code).kernel

        return self.submit(task)

    def cpp_pybinding(self, argtypes: List[str], source_code: str) -> ModuleType:
        return self.submit(
            functools.partial(
                CppPythonBindingsCodeCache.load_pybinding, argtypes, source_code
            )
        )

    def cuda(self, source_code, dst_file_ext):
        def task():
            return CUDACodeCache.load(source_code, dst_file_ext)[0]

        return self.submit(task)

    def wait(self, scope: Dict[str, Any]) -> None:
        num_kernels = len(
            [
                value
                for key, value in scope.items()
                if isinstance(value, (Future, TritonFuture))
            ]
        )
        pbar = tqdm(
            total=num_kernels,
            desc="Inductor Compilation",
            disable=config.disable_progress,
            delay=0,
        )
        if config.compile_threads > 1:
            for key, result in scope.items():
                if config.verbose_progress and not isinstance(pbar, _Faketqdm):
                    pbar.set_postfix_str(key)
                if isinstance(result, (Future, TritonFuture)):
                    scope[key] = result.result()
                    pbar.update(1)

        _compile_end()


if os.environ.get("TORCH_TNT_IN_USE", "0") == "1":
    # When TorchTNT is used, calling warm_pool() here will cause the
    # compile workers created not being able to be shut down inside
    # shutdown_compile_workers(). This may cause significant QPS drop.
    log.info("Do not call AsyncCompile.warm_pool() because TorchTNT is in use.")
else:
    AsyncCompile.warm_pool()<|MERGE_RESOLUTION|>--- conflicted
+++ resolved
@@ -431,14 +431,6 @@
         # get pickling support, we can remove this.
         raise BypassFxGraphCache()
 
-<<<<<<< HEAD
-    # If we see tensors, we know they're constants stored as attributes on
-    # the GraphModule. See tensor lowering; small constants are inlined. If
-    # we see a small tensor, therefore, no reference will ultimately remain
-    # in the generated code. So we need to include its value in the cache key.
-    # Large constants are effectively treated as inputs and we consider only
-    # their metadata.
-=======
     # Very large tensors could be expensive to copy to cpu and hash. Let's
     # at least report if we find slowness.
     start = time()
@@ -449,7 +441,6 @@
             f"FX graph cache handling of a large constant took {elapsed:.1}s. Please file an issue."
         )
 
->>>>>>> 19d27a13
     metadata = extract_tensor_metadata(t)
     return (_ident, (TensorMetadataAndValues(metadata, values),))
 
@@ -586,11 +577,7 @@
         self.inductor_code_hash = get_inductor_code_hash()
         try:
             self.inductor_config = config.save_config()
-<<<<<<< HEAD
-        except TypeError as e:
-=======
         except (TypeError, AttributeError) as e:
->>>>>>> 19d27a13
             # Some configs options are callables, e.g., post_grad_custom_pre_pass,
             # and may not pickle.
             log.debug("Can't pickle inductor config: %s", e)
@@ -720,13 +707,10 @@
         shape_env = FxGraphCache._get_shape_env()
         assert shape_env is not None
 
-<<<<<<< HEAD
-=======
         symints = FxGraphCache._filter_symints(example_inputs)
         assert all(has_hint(s) for s in symints)
         hints = [hint_int(s) for s in symints]
 
->>>>>>> 19d27a13
         # Iterate over any entries in the subdir for this key and evaluate
         # their guards to determine whether there's a hit.
         graph = None
@@ -735,22 +719,12 @@
             with open(os.path.join(subdir, path), "rb") as f:
                 candidate: CompiledFxGraph = pickle.load(f)
 
-<<<<<<< HEAD
-            guards_expr = candidate.guards_expr
-            if not guards_expr:
-=======
             if not candidate.guards_expr:
->>>>>>> 19d27a13
                 # No guards to evaluate, so this is a hit.
                 graph = candidate
                 break
 
             # Evaluate the guard expression in the current context.
-<<<<<<< HEAD
-            symints = FxGraphCache._filter_symints(example_inputs)
-
-=======
->>>>>>> 19d27a13
             # If there's not a cache hit, we don't want the evaluation to
             # affect the current env, e.g., cause the creation of new guards,
             # so we evaluate with the hints instead of the symbols.
@@ -765,23 +739,6 @@
                 hit,
             )
             if hit:
-<<<<<<< HEAD
-                # Now re-evaluate with the symints to add any guards to the current env.
-                check = bool(shape_env.evaluate_guards_expression(guards_expr, symints))
-                assert check is True
-                log.debug(
-                    "fx graph cache key %s post-load guards: %s", key, shape_env.guards
-                )
-                graph = candidate
-                break
-
-        # Increment the cached metrics by the amounts recorded when the FX
-        # graph was compiled for this cache entry. Pretending these counters
-        # were incremented normally is useful for testing with the cache enabled.
-        if graph is not None:
-            metrics.CachedMetricsHelper.apply_deltas(graph.metrics_deltas)
-
-=======
                 graph = candidate
                 break
 
@@ -818,7 +775,6 @@
         # were incremented normally is useful for testing with the cache enabled.
         metrics.CachedMetricsHelper.apply_deltas(graph.metrics_deltas)
 
->>>>>>> 19d27a13
         return graph
 
     @staticmethod
@@ -933,16 +889,9 @@
     to support FxGraph caching.
     """
 
-<<<<<<< HEAD
-    compiled_artifact: Optional[Callable[..., Any]]
-    current_callable: Optional[Callable[..., Any]]
-    cache_key: Optional[str]
-    artifact_path: Optional[str]
-=======
     current_callable: Optional[Callable[..., Any]]
     cache_key: str
     artifact_path: str
->>>>>>> 19d27a13
     cache_linemap: Optional[List[Tuple[int, str]]]
     device_types: Set[str]
     device_idxs: Set[int]
@@ -969,12 +918,7 @@
         disabled_cudagraphs_reason: Optional[str],
         metrics_deltas: metrics.CachedMetricsDeltas,
     ):
-<<<<<<< HEAD
-        self.compiled_artifact = compiled_artifact
-        self.current_callable = None
-=======
         self.current_callable = current_callable
->>>>>>> 19d27a13
         self.cache_key = graph.cache_key
         self.artifact_path = graph.cache_path
         self.cache_linemap = graph.cache_linemap
@@ -2187,12 +2131,7 @@
             return unpack_tensor_handle_list(PyTuple_GET_ITEM(args, n));
         }
 
-<<<<<<< HEAD
-        std::vector<at::Tensor> inductor_entry_cpp(std::vector<at::Tensor>&& inputs) {
-            auto input_handles = unsafe_alloc_new_handles_from_tensors(inputs);
-=======
         PyObject* inductor_entry_cpp(std::vector<AtenTensorHandle>&& input_handles) {
->>>>>>> 19d27a13
             // For outputs, we only allocate a vector to hold returned tensor handles,
             // not allocating the actual output tensor storage here
             std::vector<AtenTensorHandle> output_handles(%s);
@@ -2206,11 +2145,6 @@
                 PyErr_SetString(PyExc_RuntimeError, "unhandled error");
                 return {};
             }
-<<<<<<< HEAD
-
-            return alloc_tensors_by_stealing_from_handles(output_handles.data(), output_handles.size());
-=======
->>>>>>> 19d27a13
         }
         """
     )
