"""
Contains utility functions for working with nested python data structures.

A *pytree* is Python nested data structure. It is a tree in the sense that
nodes are Python collections (e.g., list, tuple, dict) and the leaves are
Python values. Furthermore, a pytree should not contain reference cycles.

pytrees are useful for working with nested collections of Tensors. For example,
one can use `tree_map` to map a function over all Tensors inside some nested
collection of Tensors and `tree_leaves` to get a flat list of all Tensors
inside some nested collection. pytrees are helpful for implementing nested
collection support for PyTorch APIs.

This pytree implementation is not very performant due to Python overhead
To improve the performance we can move parts of the implementation to C++.
"""

import dataclasses
import functools
import importlib
import json
import sys
import threading
import types
import warnings
from collections import defaultdict, deque, namedtuple, OrderedDict
from typing import (
    Any,
    Callable,
    cast,
    DefaultDict,
    Deque,
    Dict,
    FrozenSet,
    Generic,
    Hashable,
    Iterable,
    List,
    Mapping,
    NamedTuple,
    Optional,
    OrderedDict as GenericOrderedDict,
    overload,
    Protocol,
    Sequence,
    Tuple,
    Type,
    TypeVar,
    Union,
)


__all__ = [
    "PyTree",
    "Context",
    "FlattenFunc",
    "UnflattenFunc",
    "DumpableContext",
    "ToDumpableContextFn",
    "FromDumpableContextFn",
    "TreeSpec",
    "LeafSpec",
    "keystr",
    "key_get",
    "register_pytree_node",
    "tree_flatten",
    "tree_flatten_with_path",
    "tree_unflatten",
    "tree_iter",
    "tree_leaves",
    "tree_leaves_with_path",
    "tree_structure",
    "tree_map",
    "tree_map_with_path",
    "tree_map_",
    "tree_map_only",
    "tree_map_only_",
    "tree_all",
    "tree_any",
    "tree_all_only",
    "tree_any_only",
    "treespec_dumps",
    "treespec_loads",
    "treespec_pprint",
]


T = TypeVar("T")
S = TypeVar("S")
U = TypeVar("U")
R = TypeVar("R")


DEFAULT_TREESPEC_SERIALIZATION_PROTOCOL = 1
NO_SERIALIZED_TYPE_NAME_FOUND = "NO_SERIALIZED_TYPE_NAME_FOUND"


class KeyEntry(Protocol):
    def __hash__(self) -> int:
        ...

    def __eq__(self, other: object) -> bool:
        ...

    def __str__(self) -> str:
        ...

    def get(self, parent: Any) -> Any:
        ...


Context = Any
PyTree = Any
FlattenFunc = Callable[[PyTree], Tuple[List[Any], Context]]
UnflattenFunc = Callable[[Iterable[Any], Context], PyTree]
DumpableContext = Any  # Any json dumpable text
ToDumpableContextFn = Callable[[Context], DumpableContext]
FromDumpableContextFn = Callable[[DumpableContext], Context]
ToStrFunc = Callable[["TreeSpec", List[str]], str]
MaybeFromStrFunc = Callable[[str], Optional[Tuple[Any, Context, str]]]
KeyPath = Tuple[KeyEntry, ...]
FlattenWithKeysFunc = Callable[[PyTree], Tuple[List[Tuple[KeyEntry, Any]], Any]]


# A NodeDef holds two callables:
# - flatten_fn should take the collection and return a flat list of values.
#   It can also return some context that is used in reconstructing the
#   collection.
# - unflatten_fn should take a flat list of values and some context
#   (returned by flatten_fn). It returns the collection by reconstructing
#   it from the list and the context.
# - flatten_with_keys_fn, which is a callable that takes a
#   pytree and returns a list of (keypath, value) pairs and a context.
class NodeDef(NamedTuple):
    type: Type[Any]
    flatten_fn: FlattenFunc
    unflatten_fn: UnflattenFunc
    flatten_with_keys_fn: Optional[FlattenWithKeysFunc]


_NODE_REGISTRY_LOCK = threading.Lock()
SUPPORTED_NODES: Dict[Type[Any], NodeDef] = {}


# _SerializeNodeDef holds the following:
# - typ: the type of the node (e.g., "Dict", "List", etc)
# - serialized_type_name: the fully qualified name of the type, e.g. "collections.OrderedDict"
# - to_dumpable_context takes a TreeSpec, and returns a serialized string format of the
#   context, and the version number
# - from_dumpable_context takes in a string representation of the context, and the
#   version, and returns the deserialized context
class _SerializeNodeDef(NamedTuple):
    typ: Type[Any]
    serialized_type_name: str
    to_dumpable_context: Optional[ToDumpableContextFn]
    from_dumpable_context: Optional[FromDumpableContextFn]


SUPPORTED_SERIALIZED_TYPES: Dict[Type[Any], _SerializeNodeDef] = {}
SERIALIZED_TYPE_TO_PYTHON_TYPE: Dict[str, Type[Any]] = {}


def register_pytree_node(
    cls: Type[Any],
    flatten_fn: FlattenFunc,
    unflatten_fn: UnflattenFunc,
    *,
    serialized_type_name: Optional[str] = None,
    to_dumpable_context: Optional[ToDumpableContextFn] = None,
    from_dumpable_context: Optional[FromDumpableContextFn] = None,
    flatten_with_keys_fn: Optional[FlattenWithKeysFunc] = None,
) -> None:
    """Register a container-like type as pytree node.

    Args:
        cls: the type to register
        flatten_fn: A callable that takes a pytree and returns a flattened
            representation of the pytree and additional context to represent the
            flattened pytree.
        unflatten_fn: A callable that takes a flattened version of the pytree,
            additional context, and returns an unflattened pytree.
        serialized_type_name: A keyword argument used to specify the fully qualified
            name used when serializing the tree spec.
        to_dumpable_context: An optional keyword argument to custom specify how
            to convert the context of the pytree to a custom json dumpable
            representation. This is used for json serialization, which is being
            used in torch.export right now.
        from_dumpable_context: An optional keyword argument to custom specify how
            to convert the custom json dumpable representation of the context
            back to the original context. This is used for json deserialization,
            which is being used in torch.export right now.
        flatten_with_keys_fn: An optional keyword argument to specify how to
            access each pytree leaf's keypath when flattening and tree-mapping.
            Like ``flatten_fn``, but in place of a List[leaf], it should return
            a List[(keypath, leaf)].
    """
    with _NODE_REGISTRY_LOCK:
        if cls in SUPPORTED_NODES:
            raise ValueError(f"{cls} is already registered as pytree node.")

    _private_register_pytree_node(
        cls,
        flatten_fn,
        unflatten_fn,
        serialized_type_name=serialized_type_name,
        to_dumpable_context=to_dumpable_context,
        from_dumpable_context=from_dumpable_context,
        flatten_with_keys_fn=flatten_with_keys_fn,
    )

    try:
        from . import _cxx_pytree as cxx
    except ImportError:
        pass
    else:
        cxx._private_register_pytree_node(
            cls,
            flatten_fn,
            unflatten_fn,
            serialized_type_name=serialized_type_name,
            to_dumpable_context=to_dumpable_context,
            from_dumpable_context=from_dumpable_context,
        )


def _register_namedtuple(
    cls: Type[Any],
    *,
    serialized_type_name: str,
) -> None:
    """
    Registers a namedtuple as a valid pytree node. By default namedtuples are
    valid pytree nodes, but they are not serializable. This API provides the
    argument `serialized_type_name` which allows these namedtuples to be
    serialized.

    Args:
        cls: the dataclass type to register
        serialized_type_name: The serialized name for the dataclass. This is
        required if you want to serialize the pytree TreeSpec containing this
        namedtuple.
    """
    _private_register_pytree_node(
        cls,
        _namedtuple_flatten,
        _namedtuple_unflatten,
        serialized_type_name=serialized_type_name,
        to_dumpable_context=_namedtuple_serialize,
        from_dumpable_context=_namedtuple_deserialize,
        flatten_with_keys_fn=_namedtuple_flatten_with_keys,
    )


def _register_pytree_node(
    cls: Type[Any],
    flatten_fn: FlattenFunc,
    unflatten_fn: UnflattenFunc,
    to_str_fn: Optional[ToStrFunc] = None,  # deprecated
    maybe_from_str_fn: Optional[MaybeFromStrFunc] = None,  # deprecated
    *,
    serialized_type_name: Optional[str] = None,
    to_dumpable_context: Optional[ToDumpableContextFn] = None,
    from_dumpable_context: Optional[FromDumpableContextFn] = None,
    flatten_with_keys_fn: Optional[FlattenWithKeysFunc] = None,
) -> None:
    """Register a container-like type as pytree node for the Python pytree only.

    Args:
        cls: the type to register
        flatten_fn: A callable that takes a pytree and returns a flattened
            representation of the pytree and additional context to represent the
            flattened pytree.
        unflatten_fn: A callable that takes a flattened version of the pytree,
            additional context, and returns an unflattened pytree.
        serialized_type_name: A keyword argument used to specify the fully qualified
            name used when serializing the tree spec.
        to_dumpable_context: An optional keyword argument to custom specify how
            to convert the context of the pytree to a custom json dumpable
            representation. This is used for json serialization, which is being
            used in torch.export right now.
        from_dumpable_context: An optional keyword argument to custom specify how
            to convert the custom json dumpable representation of the context
            back to the original context. This is used for json deserialization,
            which is being used in torch.export right now.
        flatten_with_keys_fn: An optional keyword argument to specify how to
            access each pytree leaf's keypath when flattening and tree-mapping.
            Like ``flatten_fn``, but in place of a List[leaf], it should return
            a List[(keypath, leaf)].
    """
    warnings.warn(
        "torch.utils._pytree._register_pytree_node is deprecated. "
        "Please use torch.utils._pytree.register_pytree_node instead.",
        stacklevel=2,
    )

    if to_str_fn is not None or maybe_from_str_fn is not None:
        warnings.warn(
            "to_str_fn and maybe_from_str_fn is deprecated. "
            "Please use to_dumpable_context and from_dumpable_context instead."
        )

    _private_register_pytree_node(
        cls,
        flatten_fn,
        unflatten_fn,
        serialized_type_name=serialized_type_name,
        to_dumpable_context=to_dumpable_context,
        from_dumpable_context=from_dumpable_context,
        flatten_with_keys_fn=flatten_with_keys_fn,
    )


def _private_register_pytree_node(
    cls: Type[Any],
    flatten_fn: FlattenFunc,
    unflatten_fn: UnflattenFunc,
    *,
    serialized_type_name: Optional[str] = None,
    to_dumpable_context: Optional[ToDumpableContextFn] = None,
    from_dumpable_context: Optional[FromDumpableContextFn] = None,
    flatten_with_keys_fn: Optional[FlattenWithKeysFunc] = None,
) -> None:
    """This is an internal function that is used to register a pytree node type
    for the Python pytree only. End-users should use :func:`register_pytree_node`
    instead.
    """
    with _NODE_REGISTRY_LOCK:
        if cls in SUPPORTED_NODES:
            # TODO: change this warning to an error after OSS/internal stabilize
            warnings.warn(
                f"{cls} is already registered as pytree node. "
                "Overwriting the previous registration.",
            )

        node_def = NodeDef(cls, flatten_fn, unflatten_fn, flatten_with_keys_fn)
        SUPPORTED_NODES[cls] = node_def

        if (to_dumpable_context is None) ^ (from_dumpable_context is None):
            raise ValueError(
                f"Both to_dumpable_context and from_dumpable_context for {cls} must "
                "be None or registered."
            )

        if serialized_type_name is None:
            serialized_type_name = NO_SERIALIZED_TYPE_NAME_FOUND

        serialize_node_def = _SerializeNodeDef(
            cls,
            serialized_type_name,
            to_dumpable_context,
            from_dumpable_context,
        )
        SUPPORTED_SERIALIZED_TYPES[cls] = serialize_node_def
        SERIALIZED_TYPE_TO_PYTHON_TYPE[serialized_type_name] = cls


@dataclasses.dataclass(frozen=True)
class SequenceKey(Generic[T]):
    idx: int

    def __str__(self) -> str:
        return f"[{self.idx!r}]"

    def get(self, sequence: Sequence[T]) -> T:
        return sequence[self.idx]


K = TypeVar("K", bound=Hashable)


@dataclasses.dataclass(frozen=True)
class MappingKey(Generic[K, T]):
    key: K

    def __str__(self) -> str:
        return f"[{self.key!r}]"

    def get(self, mapping: Mapping[K, T]) -> T:
        return mapping[self.key]


@dataclasses.dataclass(frozen=True)
class GetAttrKey:
    name: str

    def __str__(self) -> str:
        return f".{self.name}"

    def get(self, obj: Any) -> Any:
        return getattr(obj, self.name)


def _tuple_flatten(d: Tuple[Any, ...]) -> Tuple[List[Any], Context]:
    return list(d), None


def _tuple_flatten_with_keys(
    d: Tuple[Any, ...]
) -> Tuple[List[Tuple[KeyEntry, Any]], Context]:
    values, context = _tuple_flatten(d)
    return [(SequenceKey(i), v) for i, v in enumerate(values)], context


def _tuple_unflatten(values: Iterable[Any], context: Context) -> Tuple[Any, ...]:
    return tuple(values)


def _list_flatten(d: List[Any]) -> Tuple[List[Any], Context]:
    return d, None


def _list_flatten_with_keys(d: List[Any]) -> Tuple[List[Tuple[KeyEntry, Any]], Context]:
    values, context = _list_flatten(d)
    return [(SequenceKey(i), v) for i, v in enumerate(values)], context


def _list_unflatten(values: Iterable[Any], context: Context) -> List[Any]:
    return list(values)


def _dict_flatten(d: Dict[Any, Any]) -> Tuple[List[Any], Context]:
    return list(d.values()), list(d.keys())


def _dict_flatten_with_keys(
    d: Dict[Any, Any]
) -> Tuple[List[Tuple[KeyEntry, Any]], Context]:
    values, context = _dict_flatten(d)
    return [(MappingKey(k), v) for k, v in zip(context, values)], context


def _dict_unflatten(values: Iterable[Any], context: Context) -> Dict[Any, Any]:
    return dict(zip(context, values))


def _namedtuple_flatten(d: NamedTuple) -> Tuple[List[Any], Context]:
    return list(d), type(d)


def _namedtuple_flatten_with_keys(
    d: NamedTuple,
) -> Tuple[List[Tuple[KeyEntry, Any]], Context]:
    values, context = _namedtuple_flatten(d)
    return (
        [(GetAttrKey(field), v) for field, v in zip(context._fields, values)],
        context,
    )


def _namedtuple_unflatten(values: Iterable[Any], context: Context) -> NamedTuple:
    return cast(NamedTuple, context(*values))


def _namedtuple_serialize(context: Context) -> DumpableContext:
    if context not in SUPPORTED_SERIALIZED_TYPES:
        raise NotImplementedError(
            f"Can't serialize TreeSpec of namedtuple class {context} because we "
            "didn't register a serializated_type_name. Please register using "
            "`_register_namedtuple`."
        )

    serialize_node_def = SUPPORTED_SERIALIZED_TYPES[context]
    serialized_type_name = serialize_node_def.serialized_type_name

    if serialized_type_name == NO_SERIALIZED_TYPE_NAME_FOUND:
        raise NotImplementedError(
            f"Can't serialize TreeSpec of namedtuple class {context} because we "
            "couldn't find a serializated_type_name. Please register using "
            "`_register_namedtuple`."
        )
    return serialized_type_name


def _namedtuple_deserialize(dumpable_context: DumpableContext) -> Context:
    if dumpable_context not in SERIALIZED_TYPE_TO_PYTHON_TYPE:
        raise NotImplementedError(
            f"Can't deserialize TreeSpec of namedtuple class {dumpable_context} "
            "because we couldn't find a serializated name."
        )

    typ = SERIALIZED_TYPE_TO_PYTHON_TYPE[dumpable_context]
    return typ


def _ordereddict_flatten(d: GenericOrderedDict[Any, Any]) -> Tuple[List[Any], Context]:
    return list(d.values()), list(d.keys())


def _ordereddict_flatten_with_keys(
    d: GenericOrderedDict[Any, Any]
) -> Tuple[List[Tuple[KeyEntry, Any]], Context]:
    values, context = _ordereddict_flatten(d)
    return [(MappingKey(k), v) for k, v in zip(context, values)], context


def _ordereddict_unflatten(
    values: Iterable[Any],
    context: Context,
) -> GenericOrderedDict[Any, Any]:
    return OrderedDict((key, value) for key, value in zip(context, values))


_odict_flatten = _ordereddict_flatten
_odict_unflatten = _ordereddict_unflatten


def _defaultdict_flatten(d: DefaultDict[Any, Any]) -> Tuple[List[Any], Context]:
    values, dict_context = _dict_flatten(d)
    return values, [d.default_factory, dict_context]


def _defaultdict_flatten_with_keys(
    d: DefaultDict[Any, Any]
) -> Tuple[List[Tuple[KeyEntry, Any]], Context]:
    values, context = _defaultdict_flatten(d)
    _, dict_context = context
    return [(MappingKey(k), v) for k, v in zip(dict_context, values)], context


def _defaultdict_unflatten(
    values: Iterable[Any],
    context: Context,
) -> DefaultDict[Any, Any]:
    default_factory, dict_context = context
    return defaultdict(default_factory, _dict_unflatten(values, dict_context))


def _defaultdict_serialize(context: Context) -> DumpableContext:
    default_factory, dict_context = context
    json_defaultdict = {
        "default_factory_module": default_factory.__module__,
        "default_factory_name": default_factory.__qualname__,
        "dict_context": dict_context,
    }
    return json_defaultdict


def _defaultdict_deserialize(dumpable_context: DumpableContext) -> Context:
    assert isinstance(dumpable_context, dict)
    assert set(dumpable_context) == {
        "default_factory_module",
        "default_factory_name",
        "dict_context",
    }

    default_factory_module = dumpable_context["default_factory_module"]
    default_factory_name = dumpable_context["default_factory_name"]
    assert isinstance(default_factory_module, str)
    assert isinstance(default_factory_name, str)
    module = importlib.import_module(default_factory_module)
    default_factory = getattr(module, default_factory_name)

    dict_context = dumpable_context["dict_context"]
    return [default_factory, dict_context]


def _deque_flatten(d: Deque[Any]) -> Tuple[List[Any], Context]:
    return list(d), d.maxlen


def _deque_flatten_with_keys(
    d: Deque[Any],
) -> Tuple[List[Tuple[KeyEntry, Any]], Context]:
    values, context = _deque_flatten(d)
    return [(SequenceKey(i), v) for i, v in enumerate(values)], context


def _deque_unflatten(values: Iterable[Any], context: Context) -> Deque[Any]:
    return deque(values, maxlen=context)


_private_register_pytree_node(
    tuple,
    _tuple_flatten,
    _tuple_unflatten,
    serialized_type_name="builtins.tuple",
    flatten_with_keys_fn=_tuple_flatten_with_keys,
)
_private_register_pytree_node(
    list,
    _list_flatten,
    _list_unflatten,
    serialized_type_name="builtins.list",
    flatten_with_keys_fn=_list_flatten_with_keys,
)
_private_register_pytree_node(
    dict,
    _dict_flatten,
    _dict_unflatten,
    serialized_type_name="builtins.dict",
    flatten_with_keys_fn=_dict_flatten_with_keys,
)
_private_register_pytree_node(
    namedtuple,  # type: ignore[arg-type]
    _namedtuple_flatten,
    _namedtuple_unflatten,
    serialized_type_name="collections.namedtuple",
    to_dumpable_context=_namedtuple_serialize,
    from_dumpable_context=_namedtuple_deserialize,
    flatten_with_keys_fn=_namedtuple_flatten_with_keys,
)
_private_register_pytree_node(
    OrderedDict,
    _ordereddict_flatten,
    _ordereddict_unflatten,
    serialized_type_name="collections.OrderedDict",
    flatten_with_keys_fn=_ordereddict_flatten_with_keys,
)
_private_register_pytree_node(
    defaultdict,
    _defaultdict_flatten,
    _defaultdict_unflatten,
    serialized_type_name="collections.defaultdict",
    to_dumpable_context=_defaultdict_serialize,
    from_dumpable_context=_defaultdict_deserialize,
    flatten_with_keys_fn=_defaultdict_flatten_with_keys,
)
_private_register_pytree_node(
    deque,
    _deque_flatten,
    _deque_unflatten,
    serialized_type_name="collections.deque",
    flatten_with_keys_fn=_deque_flatten_with_keys,
)


STANDARD_DICT_TYPES: FrozenSet[type] = frozenset(
    {dict, OrderedDict, defaultdict},
)
BUILTIN_TYPES: FrozenSet[type] = frozenset(
    {tuple, list, dict, namedtuple, OrderedDict, defaultdict, deque},  # type: ignore[arg-type]
)


# h/t https://stackoverflow.com/questions/2166818/how-to-check-if-an-object-is-an-instance-of-a-namedtuple
def _is_namedtuple_instance(tree: Any) -> bool:
    typ = type(tree)
    bases = typ.__bases__
    if len(bases) != 1 or bases[0] != tuple:
        return False
    fields = getattr(typ, "_fields", None)
    if not isinstance(fields, tuple):
        return False
    return all(type(entry) == str for entry in fields)


def _get_node_type(tree: Any) -> Any:
    if _is_namedtuple_instance(tree):
        return namedtuple
    return type(tree)


# A leaf is defined as anything that is not a Node.
def _is_leaf(tree: PyTree, is_leaf: Optional[Callable[[PyTree], bool]] = None) -> bool:
    return (is_leaf is not None and is_leaf(tree)) or _get_node_type(
        tree
    ) not in SUPPORTED_NODES


# A TreeSpec represents the structure of a pytree. It holds:
# "type": the type of root Node of the pytree
# context: some context that is useful in unflattening the pytree
# children_specs: specs for each child of the root Node
# num_leaves: the number of leaves
@dataclasses.dataclass(init=True, frozen=True, eq=True, repr=False)
class TreeSpec:
    type: Any
    _context: Context
    _children_specs: List["TreeSpec"]

    num_nodes: int = dataclasses.field(init=False)
    num_leaves: int = dataclasses.field(init=False)
    num_children: int = dataclasses.field(init=False)

    def __post_init__(self) -> None:
<<<<<<< HEAD
        self.num_nodes = sum((spec.num_nodes for spec in self._children_specs), start=1)
        self.num_leaves = sum(spec.num_leaves for spec in self._children_specs)
        self.num_children = len(self._children_specs)
=======
        num_nodes = sum((spec.num_nodes for spec in self.children_specs), start=1)
        num_leaves = sum(spec.num_leaves for spec in self.children_specs)
        num_children = len(self.children_specs)
        object.__setattr__(self, "num_nodes", num_nodes)
        object.__setattr__(self, "num_leaves", num_leaves)
        object.__setattr__(self, "num_children", num_children)
>>>>>>> b516de8c

    def __repr__(self, indent: int = 0) -> str:
        repr_prefix: str = f"TreeSpec({self.type.__name__}, {self._context}, ["
        children_specs_str: str = ""
        if self.num_children > 0:
            indent += 2
            children_specs_str += self._children_specs[0].__repr__(indent)
            children_specs_str += "," if self.num_children > 1 else ""
            children_specs_str += ",".join(
                [
                    "\n" + " " * indent + child.__repr__(indent)
                    for child in self._children_specs[1:]
                ]
            )
        repr_suffix: str = f"{children_specs_str}])"
        return repr_prefix + repr_suffix

    @property
    def context(self) -> Context:
        warnings.warn(
            "`treespec.context` is private implementation detail. "
            "It might be changed in the future.",
            stacklevel=2,
        )
        return self._context

    @property
    def children_specs(self) -> List["TreeSpec"]:
        warnings.warn(
            "`treespec.children_specs` is private implementation detail. "
            "It might be changed in the future. "
            "Please use `treespec.children()` or `treespec.child(idx)` instead.",
            stacklevel=2,
        )
        return self._children_specs

    def is_leaf(self) -> bool:
        return self.num_nodes == 1 and self.num_leaves == 1

    def children(self) -> List["TreeSpec"]:
        return self._children_specs

    def child(self, index: int) -> "TreeSpec":
        return self._children_specs[index]

    def entries(self) -> List[Any]:
        if self.type in STANDARD_DICT_TYPES:
            dict_context = (
                self._context if self.type is not defaultdict else self._context[1]
            )
            return dict_context  # type: ignore[no-any-return]
        return list(range(self.num_children))

    def entry(self, index: int) -> Any:
        return self.entries()[index]

    def _flatten_up_to_helper(self, tree: PyTree, subtrees: List[PyTree]) -> None:
        if self.is_leaf():
            subtrees.append(tree)
            return

        node_type = _get_node_type(tree)
        if self.type not in BUILTIN_TYPES:
            # Always require custom node types to match exactly
            if node_type != self.type:
                raise ValueError(
                    f"Type mismatch; "
                    f"expected {self.type!r}, but got {node_type!r}.",
                )
            flatten_fn = SUPPORTED_NODES[node_type].flatten_fn
            child_pytrees, context = flatten_fn(tree)
            if len(child_pytrees) != self.num_children:
                raise ValueError(
                    f"Node arity mismatch; "
                    f"expected {self.num_children}, but got {len(child_pytrees)}.",
                )
            if context != self._context:
                raise ValueError(
                    f"Node context mismatch for custom node type {self.type!r}.",
                )
        else:
            # For builtin dictionary types, we allow some flexibility
            # Otherwise, we require exact matches
            both_standard_dict = (
                self.type in STANDARD_DICT_TYPES and node_type in STANDARD_DICT_TYPES
            )
            if node_type != self.type and not both_standard_dict:
                raise ValueError(
                    f"Node type mismatch; "
                    f"expected {self.type!r}, but got {node_type!r}.",
                )
            if len(tree) != self.num_children:
                raise ValueError(
                    f"Node arity mismatch; "
                    f"expected {self.num_children}, but got {len(tree)}.",
                )

            if both_standard_dict:  # dictionary types are compatible with each other
                # Only compare the keys
                # - ignore the key ordering
                # - ignore mismatch of `default_factory` for defaultdict
                expected_keys = self.entries()
                got_key_set = set(tree)
                expected_key_set = set(expected_keys)
                if got_key_set != expected_key_set:
                    missing_keys = expected_key_set.difference(got_key_set)
                    extra_keys = got_key_set.difference(expected_key_set)
                    message = ""
                    if missing_keys:
                        message += f"; missing key(s): {missing_keys}"
                    if extra_keys:
                        message += f"; extra key(s): {extra_keys}"
                    raise ValueError(f"Node keys mismatch{message}.")
                child_pytrees = [tree[key] for key in expected_keys]
            else:
                flatten_fn = SUPPORTED_NODES[node_type].flatten_fn
                child_pytrees, context = flatten_fn(tree)
                if (
                    context != self._context
                    and self.type is not deque  # ignore mismatch of `maxlen` for deque
                ):
                    raise ValueError(
                        f"Node context mismatch for node type {self.type!r}; "
                        f"expected {self._context!r}, but got {context!r}.",  # namedtuple type mismatch
                    )

        for child_pytree, child_spec in zip(child_pytrees, self._children_specs):
            child_spec._flatten_up_to_helper(child_pytree, subtrees)

    def flatten_up_to(self, tree: PyTree) -> List[PyTree]:
        subtrees: List[PyTree] = []
        self._flatten_up_to_helper(tree, subtrees)
        return subtrees

    def unflatten(self, leaves: Iterable[Any]) -> PyTree:
        if not isinstance(leaves, (list, tuple)):
            leaves = list(leaves)
        if len(leaves) != self.num_leaves:
            raise ValueError(
                f"treespec.unflatten(leaves): `leaves` has length {len(leaves)} "
                f"but the spec refers to a pytree that holds {self.num_leaves} "
                f"items ({self}).",
            )
        if self.is_leaf():
            return leaves[0]

        unflatten_fn = SUPPORTED_NODES[self.type].unflatten_fn

        # Recursively unflatten the children
        start = 0
        end = 0
        child_pytrees = []
        for child_spec in self._children_specs:
            end += child_spec.num_leaves
            child_pytrees.append(child_spec.unflatten(leaves[start:end]))
            start = end

        return unflatten_fn(child_pytrees, self._context)


class LeafSpec(TreeSpec):
    def __init__(self) -> None:
        super().__init__(None, None, [])

    def __post_init__(self) -> None:
        object.__setattr__(self, "num_nodes", 1)
        object.__setattr__(self, "num_leaves", 1)
        object.__setattr__(self, "num_children", 0)

    def __repr__(self, indent: int = 0) -> str:
        return "*"


# All leaves are equivalent, so represent with a single object to save on
# object construction time
_LEAF_SPEC = LeafSpec()


def _tree_flatten_helper(
    tree: PyTree,
    leaves: List[Any],
    is_leaf: Optional[Callable[[PyTree], bool]] = None,
) -> TreeSpec:
    if _is_leaf(tree, is_leaf=is_leaf):
        leaves.append(tree)
        return _LEAF_SPEC

    node_type = _get_node_type(tree)
    flatten_fn = SUPPORTED_NODES[node_type].flatten_fn
    child_pytrees, context = flatten_fn(tree)

    # Recursively flatten the children
    children_specs = [
        _tree_flatten_helper(child, leaves, is_leaf=is_leaf) for child in child_pytrees
    ]

    return TreeSpec(node_type, context, children_specs)


def tree_flatten(
    tree: PyTree,
    is_leaf: Optional[Callable[[PyTree], bool]] = None,
) -> Tuple[List[Any], TreeSpec]:
    """Flattens a pytree into a list of values and a TreeSpec that can be used
    to reconstruct the pytree.
    """
    leaves: List[Any] = []
    spec = _tree_flatten_helper(tree, leaves, is_leaf=is_leaf)
    return leaves, spec


def tree_unflatten(leaves: Iterable[Any], treespec: TreeSpec) -> PyTree:
    """Given a list of values and a TreeSpec, builds a pytree.
    This is the inverse operation of `tree_flatten`.
    """
    if not isinstance(treespec, TreeSpec):
        raise TypeError(
            f"tree_unflatten(leaves, treespec): Expected `treespec` to be "
            f"instance of TreeSpec but got item of type {type(treespec)}.",
        )
    return treespec.unflatten(leaves)


def tree_iter(
    tree: PyTree,
    is_leaf: Optional[Callable[[PyTree], bool]] = None,
) -> Iterable[Any]:
    """Get an iterator over the leaves of a pytree."""
    if _is_leaf(tree, is_leaf=is_leaf):
        yield tree
    else:
        node_type = _get_node_type(tree)
        flatten_fn = SUPPORTED_NODES[node_type].flatten_fn
        child_pytrees, _ = flatten_fn(tree)

        # Recursively flatten the children
        for child in child_pytrees:
            yield from tree_iter(child, is_leaf=is_leaf)


def tree_leaves(
    tree: PyTree,
    is_leaf: Optional[Callable[[PyTree], bool]] = None,
) -> List[Any]:
    """Get a list of leaves of a pytree."""
    return list(tree_iter(tree, is_leaf=is_leaf))


def tree_structure(
    tree: PyTree,
    is_leaf: Optional[Callable[[PyTree], bool]] = None,
) -> TreeSpec:
    """Get the TreeSpec for a pytree."""
    return tree_flatten(tree, is_leaf=is_leaf)[1]


def tree_map(
    func: Callable[..., Any],
    tree: PyTree,
    *rests: PyTree,
    is_leaf: Optional[Callable[[PyTree], bool]] = None,
) -> PyTree:
    """Map a multi-input function over pytree args to produce a new pytree.

    See also :func:`tree_map_`.

    >>> tree_map(lambda x: x + 1, {'x': 7, 'y': (42, 64)})
    {'x': 8, 'y': (43, 65)}
    >>> tree_map(lambda x: x is None, {'x': 7, 'y': (42, 64), 'z': None})
    {'x': False, 'y': (False, False), 'z': True}

    If multiple inputs are given, the structure of the tree is taken from the first input;
    subsequent inputs need only have ``tree`` as a prefix:

    >>> tree_map(lambda x, y: [x] + y, [5, 6], [[7, 9], [1, 2]])
    [[5, 7, 9], [6, 1, 2]]

    Args:
        func (callable): A function that takes ``1 + len(rests)`` arguments, to be applied at the
            corresponding leaves of the pytrees.
        tree (pytree): A pytree to be mapped over, with each leaf providing the first positional
            argument to function ``func``.
        rests (tuple of pytree): A tuple of pytrees, each of which has the same structure as
            ``tree`` or has ``tree`` as a prefix.
        is_leaf (callable, optional): An extra leaf predicate function that will be called at each
            flattening step. The function should have a single argument with signature
            ``is_leaf(node) -> bool``. If it returns :data:`True`, the whole subtree being treated
            as a leaf. Otherwise, the default pytree registry will be used to determine a node is a
            leaf or not. If the function is not specified, the default pytree registry will be used.

    Returns:
        A new pytree with the same structure as ``tree`` but with the value at each leaf given by
        ``func(x, *xs)`` where ``x`` is the value at the corresponding leaf in ``tree`` and ``xs``
        is the tuple of values at corresponding nodes in ``rests``.
    """
    leaves, treespec = tree_flatten(tree, is_leaf=is_leaf)
    flat_args = [leaves] + [treespec.flatten_up_to(r) for r in rests]
    return treespec.unflatten(map(func, *flat_args))


def tree_map_(
    func: Callable[..., Any],
    tree: PyTree,
    *rests: PyTree,
    is_leaf: Optional[Callable[[PyTree], bool]] = None,
) -> PyTree:
    """Like :func:`tree_map`, but do an inplace call on each leaf and return the original tree.

    See also :func:`tree_map`.

    Args:
        func (callable): A function that takes ``1 + len(rests)`` arguments, to be applied at the
            corresponding leaves of the pytrees.
        tree (pytree): A pytree to be mapped over, with each leaf providing the first positional
            argument to function ``func``.
        rests (tuple of pytree): A tuple of pytrees, each of which has the same structure as
            ``tree`` or has ``tree`` as a prefix.
        is_leaf (callable, optional): An extra leaf predicate function that will be called at each
            flattening step. The function should have a single argument with signature
            ``is_leaf(node) -> bool``. If it returns :data:`True`, the whole subtree being treated
            as a leaf. Otherwise, the default pytree registry will be used to determine a node is a
            leaf or not. If the function is not specified, the default pytree registry will be used.

    Returns:
        The original ``tree`` with the value at each leaf is given by the side-effect of function
        ``func(x, *xs)`` (not the return value) where ``x`` is the value at the corresponding leaf
        in ``tree`` and ``xs`` is the tuple of values at values at corresponding nodes in ``rests``.
    """
    leaves, treespec = tree_flatten(tree, is_leaf=is_leaf)
    flat_args = [leaves] + [treespec.flatten_up_to(r) for r in rests]
    tuple(map(func, *flat_args))  # consume and exhaust the iterable
    return tree


Type2 = Tuple[Type[T], Type[S]]
Type3 = Tuple[Type[T], Type[S], Type[U]]
if sys.version_info >= (3, 10):
    TypeAny = Union[Type[Any], Tuple[Type[Any], ...], types.UnionType]
else:
    TypeAny = Union[Type[Any], Tuple[Type[Any], ...]]

Fn2 = Callable[[Union[T, S]], R]
Fn3 = Callable[[Union[T, S, U]], R]
Fn = Callable[[T], R]
FnAny = Callable[[Any], R]

MapOnlyFn = Callable[[T], Callable[[Any], Any]]


# These specializations help with type inference on the lambda passed to this
# function
@overload
def map_only(__type_or_types_or_pred: Type2[T, S]) -> MapOnlyFn[Fn2[T, S, Any]]:
    ...


@overload
def map_only(__type_or_types_or_pred: Type3[T, S, U]) -> MapOnlyFn[Fn3[T, S, U, Any]]:
    ...


@overload
def map_only(__type_or_types_or_pred: Type[T]) -> MapOnlyFn[Fn[T, Any]]:
    ...


# This specialization is needed for the implementations below that call
@overload
def map_only(__type_or_types_or_pred: TypeAny) -> MapOnlyFn[FnAny[Any]]:
    ...


@overload
def map_only(__type_or_types_or_pred: Callable[[Any], bool]) -> MapOnlyFn[FnAny[Any]]:
    ...


def map_only(
    __type_or_types_or_pred: Union[TypeAny, Callable[[Any], bool]]
) -> MapOnlyFn[FnAny[Any]]:
    """
    Suppose you are writing a tree_map over tensors, leaving everything
    else unchanged.  Ordinarily you would have to write:

        def go(t):
            if isinstance(t, Tensor):
                return ...
            else:
                return t

    With this function, you only need to write:

        @map_only(Tensor)
        def go(t):
            return ...

    You can also directly use 'tree_map_only'
    """
    if isinstance(__type_or_types_or_pred, (type, tuple)) or (
        sys.version_info >= (3, 10)
        and isinstance(__type_or_types_or_pred, types.UnionType)
    ):

        def pred(x: Any) -> bool:
            return isinstance(x, __type_or_types_or_pred)  # type: ignore[arg-type]

    elif callable(__type_or_types_or_pred):
        pred = __type_or_types_or_pred  # type: ignore[assignment]
    else:
        raise TypeError("Argument must be a type, a tuple of types, or a callable.")

    def wrapper(func: Callable[[T], Any]) -> Callable[[Any], Any]:
        @functools.wraps(func)
        def wrapped(x: T) -> Any:
            if pred(x):
                return func(x)
            return x

        return wrapped

    return wrapper


@overload
def tree_map_only(
    __type_or_types_or_pred: Type[T],
    func: Fn[T, Any],
    tree: PyTree,
    is_leaf: Optional[Callable[[PyTree], bool]] = None,
) -> PyTree:
    ...


@overload
def tree_map_only(
    __type_or_types_or_pred: Type2[T, S],
    func: Fn2[T, S, Any],
    tree: PyTree,
    is_leaf: Optional[Callable[[PyTree], bool]] = None,
) -> PyTree:
    ...


@overload
def tree_map_only(
    __type_or_types_or_pred: Type3[T, S, U],
    func: Fn3[T, S, U, Any],
    tree: PyTree,
    is_leaf: Optional[Callable[[PyTree], bool]] = None,
) -> PyTree:
    ...


@overload
def tree_map_only(
    __type_or_types_or_pred: Callable[[Any], bool],
    func: FnAny[Any],
    tree: PyTree,
    is_leaf: Optional[Callable[[PyTree], bool]] = None,
) -> PyTree:
    ...


def tree_map_only(
    __type_or_types_or_pred: Union[TypeAny, Callable[[Any], bool]],
    func: FnAny[Any],
    tree: PyTree,
    is_leaf: Optional[Callable[[PyTree], bool]] = None,
) -> PyTree:
    return tree_map(map_only(__type_or_types_or_pred)(func), tree, is_leaf=is_leaf)


@overload
def tree_map_only_(
    __type_or_types_or_pred: Type[T],
    func: Fn[T, Any],
    tree: PyTree,
    is_leaf: Optional[Callable[[PyTree], bool]] = None,
) -> PyTree:
    ...


@overload
def tree_map_only_(
    __type_or_types_or_pred: Type2[T, S],
    func: Fn2[T, S, Any],
    tree: PyTree,
    is_leaf: Optional[Callable[[PyTree], bool]] = None,
) -> PyTree:
    ...


@overload
def tree_map_only_(
    __type_or_types_or_pred: Type3[T, S, U],
    func: Fn3[T, S, U, Any],
    tree: PyTree,
    is_leaf: Optional[Callable[[PyTree], bool]] = None,
) -> PyTree:
    ...


@overload
def tree_map_only_(
    __type_or_types_or_pred: Callable[[Any], bool],
    func: FnAny[Any],
    tree: PyTree,
    is_leaf: Optional[Callable[[PyTree], bool]] = None,
) -> PyTree:
    ...


def tree_map_only_(
    __type_or_types_or_pred: Union[TypeAny, Callable[[Any], bool]],
    func: FnAny[Any],
    tree: PyTree,
    is_leaf: Optional[Callable[[PyTree], bool]] = None,
) -> PyTree:
    return tree_map_(map_only(__type_or_types_or_pred)(func), tree, is_leaf=is_leaf)


def tree_all(
    pred: Callable[[Any], bool],
    tree: PyTree,
    is_leaf: Optional[Callable[[PyTree], bool]] = None,
) -> bool:
    flat_args = tree_iter(tree, is_leaf=is_leaf)
    return all(map(pred, flat_args))


def tree_any(
    pred: Callable[[Any], bool],
    tree: PyTree,
    is_leaf: Optional[Callable[[PyTree], bool]] = None,
) -> bool:
    flat_args = tree_iter(tree, is_leaf=is_leaf)
    return any(map(pred, flat_args))


@overload
def tree_all_only(
    __type_or_types: Type[T],
    pred: Fn[T, bool],
    tree: PyTree,
    is_leaf: Optional[Callable[[PyTree], bool]] = None,
) -> bool:
    ...


@overload
def tree_all_only(
    __type_or_types: Type2[T, S],
    pred: Fn2[T, S, bool],
    tree: PyTree,
    is_leaf: Optional[Callable[[PyTree], bool]] = None,
) -> bool:
    ...


@overload
def tree_all_only(
    __type_or_types: Type3[T, S, U],
    pred: Fn3[T, S, U, bool],
    tree: PyTree,
    is_leaf: Optional[Callable[[PyTree], bool]] = None,
) -> bool:
    ...


def tree_all_only(
    __type_or_types: TypeAny,
    pred: FnAny[bool],
    tree: PyTree,
    is_leaf: Optional[Callable[[PyTree], bool]] = None,
) -> bool:
    flat_args = tree_iter(tree, is_leaf=is_leaf)
    return all(pred(x) for x in flat_args if isinstance(x, __type_or_types))


@overload
def tree_any_only(
    __type_or_types: Type[T],
    pred: Fn[T, bool],
    tree: PyTree,
    is_leaf: Optional[Callable[[PyTree], bool]] = None,
) -> bool:
    ...


@overload
def tree_any_only(
    __type_or_types: Type2[T, S],
    pred: Fn2[T, S, bool],
    tree: PyTree,
    is_leaf: Optional[Callable[[PyTree], bool]] = None,
) -> bool:
    ...


@overload
def tree_any_only(
    __type_or_types: Type3[T, S, U],
    pred: Fn3[T, S, U, bool],
    tree: PyTree,
    is_leaf: Optional[Callable[[PyTree], bool]] = None,
) -> bool:
    ...


def tree_any_only(
    __type_or_types: TypeAny,
    pred: FnAny[bool],
    tree: PyTree,
    is_leaf: Optional[Callable[[PyTree], bool]] = None,
) -> bool:
    flat_args = tree_iter(tree, is_leaf=is_leaf)
    return any(pred(x) for x in flat_args if isinstance(x, __type_or_types))


# Broadcasts a pytree to the provided TreeSpec and returns the flattened
# values. If this is not possible, then this function returns None.
#
# For example, given pytree=0 and spec=TreeSpec(list, None, [LeafSpec(), LeafSpec()]),
# would return [0, 0]. This is useful for part of the vmap implementation:
# a user can pass in vmap(fn, in_dims)(*inputs). `in_dims` should be
# broadcastable to the tree structure of `inputs` and we use
# _broadcast_to_and_flatten to check this.
def _broadcast_to_and_flatten(
    tree: PyTree,
    treespec: TreeSpec,
    is_leaf: Optional[Callable[[PyTree], bool]] = None,
) -> Optional[List[Any]]:
    assert isinstance(treespec, TreeSpec)

    if _is_leaf(tree, is_leaf=is_leaf):
        return [tree] * treespec.num_leaves
    if treespec.is_leaf():
        return None
    node_type = _get_node_type(tree)
    if node_type != treespec.type:
        return None

    flatten_fn = SUPPORTED_NODES[node_type].flatten_fn
    child_pytrees, ctx = flatten_fn(tree)

    # Check if the Node is different from the spec
    if len(child_pytrees) != treespec.num_children or ctx != treespec._context:
        return None

    # Recursively flatten the children
    result: List[Any] = []
    for child, child_spec in zip(child_pytrees, treespec.children()):
        flat = _broadcast_to_and_flatten(child, child_spec, is_leaf=is_leaf)
        if flat is not None:
            result += flat
        else:
            return None

    return result


@dataclasses.dataclass
class _TreeSpecSchema:
    """
    _TreeSpecSchema is the schema used to serialize the TreeSpec
    It contains the following fields:
    - type: A string name of the type. null for the case of a LeafSpec.
    - context: Any format which is json dumpable
    - children_spec: A list of children serialized specs.
    """

    type: Optional[str]
    context: DumpableContext
    children_spec: List["_TreeSpecSchema"]


class _ProtocolFn(NamedTuple):
    treespec_to_json: Callable[[TreeSpec], DumpableContext]
    json_to_treespec: Callable[[DumpableContext], TreeSpec]


_SUPPORTED_PROTOCOLS: Dict[int, _ProtocolFn] = {}


def _treespec_to_json(treespec: TreeSpec) -> _TreeSpecSchema:
    if treespec.is_leaf():
        return _TreeSpecSchema(None, None, [])

    if treespec.type not in SUPPORTED_SERIALIZED_TYPES:
        raise NotImplementedError(
            f"Serializing {treespec.type} in pytree is not registered.",
        )

    serialize_node_def = SUPPORTED_SERIALIZED_TYPES[treespec.type]

    serialized_type_name = serialize_node_def.serialized_type_name

    if serialized_type_name == NO_SERIALIZED_TYPE_NAME_FOUND:
        raise NotImplementedError(
            f"No registered serialization name for {treespec.type} found. "
            "Please update your _register_pytree_node call with a `serialized_type_name` kwarg."
        )

    if serialize_node_def.to_dumpable_context is None:
        try:
            serialized_context = json.dumps(treespec._context)
        except TypeError as e:
            raise TypeError(
                "Unable to serialize context. "
                "Please make the context json dump-able, or register a "
                "custom serializer using _register_pytree_node."
            ) from e
    else:
        serialized_context = serialize_node_def.to_dumpable_context(treespec._context)

    child_schemas = [_treespec_to_json(child) for child in treespec.children()]

    return _TreeSpecSchema(serialized_type_name, serialized_context, child_schemas)


def _json_to_treespec(json_schema: DumpableContext) -> TreeSpec:
    if (
        json_schema["type"] is None
        and json_schema["context"] is None
        and len(json_schema["children_spec"]) == 0
    ):
        return _LEAF_SPEC

    if json_schema["type"] not in SERIALIZED_TYPE_TO_PYTHON_TYPE:
        raise NotImplementedError(
            f'Deserializing {json_schema["type"]} in pytree is not registered.',
        )

    typ = SERIALIZED_TYPE_TO_PYTHON_TYPE[json_schema["type"]]
    serialize_node_def = SUPPORTED_SERIALIZED_TYPES[typ]

    if serialize_node_def.from_dumpable_context is None:
        try:
            context = json.loads(json_schema["context"])
        except TypeError as ex:
            raise TypeError(
                "Unable to deserialize context. "
                "Please make the context json load-able, or register a "
                "custom serializer using _register_pytree_node.",
            ) from ex
    else:
        context = serialize_node_def.from_dumpable_context(json_schema["context"])

    children_specs = []
    for child_string in json_schema["children_spec"]:
        children_specs.append(_json_to_treespec(child_string))

    return TreeSpec(typ, context, children_specs)


_SUPPORTED_PROTOCOLS[1] = _ProtocolFn(_treespec_to_json, _json_to_treespec)


def treespec_dumps(treespec: TreeSpec, protocol: Optional[int] = None) -> str:
    if not isinstance(treespec, TreeSpec):
        raise TypeError(
            f"treespec_dumps(treespec, protocol): Expected `treespec` to be instance of "
            f"TreeSpec but got item of type {type(treespec)}.",
        )

    if protocol is None:
        protocol = DEFAULT_TREESPEC_SERIALIZATION_PROTOCOL

    if protocol in _SUPPORTED_PROTOCOLS:
        json_spec = _SUPPORTED_PROTOCOLS[protocol].treespec_to_json(treespec)
    else:
        raise ValueError(
            f"Unknown protocol {protocol}. "
            f"Available protocols: {list(_SUPPORTED_PROTOCOLS.keys())}",
        )

    str_spec = json.dumps((protocol, dataclasses.asdict(json_spec)))
    return str_spec


def treespec_loads(serialized: str) -> TreeSpec:
    protocol, json_schema = json.loads(serialized)

    if protocol in _SUPPORTED_PROTOCOLS:
        return _SUPPORTED_PROTOCOLS[protocol].json_to_treespec(json_schema)
    raise ValueError(
        f"Unknown protocol {protocol}. "
        f"Available protocols: {list(_SUPPORTED_PROTOCOLS.keys())}",
    )


class _DummyLeaf:
    def __repr__(self) -> str:
        return "*"


def treespec_pprint(treespec: TreeSpec) -> str:
    dummy_tree = tree_unflatten(
        [_DummyLeaf() for _ in range(treespec.num_leaves)],
        treespec,
    )
    return repr(dummy_tree)


# TODO(angelayi): remove this function after OSS/internal stabilize
def pytree_to_str(treespec: TreeSpec) -> str:
    warnings.warn("pytree_to_str is deprecated. Please use treespec_dumps")
    return treespec_dumps(treespec)


# TODO(angelayi): remove this function after OSS/internal stabilize
def str_to_pytree(json: str) -> TreeSpec:
    warnings.warn("str_to_pytree is deprecated. Please use treespec_loads")
    return treespec_loads(json)


def arg_tree_leaves(*args: PyTree, **kwargs: PyTree) -> List[Any]:
    """Get a flat list of arguments to this function

    A slightly faster version of tree_leaves((args, kwargs))
    """
    leaves: List[Any] = []
    for a in args:
        leaves.extend(tree_iter(a))
    for a in kwargs.values():
        leaves.extend(tree_iter(a))
    return leaves


def tree_flatten_with_path(
    tree: PyTree,
    is_leaf: Optional[Callable[[PyTree], bool]] = None,
) -> Tuple[List[Tuple[KeyPath, Any]], TreeSpec]:
    """Flattens a pytree like :func:`tree_flatten`, but also returns each leaf's key path.

    Args:
        tree: a pytree to flatten. If it contains a custom type, that type must be
            registered with an appropriate `tree_flatten_with_path_fn` when registered
            with :func:`register_pytree_node`.
        is_leaf: An extra leaf predicate function that will be called at each
            flattening step. The function should have a single argument with signature
            ``is_leaf(node) -> bool``. If it returns :data:`True`, the whole subtree being treated
            as a leaf. Otherwise, the default pytree registry will be used to determine a node is a
            leaf or not. If the function is not specified, the default pytree registry will be used.
    Returns:
        A tuple where the first element is a list of (key path, leaf) pairs, and the
        second element is a :class:`TreeSpec` representing the structure of the flattened
        tree.
    """
    _, treespec = tree_flatten(tree, is_leaf)
    return list(_generate_key_paths((), tree, is_leaf)), treespec


def tree_leaves_with_path(
    tree: PyTree,
    is_leaf: Optional[Callable[[PyTree], bool]] = None,
) -> List[Tuple[KeyPath, Any]]:
    """Gets the leaves of a pytree like ``tree_leaves`` and returns each leaf's key path.

    Args:
        tree: a pytree. If it contains a custom type, that type must be
            registered with an appropriate `tree_flatten_with_path_fn` when registered
            with :func:`register_pytree_node`.
        is_leaf: An extra leaf predicate function that will be called at each
            flattening step. The function should have a single argument with signature
            ``is_leaf(node) -> bool``. If it returns :data:`True`, the whole subtree being treated
            as a leaf. Otherwise, the default pytree registry will be used to determine a node is a
            leaf or not. If the function is not specified, the default pytree registry will be used.
    Returns:
        A list of (key path, leaf) pairs.
    """
    return list(_generate_key_paths((), tree, is_leaf))


def _generate_key_paths(
    key_path: KeyPath,
    tree: PyTree,
    is_leaf: Optional[Callable[[PyTree], bool]] = None,
) -> Iterable[Tuple[KeyPath, Any]]:
    if is_leaf and is_leaf(tree):
        yield key_path, tree
        return

    node_type = _get_node_type(tree)
    handler = SUPPORTED_NODES.get(node_type)
    if not handler:
        # This is a leaf
        yield key_path, tree
        return

    flatten_with_keys = handler.flatten_with_keys_fn
    if flatten_with_keys:
        key_children, _ = flatten_with_keys(tree)
        for k, c in key_children:
            yield from _generate_key_paths((*key_path, k), c, is_leaf)
    else:
        # We registered this pytree but didn't add a flatten_with_keys_fn, complain.
        raise ValueError(
            f"Did not find a flatten_with_keys_fn for type: {node_type}. "
            "Please pass a flatten_with_keys_fn argument to register_pytree_node."
        )


def tree_map_with_path(
    func: Callable[..., Any],
    tree: PyTree,
    *rests: PyTree,
    is_leaf: Optional[Callable[[PyTree], bool]] = None,
) -> PyTree:
    """Like :func:`tree_map`, but the provided callable takes an additional key path argument.

    Args:
        func: A function that takes ``2 + len(rests)`` arguments, to be applied at the
            corresponding leaves of the pytrees. The first positional argument
            to ``func`` is the key path of the leaf in question. The second
            positional argument is the value of the leaf.
        tree: A pytree to be mapped over, with each leaf providing the first positional
            argument to function ``func``.
        rests: A tuple of pytrees, each of which has the same structure as
            ``tree`` or has ``tree`` as a prefix.
        is_leaf: An extra leaf predicate function that will be called at each
            flattening step. The function should have a single argument with signature
            ``is_leaf(node) -> bool``. If it returns :data:`True`, the whole subtree being treated
            as a leaf. Otherwise, the default pytree registry will be used to determine a node is a
            leaf or not. If the function is not specified, the default pytree registry will be used.

    Returns
        A new pytree with the same structure as ``tree`` but with the value at each leaf given by
        ``func(keypath, x, *xs)`` where ``keypath`` is the key path at the
        corresponding leaf in ``tree``, ``x`` is the value at that leaf, and
        ``xs`` is the tuple of values at corresponding nodes in ``rests``.
    """
    keypath_leaves, treespec = tree_flatten_with_path(tree, is_leaf)
    keypath_leaves = list(zip(*keypath_leaves))
    all_keypath_leaves = keypath_leaves + [treespec.flatten_up_to(r) for r in rests]
    return treespec.unflatten(func(*xs) for xs in zip(*all_keypath_leaves))


def keystr(kp: KeyPath) -> str:
    """Given a key path, return a pretty-printed representation."""
    return "".join([str(k) for k in kp])


def key_get(obj: Any, kp: KeyPath) -> Any:
    """Given an object and a key path, return the value at the key path."""
    for k in kp:
        obj = k.get(obj)
    return obj<|MERGE_RESOLUTION|>--- conflicted
+++ resolved
@@ -673,18 +673,12 @@
     num_children: int = dataclasses.field(init=False)
 
     def __post_init__(self) -> None:
-<<<<<<< HEAD
-        self.num_nodes = sum((spec.num_nodes for spec in self._children_specs), start=1)
-        self.num_leaves = sum(spec.num_leaves for spec in self._children_specs)
-        self.num_children = len(self._children_specs)
-=======
-        num_nodes = sum((spec.num_nodes for spec in self.children_specs), start=1)
-        num_leaves = sum(spec.num_leaves for spec in self.children_specs)
-        num_children = len(self.children_specs)
+        num_nodes = sum((spec.num_nodes for spec in self._children_specs), start=1)
+        num_leaves = sum(spec.num_leaves for spec in self._children_specs)
+        num_children = len(self._children_specs)
         object.__setattr__(self, "num_nodes", num_nodes)
         object.__setattr__(self, "num_leaves", num_leaves)
         object.__setattr__(self, "num_children", num_children)
->>>>>>> b516de8c
 
     def __repr__(self, indent: int = 0) -> str:
         repr_prefix: str = f"TreeSpec({self.type.__name__}, {self._context}, ["
