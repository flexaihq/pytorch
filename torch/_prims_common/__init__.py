from __future__ import annotations

from typing import Any, Union, Sequence, Optional, Tuple, List, Callable, Type, overload, cast
from enum import Enum
from functools import reduce, cmp_to_key
import operator
import sympy
import weakref
import torch
from torch import sym_float, sym_int, sym_max

try:
    try:
        from nvfuser import DataType  # type: ignore[import, attr-defined]
    except ImportError:
        from nvfuser._C import DataType  # type: ignore[import]

    _torch_dtype_to_nvfuser_dtype_map = {
        torch.cdouble: DataType.ComplexDouble,
        torch.cfloat: DataType.ComplexFloat,
        torch.double: DataType.Double,
        torch.float: DataType.Float,
        torch.half: DataType.Half,
        torch.bfloat16: DataType.BFloat16,
        torch.long: DataType.Int,
        torch.int: DataType.Int32,
        torch.uint8: DataType.Int32,
        torch.bool: DataType.Bool,
        # Python scalars
        complex: DataType.ComplexDouble,
        float: DataType.Double,
        int: DataType.Int,
        bool: DataType.Bool,
    }
except ImportError:
    _torch_dtype_to_nvfuser_dtype_map = {}


def getnvFuserDtype(dtype: Union[torch.dtype, NumberTypeType]):
    """
    Translates from torch.dtype to nvFuser's DataType enum
    """
    return _torch_dtype_to_nvfuser_dtype_map[dtype]


ShapeType = Union[torch.Size, List[int], Tuple[int, ...]]
StrideType = Union[List[int], Tuple[int, ...]]
DimsType = Union[int, List[int], Tuple[int, ...]]
DimsSequenceType = Union[List[int], Tuple[int, ...]]
# TODO: Type[torch.SymInt], Type[torch.SymFloat]
NumberTypeType = Union[Type[bool], Type[int], Type[float], Type[complex]]
# TODO: This needs a lot more type annotations
# NumberType = Union[bool, int, float, complex, torch.SymInt, torch.SymFloat]
NumberType = Union[bool, int, float, complex]

Number = (bool, int, float, complex, torch.SymInt, torch.SymFloat)
# I don't call it Integral because numbers.Integral includes bool, but IntLike
# does not
Dim = int
IntLike = (int, torch.SymInt)
FloatLike = (float, torch.SymFloat)
IntWithoutSymInt = int
FloatWithoutSymFloat = float
DeviceLikeType = Union[str, torch.device]
Tensor = torch.Tensor


torch_function_passthrough = {
    torch.Tensor.dim,
    torch.Tensor.ndim.__get__,  # type: ignore[attr-defined]
    torch.Tensor.numel,
    torch.Tensor.size,
    torch.Tensor.storage_offset,
    torch.Tensor.stride,
    torch.Tensor.dtype.__get__,  # type: ignore[attr-defined]
    torch.Tensor.is_sparse.__get__,  # type: ignore[attr-defined]
    torch.Tensor.shape.__get__,  # type: ignore[attr-defined]
    torch.Tensor.device.__get__,  # type: ignore[attr-defined]
    torch.Tensor.requires_grad.__get__,  # type: ignore[attr-defined]
    torch.Tensor.layout.__get__,  # type: ignore[attr-defined]
    torch.Tensor.is_contiguous,
    # For TorchRefsMode only
    torch.Tensor.__format__,
    torch.Tensor.__repr__,
    torch.Tensor.requires_grad.__get__,  # type: ignore[attr-defined]
}


TensorLikeType = torch.Tensor
TensorLike = torch.Tensor
TensorSequenceType = Union[List[TensorLikeType], Tuple[TensorLikeType, ...]]
TensorOrNumberLikeType = Union[TensorLikeType, NumberType]


def same_shape(a: ShapeType, b: ShapeType) -> bool:
    if len(a) != len(b):
        return False

    for x, y in zip(a, b):
        if x != y:
            return False

    return True


# TODO: look at using torch.testing.assert_close instead with an option
#   to just compare metadata
def compare_tensor_meta(a: TensorLikeType, b: TensorLikeType, check_strides=False):
    """
    Checks that two tensor likes have the same shape,
    dtype and device.

    In the future this will validate additional metadata, like
    strides.
    """
    assert isinstance(a, TensorLike)
    assert isinstance(b, TensorLike)

    if not same_shape(a.shape, b.shape):
        msg = "Shapes {0} and {1} are not equal!".format(a.shape, b.shape)
        raise AssertionError(msg)

    if a.dtype != b.dtype:
        msg = "Dtypes {0} and {1} are not equal!".format(a.dtype, b.dtype)
        raise AssertionError(msg)

    if a.device != b.device:
        # Handles special cuda:0 vs cuda case
        # TODO: we should review why this happens and see about fixing it
        if (str(a.device) == "cuda:0" or str(a.device) == "cuda") and (
            str(b.device) == "cuda:0" or str(b.device) == "cuda"
        ):
            pass
        else:
            msg = "Devices {0} and {1} are not equal!".format(a.device, b.device)
            raise AssertionError(msg)

    # Stride checking is currently disabled, see https://github.com/pytorch/pytorch/issues/78050
    if check_strides:
        same_strides, idx = check_significant_strides(a, b)
        if not same_strides:
            msg = (
                "Stride mismatch! Strides are {0} and {1} (mismatched at {2})!".format(
                    a.stride(), b.stride(), idx
                )
            )
            raise RuntimeError(msg)

        if a.storage_offset() != b.storage_offset():
            msg = (
                "Storage offset mismatch! Storage offsets are {0} and {1}!".format(
                    a.storage_offset(), b.storage_offset()
                )
            )
            raise RuntimeError(msg)

<<<<<<< HEAD
        if a.is_conj() != b.is_conj():
            raise RuntimeError(
                f"Conj mismatch! is_conj is set to {a.is_conj()} and {b.is_conj()}"
            )

        if a.is_neg() != b.is_neg():
            raise RuntimeError(
                f"Neg mismatch! is_neg is set to {a.is_neg()} and {b.is_neg()}"
            )

=======
    if a.is_conj() != b.is_conj():
        raise RuntimeError(
            f"Conj mismatch! is_conj is set to {a.is_conj()} and {b.is_conj()}"
        )

    if a.is_neg() != b.is_neg():
        raise RuntimeError(
            f"Neg mismatch! is_neg is set to {a.is_neg()} and {b.is_neg()}"
        )
>>>>>>> 02a50822


def _check_strides_helper(
    a: TensorLikeType, b: TensorLikeType, *, only_cuda=True, significant_only=True
) -> Tuple[bool, Optional[int]]:
    # NOTE: only on CUDA because CPU elementwise strides are incorrect in PyTorch
    # See https://github.com/pytorch/pytorch/issues/77553
    # Only compares strides that are "meaningful" -- strides for dimensions with length > 1
    # and for tensors with more than one element
    if (not only_cuda or a.device.type == "cuda" or b.device.type == "cuda") and a.numel() > 0:
        for idx in range(a.ndim):
            check = not significant_only or a.shape[idx] > 1
            if a.stride()[idx] != b.stride()[idx] and check:
                return False, idx

    return True, None

def check_significant_strides(
    a: TensorLikeType, b: TensorLikeType, *, only_cuda=True
) -> Tuple[bool, Optional[int]]:
    return _check_strides_helper(a, b, only_cuda=only_cuda, significant_only=True)

def check_all_strides(
    a: TensorLikeType, b: TensorLikeType, *, only_cuda=True
) -> Tuple[bool, Optional[int]]:
    return _check_strides_helper(a, b, only_cuda=only_cuda, significant_only=False)


# This function is equivalent to compute_contiguous() from TensorImpl.cpp
def is_contiguous(a: TensorLikeType) -> bool:
    """
    Tests whether a tensor is contiguous or not.

    Tensors are contiguous when they have no elements,
    one element, or when they have "nested" strides.
    """
    if a.numel() < 2:
        return True

    expected_stride = 1
    for x, y in reversed(tuple(zip(a.shape, a.stride()))):
        # Skips checking strides when a dimension has length 1
        if x == 1:
            continue

        if y != expected_stride:
            return False
        expected_stride = expected_stride * x

    return True


# This function is equivalent to compute_channels_last_contiguous_2d() in TensorImpl.cpp
def is_channels_last_contiguous_2d(a: Tensor) -> bool:
    # NHWC or not channels last 2D contiguous
    if a.ndim != 4:
        return False

    expected_stride = 1
    for idx in (1, 3, 2, 0):

        length = a.shape[idx]
        if length == 1:
            continue

        stride = a.stride()[idx]
        if stride != expected_stride:
            return False

        expected_stride *= length

    return True


def is_channels_last_contiguous_3d(a: Tensor) -> bool:
    # NDHWC or not channels last 3D contiguous
    if a.ndim != 5:
        return False

    expected_stride = 1
    for idx in (1, 4, 3, 2, 0):

        length = a.shape[idx]
        if length == 1:
            continue

        stride = a.stride()[idx]
        if stride != expected_stride:
            return False

        expected_stride *= length

    return True


_memory_formats = {
    torch.contiguous_format,
    torch.preserve_format,
    torch.channels_last,
    torch.channels_last_3d,
}


def validate_memory_format(memory_format: torch.memory_format):
    check(
        memory_format in _memory_formats,
        lambda: f"Received unknown memory format {memory_format}!",
    )


def is_contiguous_for_memory_format(  # type: ignore[return]
    a: Tensor, *, memory_format: torch.memory_format
) -> bool:
    validate_memory_format(memory_format)

    if memory_format == torch.contiguous_format:
        return is_contiguous(a)
    if memory_format == torch.channels_last:
        return is_channels_last_contiguous_2d(a)
    if memory_format == torch.channels_last_3d:
        return is_channels_last_contiguous_3d(a)

    check(
        False,
        lambda: f"is_contiguous received unsupported memory format {memory_format}",
    )


# NOTE: that tensors with no elements and channels last is ???
def is_channels_last_contiguous(a: Tensor) -> bool:
    """
    True when a tensor is channels-last contiguous.

    This requires that:

      - the tensor is conceptually either 4 (NHWC) or 5 (NDHWC) dimensions
      - if we name the tensor's dimensions NCHW or NCDHW, then the strides are such that the
        stride of the 'C' dimension (Cs) is 1 and the strides corresponding to
        each dimension (Xs) can be ordered Cs <= Ws <= Hs <= (Ds) <= Ns and are
        "nested" -- so Ws = Cs * Cl, where Cl is the length of the 'C' dimension,
        for example.
    """
    return is_channels_last_contiguous_2d(a) or is_channels_last_contiguous_3d(a)


def is_non_overlapping_and_dense(a: Tensor) -> bool:
    """
    True when a tensor is non-overlapping and dense.

    A tensor is non-overlapping and dense when there exists a permutation of
    its dimensions that is contiguous.
    """

    if a.is_sparse:
        return False

    # Short-circuits if the tensor is already contiguous or channels-last contiguous
    if is_contiguous(a) or is_channels_last_contiguous(a):
        return True

    # The following is equivalent to compute_non_overlapping_and_dense in TensorImpl.cpp

    # Short-circuits for tensors of rank one, which are
    # non-overlapping and "dense" if their stride is one
    if a.ndim == 1:
        return a.stride()[0] == 1

    # Checks that there exists a permutation of the strides s.t. the tensor would be contiguous
    # Sorts (length, stride) pairs by stride
    lengths_and_strides = sorted(
        zip(a.shape, a.stride()), key=operator.itemgetter(1)
    )

    expected_stride = 1
    for length, stride in lengths_and_strides:

        if length == 1:
            continue

        if stride != expected_stride:
            return False

        expected_stride *= length

    return True


# NOTE: Based on the implementation in TensorIterator.cpp, but note that
# the note [Computing output strides] is incorrect, because it
# says that strides will be preserved even if they are not
# "non overlapping and dense", but this is incorrect. The
# output of elementwise operations are always given
# non overlapping and dense strides.
# This is also INCORRECT because it does not model TensorIterator's
# short-circuit, which can cause different strides.
def compute_elementwise_output_logical_to_physical_perm(*tensors, _skip_checks=False) -> List[int]:
    if not _skip_checks and len(tensors) == 0:
        msg = "Can't compute elementwise output strides for zero tensors!"
        raise ValueError(msg)

    if not _skip_checks:
        check_same_shape(*tensors, allow_cpu_scalar_tensors=True)

    # Filters the tensors to actual tensors
    if not _skip_checks:
        tensors = tuple(
            a for a in tensors if isinstance(a, TensorLike) and not is_cpu_scalar_tensor(a)
        )

    # Short-circuits for CPU scalar case
    if len(tensors) == 0:
        return []

    # Short-circuits for shapes with zero or one dimensions
    # TODO: are these necessary?
    ndim = tensors[0].ndim
    if ndim == 0:
        return []
    if ndim == 1:
        return [0]

    # Short-circuits if contiguous, following the fake fast path.
    # This reduces the number of guards we end up making
    # TODO: do channels last too
    is_contiguous = True
    for t in tensors:
        is_contiguous = is_contiguous and t.is_contiguous(memory_format=torch.contiguous_format)

    if is_contiguous:
        return list(range(ndim))

    shape = tensors[0].shape

    def should_swap(idx_a, idx_b):
        for tensor in tensors:
            stride_a = tensor.stride()[idx_a]
            stride_b = tensor.stride()[idx_b]

            if stride_a == 0 or stride_b == 0:
                continue

            if stride_a < stride_b:
                return -1

            if stride_a > stride_b:
                return 1

            # stride_a == stride_b
            if shape[idx_a] > shape[idx_b]:
                return 1

        # Note: this case is hit if all strides are zero,
        # or all strides are equal and all dimensions have the same length
        return 0

    # The "sort" order for the permutation is back-to-front, but
    # the natural order for permutations is front-to-back.  Do the
    # sorting back-to-front and then reverse it on output.
    #
    # also, note this returns the logical to physical shape permutation
    perm = list(reversed(range(ndim)))

    # insertion sort with support for ambiguous comparisons
    for i in range(1, ndim):
        dim1 = i
        for dim0 in reversed(range(i)):
            comparison = should_swap(perm[dim0], perm[dim1])
            if comparison > 0:
                perm[dim0], perm[dim1] = perm[dim1], perm[dim0]
                dim1 = dim0
            elif comparison < 0:
                break

    return list(reversed(perm))


def compute_elementwise_output_strides(*tensors) -> Tuple[int, ...]:
    """
    Computes the output strides for elementwise operations.
    """
    if len(tensors) == 0:
        msg = "Can't compute elementwise output strides for zero tensors!"
        raise ValueError(msg)

    check_same_shape(*tensors, allow_cpu_scalar_tensors=True)

    # Filters the tensors to actual tensors
    tensors = tuple(
        a for a in tensors if isinstance(a, TensorLike) and not is_cpu_scalar_tensor(a)
    )

    # Short-circuits for CPU scalar case
    if len(tensors) == 0:
        return ()

    ndim = tensors[0].ndim
    shape = tensors[0].shape

    if ndim == 0:
        return ()
    if ndim == 1:
        return (1,)

    logical_to_physical_perm = compute_elementwise_output_logical_to_physical_perm(
        *tensors, _skip_checks=True
    )
    permuted_shape = apply_perm(shape, logical_to_physical_perm)  # to physical

    new_strides = make_contiguous_strides_for(permuted_shape)
    permuted_strides = apply_perm(new_strides, invert_perm(logical_to_physical_perm))  # to logical

    return tuple(permuted_strides)


# Identity permutation is [0, 1, 2]
def apply_perm(inp, perm):
    ndim = len(inp)
    permuted_inp = [-1] * ndim
    for idx, x in enumerate(perm):
        permuted_inp[idx] = inp[x]
    return permuted_inp


def invert_perm(perm):
    ndim = len(perm)
    new_perm = [-1] * ndim
    for idx, x in enumerate(perm):
        new_perm[x] = idx
    return new_perm


#
# Common helper functions
#


def validate_dim_length(length: int):
    """
    Validates that an object represents a valid
    dimension length.
    """

    assert length >= 0


def validate_shape(shape: ShapeType):
    """
    Validates that a sequence represents a valid shape.
    """

    assert isinstance(shape, Sequence)
    for l in shape:
        validate_dim_length(l)


def validate_strides(strides: StrideType):
    """
    Verifies the object specifies valid strides.
    """

    assert isinstance(strides, Sequence)
    for stride in strides:
        assert stride >= 0


def validate_idx(rank: int, idx: int):
    """
    Validates that idx is a valid index for the given shape.
    Assumes the index is already canonicalized.
    """

    assert isinstance(idx, Dim)
    assert isinstance(rank, Dim)

    assert idx >= 0 and idx < rank or idx == 0


def validate_dimension_indices(rank: int, indices: DimsSequenceType):
    for idx in indices:
        validate_idx(rank, idx)


def validate_exclusive_idx(rank: int, ex_idx: int):
    """
    Validates that ex_idx is a valid exclusive index
    for the given shape.
    """

    assert isinstance(ex_idx, Dim)
    assert isinstance(rank, Dim)
    assert ex_idx > 0 and ex_idx <= rank


# "Wraps" a dim (up to one time) for the given rank, allowing dims to be
# specified using negative indices. If `wrap_scalar` is true then scalar
# tensors of rank 0 will allow dimensions in the range [-1, 0]. Otherwise,
# idx should be in the range [-rank, rank-1].
def canonicalize_dim(rank: int, idx: int, wrap_scalar: bool = True) -> int:
    if rank < 0:
        msg = f"Rank cannot be negative but got {rank}"
        raise IndexError(msg)

    if rank == 0:
        if not wrap_scalar:
            msg = f"Dimension specified as {idx} but tensor has no dimensions"
            raise IndexError(msg)
        rank = 1

    if idx >= 0 and idx < rank:
        return idx

    if idx < 0:
        _idx = idx + rank
    else:
        _idx = idx

    if _idx < 0 or _idx >= rank:
        # Same error message as in aten/src/ATen/WrapDimUtils.h:49
        msg = "Dimension out of range (expected to be in range of [{0}, {1}], but got {2})".format(
            -rank, rank - 1, idx
        )
        raise IndexError(msg)

    return _idx


# Takes a dimension or sequence of dimensions and "wraps" them,
# mapping negative offsets to positive ones
@overload
def canonicalize_dims(rank: int, indices: Sequence[int], wrap_scalar: bool = True) -> Tuple[int, ...]:
    pass


@overload
def canonicalize_dims(rank: int, indices: int, wrap_scalar: bool = True) -> int:
    pass


def canonicalize_dims(rank, indices, wrap_scalar=True):
    if isinstance(indices, Dim):
        return canonicalize_dim(rank, indices, wrap_scalar)

    return tuple(canonicalize_dim(rank, x, wrap_scalar) for x in indices)


def is_valid_permutation(rank: int, perm: DimsSequenceType) -> bool:
    """
    Validates that perm is a permutation of length rank.
    """

    if not isinstance(perm, Sequence):
        return False

    if not (tuple(sorted(perm)) == tuple(range(0, rank))):
        return False

    return True


def is_same_shape(a: Sequence, b: Sequence) -> bool:
    """
    Compares two shapes a and b, returning True if they are the same
    (their ranks and corresponding lengths match) and False otherwise.
    """

    return tuple(a) == tuple(b)


def is_cpu_scalar_tensor(a: Any) -> bool:
    return isinstance(a, TensorLike) and a.ndim == 0 and a.device.type == "cpu"


def check_same_device(*args, allow_cpu_scalar_tensors):
    """
    Checks that all Tensors in args have the same device.

    Raises a RuntimeError when:
      - args contains an object whose type is not Tensor or Number
      - two Tensor objects in args have different devices, unless one is a CPU scalar tensor and allow_cpu_scalar_tensors is True
    """
    # Short-circuits if all (one or fewer) arguments are trivially on the same device
    if len(args) <= 1:
        return

    # Note: cannot initialize device to the first arg's device (it may not have one)
    device = None
    for arg in args:
        if isinstance(arg, Number):
            continue
        elif isinstance(arg, TensorLike):
            if allow_cpu_scalar_tensors and is_cpu_scalar_tensor(arg):
                continue

            if device is None:
                device = arg.device

            if device != arg.device:
                msg = (
                    "Tensor on device "
                    + str(arg.device)
                    + " is not on the expected device "
                    + str(device)
                    + "!"
                )
                raise RuntimeError(msg)
        else:
            msg = (
                "Unexpected type when checking for same device, " + str(type(arg)) + "!"
            )
            raise RuntimeError(msg)


def canonicalize_device(device: DeviceLikeType) -> torch.device:
    if isinstance(device, torch.device):
        return device

    assert isinstance(device, str)
    return torch.device(device)


# Asserts if any of the following are true:
#   - a non-scalar or non-Tensor is given
#   - the shape of any tensors is distinct
def check_same_shape(*args, allow_cpu_scalar_tensors: bool):
    """
    Checks that all Tensors in args have the same shape.

    Raises a RuntimeError when:
      - args contains an object whose type is not Tensor or Number
      - two Tensor objects in args have different devices
    """
    shape = None

    for arg in args:
        if isinstance(arg, Number):
            continue
        elif isinstance(arg, TensorLike):
            if allow_cpu_scalar_tensors and is_cpu_scalar_tensor(arg):
                continue

            if shape is None:
                shape = arg.shape

            if not is_same_shape(shape, arg.shape):
                msg = "Shape {0} is not the expected shape {1}!".format(
                    arg.shape, shape
                )
                raise RuntimeError(msg)
        else:
            msg = (
                "Unexpected type when checking for same shape, " + str(type(arg)) + "!"
            )
            raise RuntimeError(msg)


# Acquires a common shape, if it exists, from one or more tensor arguments,
# filtering number arguments
def extract_shape(*args, allow_cpu_scalar_tensors: bool) -> Optional[ShapeType]:
    shape = None
    scalar_shape = None

    for arg in args:
        if isinstance(arg, Number):
            continue
        elif isinstance(arg, TensorLike):
            if allow_cpu_scalar_tensors and is_cpu_scalar_tensor(arg):
                scalar_shape = arg.shape
                continue

            if shape is None:
                shape = arg.shape

            if not is_same_shape(shape, arg.shape):
                return None
        else:
            return None

    return shape if shape is not None else scalar_shape


# Extracts dimensions that might be passed either as a list/tuple or as varargs.
# A typical case is Tensor.permute .
def extract_dims_from_varargs(dims: Union[DimsSequenceType, Tuple[DimsSequenceType, ...]]) -> DimsSequenceType:
    if dims and isinstance(dims[0], Sequence):
        assert len(dims) == 1
        dims = cast(Tuple[DimsSequenceType], dims)
        return dims[0]
    else:
        return cast(DimsSequenceType, dims)


def extract_shape_from_varargs(
    shape: Union[ShapeType, Tuple[ShapeType]],
    validate=True,
) -> Tuple[int, ...]:
    """
    Returns a shape from varargs.

    In PyTorch, operations that accept shapes often accept them as varargs, like
    foo(*shape). However a user can pass the shape as a sequence of integers,
    like this:

      foo(1, 2, 3)

    or as a sequence of integers

      foo((1, 2, 3))

    In the first case shape will be a tuple of integers, and in the second case it's a tuple
    containing a tuple of integers. This validates those inputs and canonicalizes them
    to a tuple of integers.
    """

    # Handles tuple unwrapping
    if len(shape) == 1 and isinstance(shape[0], Sequence):
        shape = shape[0]

    if validate:
        validate_shape(shape)  # type: ignore[arg-type]
    return shape  # type: ignore[return-value]


def infer_size(shape: ShapeType, numel: int) -> Tuple[int, ...]:
    """
    Infers the size of a dim with size -1, if it exists.
    Also checks that new shape is compatible with the number of elements.
    """
    dim = None
    newsize = 1
    for i, d in enumerate(shape):
        if d == -1:
            check(dim is None, lambda: "only one dimension can be inferred")
            dim = i
        elif d >= 0:
            newsize *= d
        else:
            check(False, lambda: f"invalid shape dimension {d}")
    check(
        numel == newsize or (dim is not None and newsize > 0 and numel % newsize == 0),
        lambda: f"shape '{list(shape)}' is invalid for input of size {numel}",
    )
    if dim is not None:
        # Convert to list to produce a compatible error message with core
        # PyTorch, which prints sequences in square brackets.
        shape = list(shape)
        check(
            newsize != 0,
            lambda: (f"cannot reshape tensor of 0 elements into shape {shape} because the "
                     f"unspecified dimension size -1 can be any value and is ambiguous"),
        )
        shape[dim] = numel // newsize
    return tuple(shape)


_integer_dtypes = (torch.uint8, torch.int8, torch.int16, torch.int32, torch.int64)
_low_precision_dtypes = (torch.float16, torch.bfloat16, torch.complex32)
_float_dtypes = (torch.float16, torch.bfloat16, torch.float32, torch.float64)
_complex_dtypes = (torch.complex32, torch.complex64, torch.complex128)


def is_boolean_dtype(dtype: torch.dtype) -> bool:
    assert isinstance(dtype, torch.dtype)
    return dtype is torch.bool


def is_integer_dtype(dtype: torch.dtype) -> bool:
    assert isinstance(dtype, torch.dtype)
    return dtype in _integer_dtypes


def is_low_precision_dtype(dtype: torch.dtype) -> bool:
    assert isinstance(dtype, torch.dtype)
    return dtype in _low_precision_dtypes


def is_float_dtype(dtype: torch.dtype) -> bool:
    assert isinstance(dtype, torch.dtype)
    return dtype in _float_dtypes


def is_complex_dtype(dtype: torch.dtype) -> bool:
    assert isinstance(dtype, torch.dtype)
    return dtype in _complex_dtypes


def is_grad_dtype(dtype: torch.dtype) -> bool:
    """
    Checks if the dtype can require a gradient.
    """
    return is_float_dtype(dtype) or is_complex_dtype(dtype)


_complex_to_real_dtype_map = {
    torch.complex128: torch.float64,
    torch.complex64: torch.float32,
    torch.complex32: torch.float16,
}

_real_to_complex_dtype_map = {
    torch.float16: torch.complex32,
    torch.bfloat16: torch.complex64,
    torch.float32: torch.complex64,
    torch.float64: torch.complex128,
}


def corresponding_real_dtype(dtype: torch.dtype) -> torch.dtype:
    return _complex_to_real_dtype_map[dtype]


def corresponding_complex_dtype(dtype: torch.dtype) -> torch.dtype:
    return _real_to_complex_dtype_map[dtype]


def dtype_to_type(dtype: torch.dtype) -> type:
    """
    Computes the corresponding Python type (AKA "type kind") for the
    given dtype.
    """
    assert isinstance(dtype, torch.dtype)

    if dtype is torch.bool:
        return bool
    if dtype in _integer_dtypes:
        return int
    if dtype in _float_dtypes:
        return float
    if dtype in _complex_dtypes:
        return complex

    raise ValueError("Invalid dtype!")


def dtype_to_type_ctor(dtype: torch.dtype) -> Callable[[NumberType], NumberType]:
    """
    Computes the corresponding Python type constructor for the
    given dtype.
    """
    assert isinstance(dtype, torch.dtype)

    if dtype is torch.bool:
        return lambda x: bool(x)
    if dtype in _integer_dtypes:
        return sym_int
    if dtype in _float_dtypes:
        return sym_float
    if dtype in _complex_dtypes:
        # TODO: type error here is real, replace with sym_complex
        return lambda x: complex(x)  # type: ignore[arg-type]

    raise ValueError("Invalid dtype!")


def type_to_dtype(typ: type) -> torch.dtype:
    """
    Computes the corresponding dtype for a Number type.
    """

    assert isinstance(typ, type)

    if typ is bool:
        return torch.bool
    if typ in [int, torch.SymInt]:
        return torch.long
    if typ in [float, torch.SymFloat]:
        return torch.get_default_dtype()
    # TODO: sym_complex_float?
    if typ is complex:
        return corresponding_complex_dtype(torch.get_default_dtype())

    raise ValueError("Invalid type!")


def get_dtype(x: Union[torch.Tensor, NumberType]):
    if isinstance(x, torch.Tensor):
        return x.dtype
    else:
        return type_to_dtype(type(x))


_ordered_types = (bool, int, float, complex)


def check_fp_or_complex(
    dtype: torch.dtype, fn_name: str, allow_low_precision_dtypes: bool = True
):
    """
    Checks whether the input is floating point or complex.
    If allow_low_precision_dtypes is True, it allows having float16, bfloat16, and complex32
    """
    check(
        is_float_dtype(dtype) or is_complex_dtype(dtype),
        lambda: f"{fn_name}: Expected a floating point or complex tensor as input. Got {dtype}",
    )
    check(
        allow_low_precision_dtypes or not is_low_precision_dtype(dtype),
        lambda: f"{fn_name}: Half precision dtypes not supported. Got {dtype}",
    )


def check_is_matrix(A: TensorLikeType, f_name: str, arg_name: str = "A"):
    check(
        len(A.shape) >= 2,
        lambda: f"{f_name}: The input tensor {arg_name} must have at least 2 dimensions.",
    )


def get_higher_type(a: type, b: type) -> type:
    """
    Returns the higher of the two given Number types.

    The types are ordered bool -> int -> float -> complex.
    """
    # Type checking
    assert a in _ordered_types
    assert b in _ordered_types

    if a is b:
        return a

    for typ in _ordered_types:
        if a is typ:
            return b
        if b is typ:
            return a

    raise ValueError("Unknown Python scalar type!")


# Returns the higher of two torch datatypes a and b or, if the two
#   are not ordered relative to each other, the next
#   higher datatype
def get_higher_dtype(
    a: Optional[Union[torch.dtype, TensorLikeType, NumberType]],
    b: Optional[Union[torch.dtype, TensorLikeType, NumberType]],
) -> Optional[torch.dtype]:
    """
    Computes the "lowest" datatype that is weakly
    "higher" than both a and b.
    """

    # Type checking
    assert a is None or isinstance(a, (torch.dtype, TensorLike, Number))
    assert b is None or isinstance(b, (torch.dtype, TensorLike, Number))

    def _extract_dtype(
        x: Optional[Union[torch.dtype, TensorLikeType, NumberType]]
    ) -> Optional[torch.dtype]:
        if x is None:
            return None
        if isinstance(x, torch.dtype):
            return x
        if isinstance(x, TensorLike):
            return x.dtype
        if isinstance(x, Number):
            return type_to_dtype(type(x))

        raise RuntimeError("Unexpected type given to _extract_dtype!")

    a, b = _extract_dtype(a), _extract_dtype(b)

    if a is b:
        return a

    if a is None:
        return b

    if b is None:
        return a

    ordered_datatypes = (
        (torch.bool,),
        (torch.uint8, torch.int8),
        (torch.int16,),
        (torch.int32,),
        (torch.int64,),
        (torch.float16, torch.bfloat16),
        (torch.float32,),
        (torch.float64,),
        (torch.complex32,),
        (torch.complex64,),
        (torch.complex128,),
    )

    for idx, dtypes in enumerate(ordered_datatypes):
        if a in dtypes and b in dtypes:
            return ordered_datatypes[idx + 1][0]
        if a in dtypes:
            return b
        if b in dtypes:
            return a

    raise RuntimeError("Unexpected termination!")


def check_pin_memory(pin_memory: bool):
    check(not pin_memory, lambda: "PrimTorch does not support pinned memory", NotImplementedError)


def check_layout(layout: torch.layout):
    check(layout == torch.strided, lambda: f"PrimTorch doesn't support layout={layout}", NotImplementedError)


# TODO: maybe unify with can_cast_to?
def is_weakly_lesser_type(a: type, b: type) -> bool:
    """
    Compares two types, a and b, returning True if a is weakly "less" than b.

    The comparison is determined by the following type ordering: bool, int, float, complex.
    """
    ordered_types = (
        bool,
        int,
        float,
        complex,
    )

    assert a in ordered_types
    assert b in ordered_types

    for typ in ordered_types:
        if a == typ:
            return True
        if b == typ:
            return False

    raise RuntimeError("Unexpected termination!")


def can_safe_cast_to(*, cast_to: torch.dtype, cast_from: torch.dtype) -> bool:
    for fn in (is_complex_dtype, is_float_dtype, is_integer_dtype, is_boolean_dtype):
        if fn(cast_to):
            return True
        if fn(cast_from):
            return False

    raise ValueError("Received unknown dtypes {0}, {1}!".format(cast_to, cast_from))


def check_same_dtype(*args):
    """
    Checks that all Tensors in args have the same device and that all Numbers have the
    same corresponding Python type.

    Raises a RuntimeError when:
      - args contains an object whose type is not Tensor or Number
      - two Tensors objects in args have different dtypes
      - two Number objects in args have different types
      - there are Tensors and Numbers in args, and one of those Tensors corresponding
          Python types is different from the type of one of those Numbers
    """
    full_dtype = None
    scalar_type = None

    for arg in args:
        if isinstance(arg, Number):
            # Scalar type checking is disabled (and may be removed in the future)
            continue
            # if scalar_type is None:
            #     scalar_type = type(arg)

            # if scalar_type is not type(arg):
            #     msg = (
            #         "Scalar of type "
            #         + str(type(arg))
            #         + " is not the expected type of "
            #         + str(scalar_type)
            #         + "!"
            #     )
            #     raise RuntimeError(msg)
        elif isinstance(arg, TensorLike):
            if full_dtype is None:
                full_dtype = arg.dtype
            if scalar_type is None:
                scalar_type = dtype_to_type(arg.dtype)

            if full_dtype is not arg.dtype:
                msg = (
                    "Tensor with dtype "
                    + str(arg.dtype)
                    + " is not the expected dtype of "
                    + str(full_dtype)
                    + "!"
                )
                raise RuntimeError(msg)

            arg_type = dtype_to_type(arg.dtype)
            if arg_type is not scalar_type:
                msg = (
                    "Tensor with corresponding Python type "
                    + str(arg_type)
                    + " is not the expected type of "
                    + str(scalar_type)
                    + "!"
                )
                raise RuntimeError(msg)
        else:
            msg = (
                "Unexpected type when checking for same dtype, " + str(type(arg)) + "!"
            )
            raise RuntimeError(msg)


# Maps datatypes to their computation types for elementwise operations
_computation_dtype_map = {
    torch.bfloat16: torch.float32,
    torch.float16: torch.float32,
    torch.complex32: torch.complex64,
}


def get_computation_dtype(dtype: torch.dtype) -> torch.dtype:
    return _computation_dtype_map.get(dtype, dtype)

_cpu_acc_type_map = {
    torch.bfloat16: torch.float64,
    torch.float16: torch.float64,
    torch.float32: torch.float64,
    torch.complex32: torch.complex128,
    torch.complex64: torch.complex128,
}

def get_acc_type(dtype: torch.dtype, device: torch.device) -> torch.dtype:
    # Equivalent to at::toAccumulateType, prefer computation_dtype where possible
    if device.type == "cpu":
        return _cpu_acc_type_map.get(dtype, dtype)
    else:
        return get_computation_dtype(dtype)


class ELEMENTWISE_TYPE_PROMOTION_KIND(Enum):
    DEFAULT = (0,)
    NO_OPMATH = (1,)
    INT_TO_FLOAT = (2,)
    ALWAYS_BOOL = (3,)
    COMPLEX_TO_FLOAT = (4,)
    BOOL_TO_LONG = (5,)


class REDUCTION_OUTPUT_TYPE_KIND(Enum):
    SAME = (0,)
    COMPLEX_TO_FLOAT = (1,)  # for complex types outputs corresponding real type
    KEEP_PROMOTED_TYPE = (2,)  # keep output in opmath type, needed for mean
    ALWAYS_BOOL = (3,)


# Describes the return type of the primitive:
#
#   - NEW, a new tensor is created
#   - VIEW, a view of an input tensor is returned
#   - INPLACE, one or more input tensors is modified
#
# these descriptors are mututally exclusive and exhaustive.
class RETURN_TYPE(Enum):
    NEW = (0,)
    VIEW = (1,)
    INPLACE = (2,)


# TODO: when NumberType contains the sym types, can simplify this
def number_type(x: Union[NumberType, torch.SymInt, torch.SymFloat]) -> Type:
    if isinstance(x, torch.SymInt):
        return int
    elif isinstance(x, torch.SymFloat):
        return float
    else:
        return type(x)


def symbol_type(x: sympy.Symbol) -> Type:
    if x.is_integer:  # type: ignore[attr-defined]
        return int
    else:
        # NB: Not strictly correct, but we don't support SymPy complex or bool.
        return float


# TODO: document type promotion kinds
def elementwise_dtypes(
    *_args,
    type_promotion_kind: ELEMENTWISE_TYPE_PROMOTION_KIND,
) -> Tuple[torch.dtype, torch.dtype]:
    """
    Computes the computation and result dtypes for elementwise type promotion
    on the given arguments and with the given elementwise type promotion kind.

    Note that not all inputs to an elementwise operation necessarily participate in type promotion.
    For example, the "alpha" parameter of torch.add does not participate in type promotion,
    although it may be cast to the Python type corresponding to the computation dtype that
    the type promotion algorithm determines.

    Default elementwise type promotion, which all other type promotion kinds tweak (see below),
    first decides which of four ordered types to use:

    bool -> integer -> floating point -> complex

    The selected type is the "lowest" type in the above list such that all number arguments
    have a weakly "lower" type and all tensor arguments have a weakly lower corresponding
    type for their dtype.

    Once the type is determined, the particular result dtype is found. The dtypes are
    partially ordered as follows:

    bool -> uint8, int8 -> int16 -> int32 -> int64 ->
      float16, bfloat16 -> float32 -> float64 -> complex32 -> complex64 -> complex128

    The result dtype is selected by:
      - if no tensor's dtype has the same corresponding type as the one selected,
          then the result dtype is the (default) dtype corresponding to the selected type
          (for example, 1.5 + an integer tensor has a result dtype of the default floating point dtype)
      - if the result type is complex then the dtype is:
        -  the default complex dtype if there are no floating point or complex tensors
        -  if there are floating point or complex tensors with one or more dimensions, then
            the complex dtype corresponding to the highest corresponding complex dtype among those tensors
            (for example, double + cfloat -> cdouble)
        -  if there are only floating point or complex tensors with zero dimensions, then
            the complex dtype corresponding to the highest corresponding complex dtype among those tensors
      - if the first two cases do not apply, the result dtype is the highest dtype among
          all tensors with one or more dimensions of the output type, and if there are no such
          tensors then it's the highest dtype among all tensors with zero dimensions of the output type
          (for example, long + half -> half, even if the half tensor has zero dimensions)

    The "corresponding complex dtypes" are:
      float16    -> complex32
      bfloat16   -> complex64
      float32    -> complex64
      float64    -> complex128
      complex32  -> complex32
      complex64  -> complex64
      complex128 -> complex128

    The DEFAULT type promotion kind computes per above, and then uses the result dtype to pick a computation
    dtype by mapping low precision floating point and complex dtypes as follows:

      float16   -> float32
      bfloat16  -> float32
      complex32 -> complex64

    This is referred to as "op math", and the NO_OPMATH type promotion kind disables this mapping, making the
    computation dtype the same as the result dtype when it's selected. NO_OPMATH is appropriate for kernels
    which perform no mathematical operations on their tensors (see below for examples).

    The INT_TO_FLOAT type promotion kind maps boolean and integer maps result dtypes to the default floating point dtype,
    and computation dtypes to the appropriate op math dtype.

    The COMPLEX_TO_FLOAT type promotion kind maps complex result dtypes to the corresponding float dtype, following this
    mapping:

        complex32  -> float16
        complex64  -> float32
        complex128 -> float64

    Note that COMPLEX_TO_FLOAT derives the computation dtype as the DEFAULT setting does.

    The BOOL_TO_LONG type promotion kind maps boolean computation and result dtypes to long.

    The ALWAYS_BOOL type promotion kind always sets the result dtype to bool.

    Example operators for each type promotion option:
      DEFAULT                 : add
      NO_OPMATH               : where, nextafter, cat
      INT_TO_FLOAT            : sin
      COMPLEX_TO_FLOAT        : abs
      BOOL_TO_LONG            : pow
      ALWAYS_BOOL             : eq

    """

    args = tuple(x for x in _args if x is not None)

    highest_type: type = bool
    for x in args:
        if not isinstance(x, (Number, TensorLike, sympy.Symbol)):
            msg = (
                "Unexpected type {0} when computing elementwise type promotion!".format(
                    str(type(x))
                )
            )
            raise ValueError(msg)

        if isinstance(x, Number):
            highest_type = get_higher_type(highest_type, number_type(x))
        elif isinstance(x, sympy.Symbol):
            highest_type = get_higher_type(highest_type, symbol_type(x))
        else:
            # x is a TensorLike
            highest_type = get_higher_type(highest_type, dtype_to_type(x.dtype))

    result_dtype = None

    def _find_highest_dtype_filtered(
        args, filter, *, float_as_complex=False
    ) -> Optional[torch.dtype]:
        zero_dim_tensor_dtype = None
        one_plus_dim_tensor_dtype = None
        for x in args:
            if isinstance(x, TensorLike) and filter(x.dtype):
                _dtype = x.dtype
                if float_as_complex and is_float_dtype(_dtype):
                    _dtype = corresponding_complex_dtype(_dtype)
                if x.ndim == 0:
                    zero_dim_tensor_dtype = get_higher_dtype(
                        zero_dim_tensor_dtype, _dtype
                    )
                else:
                    # x.ndim > 0
                    one_plus_dim_tensor_dtype = get_higher_dtype(
                        one_plus_dim_tensor_dtype, _dtype
                    )

        # Prefers dtype of tensors with one or more dimensions
        if one_plus_dim_tensor_dtype is not None:
            return one_plus_dim_tensor_dtype

        return zero_dim_tensor_dtype

    if highest_type is float:
        result_dtype = _find_highest_dtype_filtered(args, is_float_dtype)
        result_dtype = (
            torch.get_default_dtype() if result_dtype is None else result_dtype
        )
    elif highest_type is complex:
        result_dtype = _find_highest_dtype_filtered(
            args,
            lambda x: is_float_dtype(x) or is_complex_dtype(x),
            float_as_complex=True,
        )
        if result_dtype is None:
            result_dtype = corresponding_complex_dtype(torch.get_default_dtype())
    elif highest_type is int:
        result_dtype = _find_highest_dtype_filtered(args, is_integer_dtype)
        result_dtype = torch.long if result_dtype is None else result_dtype
    else:
        # highest_type is bool
        result_dtype = torch.bool

    if type_promotion_kind is ELEMENTWISE_TYPE_PROMOTION_KIND.DEFAULT:
        return get_computation_dtype(result_dtype), result_dtype
    elif type_promotion_kind is ELEMENTWISE_TYPE_PROMOTION_KIND.NO_OPMATH:
        return result_dtype, result_dtype
    elif type_promotion_kind is ELEMENTWISE_TYPE_PROMOTION_KIND.INT_TO_FLOAT:
        if is_integer_dtype(result_dtype) or is_boolean_dtype(result_dtype):
            result_dtype = torch.get_default_dtype()
        return get_computation_dtype(result_dtype), result_dtype
    elif type_promotion_kind is ELEMENTWISE_TYPE_PROMOTION_KIND.COMPLEX_TO_FLOAT:
        # NOTE: computation can still occur in a complex dtype
        computation_dtype = get_computation_dtype(result_dtype)
        if is_complex_dtype(result_dtype):
            result_dtype = corresponding_real_dtype(result_dtype)
        return computation_dtype, result_dtype
    elif type_promotion_kind is ELEMENTWISE_TYPE_PROMOTION_KIND.BOOL_TO_LONG:
        if is_boolean_dtype(result_dtype):
            return torch.long, torch.long
        return get_computation_dtype(result_dtype), result_dtype
    elif type_promotion_kind is ELEMENTWISE_TYPE_PROMOTION_KIND.ALWAYS_BOOL:
        return get_computation_dtype(result_dtype), torch.bool
    else:
        raise ValueError(
            "Unknown type promotion kind {0}".format(str(type_promotion_kind))
        )


def reduction_dtypes(
    arg,
    output_dtype_kind: REDUCTION_OUTPUT_TYPE_KIND,
    dtype: Optional[torch.dtype] = None,
) -> Tuple[torch.dtype, Optional[torch.dtype]]:
    # even though some reductions, like amin or amax, don't strictly require type promotion,
    # all the math ops (including comparisons) are still defined only for a computation type,
    # so promotion will still happen. We are doing it explicitly here
    inp_dtype = dtype if dtype is not None else arg.dtype
    computation_dtype = get_computation_dtype(inp_dtype)
    if (
        output_dtype_kind == REDUCTION_OUTPUT_TYPE_KIND.SAME
        or output_dtype_kind == REDUCTION_OUTPUT_TYPE_KIND.COMPLEX_TO_FLOAT
    ):
        result_dtype = dtype if dtype else arg.dtype
        if (
            output_dtype_kind == REDUCTION_OUTPUT_TYPE_KIND.COMPLEX_TO_FLOAT
            and is_complex_dtype(result_dtype)
        ):
            result_dtype = corresponding_real_dtype(result_dtype)
    elif output_dtype_kind == REDUCTION_OUTPUT_TYPE_KIND.KEEP_PROMOTED_TYPE:
        result_dtype = None
    else:  # ALWAYS_BOOL
        result_dtype = torch.bool
    return computation_dtype, result_dtype

# This function's logic is borrowed from the following functions defined in C++:
# batched_matrix_contiguous_strides and contiguous_strides
def make_contiguous_strides_for(
    shape: ShapeType, row_major: bool = True
) -> Tuple[int, ...]:
    """
    Returns the strides of a contiguous tensor if row_major
    If row_major=True, it returns the strides of a contiguous batch of Fortran-contiguous matrices
    This is often used when calling external libraries like BLAS/LAPACK/cuSolver...
    """
    # contiguous_strides from c10/util/strides.h
    validate_shape(shape)
    if not shape:
        return ()

    multiplier = 1
    strides = []
    for l in reversed(shape):
        strides.append(multiplier)
        multiplier *= sym_max(l, 1)

    result = tuple(reversed(strides))

    # batched_matrix_contiguous_strides from aten/src/ATen/native/LinearAlgebraUtils.h
    if row_major:
        return result
    else:
        if len(shape) < 2:
            return result
        return result[:-2] + (1, max(shape[-2], 1))


def make_channels_last_2d_strides_for(shape: ShapeType) -> Tuple[int, ...]:
    # TODO: maybe inform the user of channels_last_3d if rank of the tensor is 5?
    check(
        len(shape) == 4,
        lambda: "Only tensors of rank 4 can use the channels_last memory format",
    )

    multiplier = 1
    strides = [0] * 4
    for idx in (1, -1, -2, 0):
        # NOTE: intentionally divergence from make_contiguous_strides_for
        # This is consistent with eager
        strides[idx] = multiplier
        multiplier *= shape[idx]

    return tuple(strides)


def make_channels_last_3d_strides_for(shape: ShapeType) -> Tuple[int, ...]:
    check(
        len(shape) == 5,
        lambda: "Only tensors of rank 5 can use the channels_last_3d memory format",
    )

    multiplier = 1
    strides = [0] * 5
    for idx in (1, -1, -2, -3, 0):
        # NOTE: intentionally divergence from make_contiguous_strides_for
        # This is consistent with eager
        strides[idx] = multiplier
        multiplier *= shape[idx]

    return tuple(strides)


def make_channels_last_strides_for(shape: ShapeType) -> Tuple[int, ...]:
    ndim = len(shape) if isinstance(shape, Sequence) else 1
    if ndim == 4:
        return make_channels_last_2d_strides_for(shape)
    elif ndim == 5:
        return make_channels_last_3d_strides_for(shape)
    else:
        raise RuntimeError(
            f"no channels last format strides exist in {ndim} dimensions"
        )


def compute_reduction_output_shape(
    shape: ShapeType, dimensions: Sequence
) -> Tuple[int, ...]:
    for idx in dimensions:
        validate_idx(len(shape), idx)

    new_shape = []
    for idx in range(len(shape)):
        if idx in dimensions:
            continue

        new_shape.append(shape[idx])

    return tuple(new_shape)


def validate_no_repeating_dims(dims: Sequence):
    if len(dims) != len(set(dims)):
        raise RuntimeError("duplicate value in the list of dims")


def reduction_dims(shape: ShapeType, dims: Optional[Sequence]) -> Tuple[int, ...]:
    if dims is None:
        return tuple(range(len(shape)))
    dims = tuple(canonicalize_dim(len(shape), idx) for idx in dims)
    validate_no_repeating_dims(dims)
    return dims


def set_correction(
    unbiased: Optional[bool] = None,
    correction: Optional[NumberType] = None,
) -> float:
    if correction is not None and unbiased is not None:
        raise RuntimeError("cannot specify both correction and unbiased arguments")
    elif correction is None and unbiased is None:
        correction = 1.0
    elif correction is None and unbiased is not None:
        correction = 0.0 if unbiased is False else 1.0
    # NB: we don't actually support symint here, but it's harmless to accept
    if not isinstance(correction, (IntLike, FloatLike)):
        raise ValueError("correction argument should be integer or float")
    if correction < 0:
        raise ValueError("correction argument should be non-negative")
    return sym_float(correction)


def compute_required_storage_length(
    shape: ShapeType, strides: StrideType, storage_offset: int
) -> int:
    """Computes the minimum storage size to hold the given tensor geometry.

    Example
    =======

    This is the size of a newly allocated tensor's storage, in units of elements

    >>> t = torch.empty((10, 20))
    >>> compute_required_storage_length(t.shape, t.stride(), t.storage_offset())
    200

    >>> # xdoctest: +SKIP(failing)
    >>> t2 = torch.empty_strided((1, 2, 3), (5, 7, 11))
    >>> size = compute_required_storage_length(t2.shape, t2.stride(), t2.storage_offset())
    >>> size == t.storage().size()
    True

    A valid tensor may have a larger storage size, but never smaller

    >>> slice = torch.empty(100)[20:40]
    >>> slice.storage().size()
    100

    >>> compute_required_storage_length(slice.shape, slice.stride(), slice.storage_offset())
    40

    """
    # Short-circuits if the shape has no elements
    if reduce(operator.mul, shape, 1) == 0:
        return 0

    max_offset = sum((x - 1) * y for x, y in zip(shape, strides))
    # +1 to account for the first element which offsets are taken from
    return 1 + storage_offset + max_offset


def check_in_bounds_for_storage(
    a: torch.TypedStorage, shape: ShapeType, strides: StrideType, storage_offset: int
):
    """
    Determines if the given shape, strides, and offset are valid for the given storage.
    """

    required_length = compute_required_storage_length(shape, strides, storage_offset)
    if a.size() < required_length:
        msg = (
            "Can't view a storage of size {0} with an offset of {1}, shape of {2}, and strides of {3}, "
            "which requires a storage of size {4}".format(
                a.size(), storage_offset, str(shape), str(strides), required_length
            )
        )
        raise ValueError(msg)


def check(
    b: bool, s: Callable[[], str], exc_type: Type[Exception] = RuntimeError
) -> None:
    """
    Helper function for raising an error_type (default: RuntimeError) if a boolean condition fails.
    Error message is a callable producing a string (to avoid wasting time
    string formatting in non-error case, and also to make it easier for torchdynamo
    to trace.)
    """
    if not b:
        raise exc_type(s())


# This combines is_channels_last_strides_2d and is_channels_last_strides_3d in
# c10/core/MemoryFormat.h into one function
def are_strides_like_channels_last(
    shape: Sequence[int], strides: Sequence[int]
) -> bool:
    ndim = len(shape)

    if ndim == 4:
        # Check for channels_last_2d
        dim_order = [1, 3, 2, 0]
    elif ndim == 5:
        # Check for channels_last_3d
        dim_order = [1, 4, 3, 2, 0]
    else:
        return False

    if strides[1] == 0:
        return False

    min = 0
    for d in dim_order:
        if shape[d] == 0:
            return False
        if strides[d] < min:
            return False
        if d == 0 and min == strides[1]:
            return False
        min = strides[d]
        if strides[d] > 1:
            min *= shape[d]
    return True


def suggest_memory_format(x: TensorLikeType) -> torch.memory_format:
    if x.layout != torch.strided:
        return torch.contiguous_format

    if are_strides_like_channels_last(x.shape, x.stride()):
        return torch.channels_last if x.ndim == 4 else torch.channels_last_3d

    return torch.contiguous_format


def prod(xs: Sequence[NumberType]) -> NumberType:
    """Product of elements in input sequence. Returns 1 for empty sequence"""
    return reduce(operator.mul, xs, 1)


def is_expandable_to(shape: ShapeType, desired: ShapeType) -> bool:
    """Checks if a shape can be expanded to another shape.
    This is equivalent to checking if the two shapes are broadcastable.
    """
    # This is a Python implementation of
    # aten/src/ATen/ExpandUtils.h:is_expandable_to
    if len(shape) > len(desired):
        return False
    for i in range(len(shape)):
        if shape[-i - 1] != desired[-i - 1] and shape[-i - 1] != 1:
            return False
    return True


def mask_tensor(mask: TensorLikeType, t: TensorLikeType):
    """
    Similar to torch.where(mask, t, 0) but if t is boolean,
    result is also boolean and not promoted to int.
    """
    # torch.where(mask, t, False) is equivalent
    # but feels hacky and might break in the future
    if t.dtype is torch.bool:
        return mask.logical_and(t)
    else:
        return torch.where(mask, t, 0)


def get_aten_op(fn: Callable, name: str):
    """
    Given the __module__ of reference and its name, it returns
    (our best guess of) the ATen name of the associated operation

    Note: In ATen, the __name__ of a function within a module often
    starts by the module name. E.g. linalg_eigh, or special_zeta
    """
    module = fn.__module__
    prefix = "torch._refs"
    assert(module.startswith(prefix))
    module = module[len(prefix):]
    # We want to go from .special / .nn.functional
    # to special and special_ / nn_functional_
    if module:
        module = module[1:]
        module = module.replace(".", "_")
        module = module + "_"
    return getattr(torch._ops.ops.aten, f"{module}{name}")


def dtype_or_default(dtype: Optional[torch.dtype]) -> torch.dtype:
    return dtype if dtype is not None else torch.get_default_dtype()


def device_or_default(device: Optional[torch.device]) -> torch.device:
    return device if device is not None else torch.device("cpu")


def layout_or_default(layout: Optional[torch.layout]) -> torch.layout:
    return layout if layout is not None else torch.strided


def clone_preserve_strides(x):
    needed_size = compute_required_storage_length(
        x.size(), x.stride(), x.storage_offset()
    )
    # Our eager implementations for *_scatter ops are all primitives w.r.t autograd,
    # so these as_strided() calls are not seen by autograd.
    # We need to mimic this behavior in our ref/prim implementations.
    # TODO: a better way to handle this would be with a new op, "_unsafe_as_strided"
    # We should revisit this when we add a compositional as_strided op,
    # and also as part of https://github.com/pytorch/pytorch/issues/90507
    try:
        old = torch._C._dispatch_tls_is_dispatch_key_excluded(torch._C.DispatchKey.ADInplaceOrView)
        torch._C._dispatch_tls_set_dispatch_key_excluded(torch._C.DispatchKey.ADInplaceOrView, True)
        buffer = torch.as_strided(x, (needed_size,), (1,), 0).clone()
        return torch.as_strided(buffer, x.size(), x.stride(), x.storage_offset())
    finally:
        torch._C._dispatch_tls_set_dispatch_key_excluded(torch._C.DispatchKey.ADInplaceOrView, old)<|MERGE_RESOLUTION|>--- conflicted
+++ resolved
@@ -154,18 +154,6 @@
             )
             raise RuntimeError(msg)
 
-<<<<<<< HEAD
-        if a.is_conj() != b.is_conj():
-            raise RuntimeError(
-                f"Conj mismatch! is_conj is set to {a.is_conj()} and {b.is_conj()}"
-            )
-
-        if a.is_neg() != b.is_neg():
-            raise RuntimeError(
-                f"Neg mismatch! is_neg is set to {a.is_neg()} and {b.is_neg()}"
-            )
-
-=======
     if a.is_conj() != b.is_conj():
         raise RuntimeError(
             f"Conj mismatch! is_conj is set to {a.is_conj()} and {b.is_conj()}"
@@ -175,7 +163,6 @@
         raise RuntimeError(
             f"Neg mismatch! is_neg is set to {a.is_neg()} and {b.is_neg()}"
         )
->>>>>>> 02a50822
 
 
 def _check_strides_helper(
