--- conflicted
+++ resolved
@@ -928,18 +928,15 @@
     _EXPORT_FLAGS = flags
 
     kwargs = kwargs or {}
-<<<<<<< HEAD
-    _process_dynamic_shapes(mod, args, kwargs, dynamic_shapes, _is_torch_jit_trace=_is_torch_jit_trace)  # TODO(avik): remove
-
-    constant_attrs = _gather_constant_attrs(mod)
-=======
     if isinstance(dynamic_shapes, torch.export.ShapesCollection):
         dynamic_shapes = dynamic_shapes.dynamic_shapes(mod, args, kwargs)
->>>>>>> 7d71bb9f
 
     flat_args, orig_in_spec = pytree.tree_flatten((args, kwargs))
     original_state_dict = mod.state_dict(keep_vars=True)
-    forward_arg_names = _get_forward_arg_names(mod, args, kwargs)
+    if not _is_torch_jit_trace:
+        forward_arg_names = _get_forward_arg_names(mod, args, kwargs)
+    else:
+        forward_arg_names = None
 
     if not strict:
         out_spec = None
@@ -1025,18 +1022,6 @@
         )
 
         with fake_mode:
-<<<<<<< HEAD
-            ep_non_strict = _export_non_strict(
-                mod,
-                fake_args,
-                fake_kwargs,
-                fake_params_buffers,
-                constant_attrs,
-                pre_dispatch=pre_dispatch,
-                transform=_tuplify_outputs,
-                _is_torch_jit_trace=_is_torch_jit_trace,
-            )
-=======
             with _fakify_script_objects(mod, fake_args, fake_kwargs, fake_mode) as (
                 patched_mod,
                 new_fake_args,
@@ -1052,6 +1037,7 @@
                     new_fake_constant_attrs,
                     pre_dispatch=pre_dispatch,
                     transform=_tuplify_outputs,
+                    _is_torch_jit_trace=_is_torch_jit_trace,
                 )
                 # ep_non_strict.constants contains only fake script objects, we need to map them back
                 ep_non_strict.constants = {
@@ -1061,14 +1047,11 @@
                     for fqn, obj in ep_non_strict.constants.items()
                 }
 
->>>>>>> 7d71bb9f
         ep_non_strict.gm.meta["inline_constraints"] = {
             k: v
             for k, v in fake_mode.shape_env.var_to_range.items()
             if free_unbacked_symbols(k)
         }
-<<<<<<< HEAD
-=======
         num_lifted = len(
             [
                 spec
@@ -1076,18 +1059,13 @@
                 if spec.kind != InputKind.USER_INPUT
             ]
         )
->>>>>>> 7d71bb9f
         try:
             produce_guards_and_solve_constraints(
                 fake_mode,
                 ep_non_strict.gm,
                 equalities_inputs,
                 original_signature,
-<<<<<<< HEAD
-                ep_non_strict.gm,
                 _is_torch_jit_trace=_is_torch_jit_trace,
-=======
->>>>>>> 7d71bb9f
             )
         except (ConstraintViolationError, ValueRangeError) as e:
             raise UserError(UserErrorType.CONSTRAINT_VIOLATION, str(e))  # noqa: TRY200
