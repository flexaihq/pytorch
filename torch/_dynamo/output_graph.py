--- conflicted
+++ resolved
@@ -10,18 +10,13 @@
 
 import torch.nn
 from torch import fx
-<<<<<<< HEAD
 from torch._guards import (
     Checkpointable,
     Guard,
     GuardsCheckpointState,
     Source,
-    tracing,
     TracingContext,
 )
-=======
-from torch._guards import Checkpointable, Guard, GuardsCheckpointState, TracingContext
->>>>>>> b01dcd3f
 from torch.fx.experimental.symbolic_shapes import ShapeEnv
 from torch.fx.node import Node
 
