import collections
import contextlib
import copy
import functools
import itertools
import logging
import operator
import re
import sys
import traceback
import weakref
from dataclasses import dataclass
from typing import Any, Callable, Dict, List, NamedTuple, Optional, Set, Tuple, Union

import sympy

import torch._guards

import torch._logging

import torch.nn
import torch.utils._pytree as pytree
from torch import fx
from torch._guards import (
    Checkpointable,
    GlobalContextCheckpointState,
    GuardsCheckpointState,
    Source,
    TracingContext,
)
from torch._utils_internal import signpost_event
from torch.fx._lazy_graph_module import _make_graph_module  # type: ignore[attr-defined]
from torch.fx.experimental._backward_state import BackwardState
from torch.fx.experimental.sym_node import SymNode
from torch.fx.experimental.symbolic_shapes import free_symbols, is_symbolic, ShapeEnv
from torch.utils._python_dispatch import is_traceable_wrapper_subclass
from torch.utils._sympy.interp import sympy_interp
from torch.utils._sympy.reference import PythonReferenceAnalysis
from torch.utils.weak import WeakTensorKeyDictionary

from . import config, logging as torchdynamo_logging, variables
from .backends.registry import CompiledFn, CompilerFn
from .bytecode_transformation import (
    create_call_function,
    create_instruction,
    Instruction,
    unique_id,
)
from .code_context import code_context
from .codegen import PyCodegen
from .current_scope_id import enter_new_scope
from .exc import (
    BackendCompilerFailed,
    exceptions_allowed_to_be_fallback,
    SkipFrame,
    unimplemented,
    unimplemented_with_warning,
)
from .guards import GuardBuilder, install_guard
from .mutation_guard import is_dynamic_nn_module
from .side_effects import SideEffects
from .source import (
    AttrSource,
    BackwardStateSource,
    ConstantSource,
    GlobalStateSource,
    is_constant_source,
    is_from_local_source,
    LocalSource,
    ParamBufferSource,
    ShapeEnvSource,
    TensorProperty,
    TensorPropertySource,
)
from .utils import (
    checkpoint_params,
    CleanupHook,
    clone_inputs,
    count_calls,
    counters,
    dynamo_timed,
    get_instruction_source_311,
    get_static_address_type,
    graph_break_reasons,
    increment_op_count,
    lazy_format_graph_code,
    lazy_format_graph_tabular,
    LazyString,
    same,
)
from .variables.base import VariableTracker
from .variables.builder import (
    BackwardStateGraphArg,
    GraphArg,
    TrackedFake,
    VariableBuilder,
    wrap_fx_proxy,
)
from .variables.nn_module import NNModuleVariable
from .variables.tensor import (
    NumpyNdarrayVariable,
    SymNodeVariable,
    TensorVariable,
    UnspecializedPythonVariable,
)

from .variables.torch_function import TensorWithTFOverrideVariable

log = logging.getLogger(__name__)
graph_tabular_log = torch._logging.getArtifactLogger(__name__, "graph")
graph_code_log = torch._logging.getArtifactLogger(__name__, "graph_code")
graph_sizes_log = torch._logging.getArtifactLogger(__name__, "graph_sizes")
trace_call_log = torch._logging.getArtifactLogger(__name__, "trace_call")


class OutputGraphState(NamedTuple):
    input_source_to_var: Dict[Source, VariableTracker]
    tracked_fakes: List[TrackedFake]
    guard_state: GuardsCheckpointState
    nn_modules: Optional[Dict[str, torch.nn.Module]]
    register_finalizer_fns: List[Callable[[fx.GraphModule], None]]
    global_state: Optional[Dict[str, bool]]
    param_name_to_source: Optional[Dict[str, Source]]
    side_effects: SideEffects
    timestamp: int
    non_compliant_ops: Set[torch._ops.OpOverload]
    compliant_custom_ops: Set[torch._ops.OpOverload]

    def diff(self, other: "OutputGraphState", *, prefix: str = "") -> Optional[str]:
        for k in self._fields:
            if k == "guard_state":
                r = self.guard_state.diff(other.guard_state)
                if r is not None:
                    return r
                continue
            elif k == "side_effects":
                r = self.side_effects.diff(other.side_effects)
                if r is not None:
                    return r
                continue

            sv = getattr(self, k)
            ov = getattr(other, k)
            if sv != ov:
                return f"{prefix}{k} mismatch: {sv} != {ov}"
        return None

    # Back compat .guards api
    @property
    def guards(self):
        return self.guard_state.dynamo_guards


@functools.lru_cache(None)
def _step_logger():
    return torchdynamo_logging.get_step_logger(log)


@dataclass
class GraphCompileReason:
    """Stores why a given output graph was compiled; i.e. what caused the graph break."""

    reason: str
    user_stack: List[traceback.FrameSummary]

    # Indicates if this was a graph compile reason due to graph break.
    graph_break: bool = True

    def __post_init__(self):
        if self.graph_break:
            graph_break_reasons.append(self)


def _get_gen_rand_values_fn(random_calls):
    def _gen_rand_values():
        return [fn(*args, **kwargs) for fn, args, kwargs in random_calls]

    return _gen_rand_values


class FakeRootModule(torch.nn.Module):
    """Trick the constructor of fx.GraphModule"""

    def __init__(self, nn_modules: Dict[str, torch.nn.Module]):
        super().__init__()
        for k, v in nn_modules.items():
            setattr(self, k, v)

    def __repr__(self):
        return "FakeRootModule(...)"


class WrapperBackend:
    def __init__(self, backend: CompilerFn):
        self.backend: CompilerFn = backend

    def __call__(self, gm: torch.fx.GraphModule, example_inputs: List[torch.Tensor]):
        self.restore = checkpoint_params(gm)
        self.gm = gm
        copy_gm = copy.deepcopy(self.gm)
        self.candidate = self.backend(copy_gm, example_inputs)

        if self.candidate is None or self.candidate is self.gm.forward:
            return self.gm.forward

        if not config.verify_correctness:
            return self.candidate

        # if verify_correctness=True
        try:
            correct = self.gm.forward(*clone_inputs(example_inputs))
            result = self.candidate(*clone_inputs(example_inputs))

            # TODO: replace `same` function with the one in testing
            if same(correct, result):
                return self.candidate

            raise RuntimeError(f"incorrect results of backend {self}")
            return self.gm.forward

        except Exception:
            log.exception("error in verify_correctness")
            raise
        finally:
            self.restore()


Scope = Dict[str, object]


class OutputGraph(Checkpointable[OutputGraphState]):
    """
    Wrapper class to hold outputs of InstructionTranslator.  Mainly the
    generated fx.Graph.

    OutputGraph is 1:1 with a frame being processed. Each frame is associated
    with some root InstructionTranslator. When user code calls a function,
    we construct a InliningInstructionTranslator that continues to write into
    the root InstructionTranslator's OutputGraph.
    """

    def __init__(
        self,
        code_options: Dict[str, Any],
        compiler_fn: Optional[CompilerFn],
        root_tx,
        export: bool,
        export_constraints,
        frame_state,
        local_scope: Scope,
        global_scope: Scope,
        f_code,
    ):
        super().__init__()
        self.tracers = [SubgraphTracer(self, export_root=export)]
        # Map from graph input's `Source` to its `VariableTracker` to
        # de-duplicate graph inputs by source and reuse the tracker
        self.input_source_to_var: Dict[Source, VariableTracker] = {}
        self.export = export
        self.export_constraints = export_constraints
        self.frame_state = frame_state
        self.tensor_weakref_to_sizes_strides = WeakTensorKeyDictionary()
        self.cleanup_hooks: List[Callable[[], Any]] = []
        # compile_id is an id number for the current torch.compile
        self.compile_id: int = next(_compile_id_counter)
        # Set of globals installed via install_global* APIs
        self.installed_globals: Set[str] = set()

        # TODO: maybe should just pass the entire f_code in here?  Not
        # sure...
        self.co_fields = {
            "co_name": f_code.co_name,
            "co_filename": f_code.co_filename,
            "co_firstlineno": f_code.co_firstlineno,
        }

        # tracked_fakes says where any tensor that was wrapped to fake came
        # from.  It is similar to GraphArg, in that all GraphArgs will get
        # will get added to TrackedFakes, but TrackedFakes also contains
        # GraphArgs that got pruned, and things like Tensor attributes which
        # aren't explicit graph inputs.  Used by shape guard
        self.tracked_fakes: List[TrackedFake] = []

        # List of symbols for which we have exact bindings in the arguments
        # already
        self.bound_symbols: Set[sympy.Symbol] = set()

        shape_env = ShapeEnv(
            # Reference Cycle!
            # Share a reference to the list of TrackedFake.
            #
            # ShapeEnv needs this in order to be able to reproduce the call
            # to produce_guards at an arbitrary time point. That is because
            # TrackedFake instances may have its metadata changed throughout
            # the program execution.
            tracked_fakes=self.tracked_fakes,
            allow_scalar_outputs=config.capture_scalar_outputs,
            allow_dynamic_output_shape_ops=config.capture_dynamic_output_shape_ops,
            co_fields=self.co_fields,
        )

        # In export mode, we force the shape_env to strictly disallow any constraining
        # of the user marked dynamic dims
        fake_mode = torch._subclasses.FakeTensorMode(
            shape_env=shape_env,
            # TODO (tmanlaibaatar) Remove this once we always lift params and buffers
            allow_non_fake_inputs=True if self.export else False,
        )
        self.tracing_context: TracingContext = TracingContext(fake_mode)
        self.init_ambient_guards()

        # Map each tensor id to a list of sources. This is necessary because
        # tensor ids cannot be recovered from tracked fakes (in general).
        # We use this map to interpret (i.e., check for violations of) constraints,
        # specifically equality constraints, which have shared tensor ids in them.
        # This map should also be generally useful, e.g., for (de)serialization.
        self.tracked_fakes_id_to_source: Dict[
            int, List[Source]
        ] = collections.defaultdict(list)
        # Stores the full fqn of a param or buffer to the relevant source.
        self.param_name_to_source: Optional[Dict[str, Source]] = dict()
        self.side_effects = SideEffects()
        self.code_options = dict(code_options)
        self.output_instructions: List[Instruction] = []
        # used to track nodes that are added between calls of copy_graphstate
        # and restore_graphstate
        self.timestamp = 0

        # A list of register_finalizer_fns to apply to the output graph module
        self.register_finalizer_fns: List[Callable[[fx.GraphModule], None]] = []

        # Not checkpointed
        self.compiler_fn: Optional[CompilerFn] = compiler_fn
        self.global_scope = global_scope
        self.local_scope = local_scope
        self.root_tx = root_tx
        from torch._dynamo.symbolic_convert import InstructionTranslatorBase

        # Given a source, what are the user stacks of all locations that
        # accessed it?
        #
        # For efficiency, we only populate this:
        #   - During export, and
        #   - If the source could potentially lead to a spurious export input
        #
        # Feel free to populate this more frequently if other use-cases arise,
        # but be aware that we have to generate full stacks for each
        # recording!
        self.source_to_user_stacks: Dict[Source, List[traceback.StackSummary]] = {}

        self._current_tx: List[InstructionTranslatorBase] = []
        self.cleanups: List[CleanupHook] = []
        self.should_exit = False
        self.unspec_variable_map: Dict[str, UnspecializedPythonVariable] = {}
        self.torch_function_enabled = torch._C._is_torch_function_enabled()
        # Tracks if the output graph has a user defined allowed function in the
        # graph. This is used later to determine if we should fallback to eager
        # for certain exceptions. THe idea is that if the user has applied
        # allow_in_graph, they would like to see the error instead of falling
        # back for backend errors.
        self.has_user_defined_allowed_in_graph = False

        # Tracks a list of called ops that were not tagged with "pt2_compliant_tag".
        # This information is useful for logging.
        self.non_compliant_ops: Set[torch._ops.OpOverload] = set({})

        # Tracks a list of called custom ops that were tagged with "pt2_compliant_tag".
        # This information is useful for logging.
        self.compliant_custom_ops: Set[torch._ops.OpOverload] = set({})

        # We save the global torch state here to be restored in case of graph
        # breaks. The relevant issue is seen here
        # https://github.com/pytorch/pytorch/pull/100570#issuecomment-1543427086
        # where inlining of a function changes the global state (because of the
        # presence of torch.no_grad) and there is a graph break.
        self.save_global_state()

        # Tracks the original FQNs of the constant tensors from the original graph,
        # i.e. buffers and parameters.
        self.dynamo_flat_name_to_original_fqn: Dict[str, str] = {}

        # All calls to random() are replaced with a single call to __gen_rand_values
        # functions that returns a tuple of random values for each original call.
        # random_calls tracks calls to random() and random_values_var stores the name of
        # the variable that stores __gen_rand_values results.
        self.random_calls: List[
            Tuple[Callable[..., object], Tuple[object, ...], Dict[str, object]]
        ] = []
        self.random_values_var = None

<<<<<<< HEAD
        # Bytecode to insert right before we call the graph
        self.pregraph_bytecode: List[Instruction] = []

        # Use to pass values to backward hooks when using compiled autograd
        self.backward_state: Dict[str, VariableTracker] = {}
        self.backward_state_proxy: Optional[torch.fx.Proxy] = None
        self.backward_state_var: Optional[str] = None

    def add_backward_state_hook(self, hook: VariableTracker):
        name = f"hook{len(self.backward_state)}"
        assert name not in self.backward_state
        self.backward_state[name] = hook
        return name, self.get_backward_state_proxy()

    def get_backward_state_proxy(self):
        if self.backward_state_proxy is None:
            if self.export:
                unimplemented("backward_state does not support export")
            self.backward_state_proxy = self.root_tracer.create_graph_input(
                "dynamo_backward_state", BackwardState, source=BackwardStateSource()
            )
            self.backward_state_proxy.node.meta["grapharg"] = BackwardStateGraphArg()
            self.backward_state_proxy.node.meta["example_value"] = BackwardState()
            self.backward_state_var = self.new_var()
        return self.backward_state_proxy

=======
>>>>>>> 8f455654
    # This gets its own helper function so guards DEBUG logs are more informative
    def init_ambient_guards(self):
        # Register a SHAPE_ENV guard to make sure we setup shape guards
        # that show up in ShapeEnv
        self.guards.add(ShapeEnvSource().make_guard(GuardBuilder.SHAPE_ENV))

        self.guards.add(
            GlobalStateSource().make_guard(GuardBuilder.DETERMINISTIC_ALGORITHMS)
        )

        self.guards.add(GlobalStateSource().make_guard(GuardBuilder.GRAD_MODE))

        self.guards.add(GlobalStateSource().make_guard(GuardBuilder.DEFAULT_DEVICE))

        self.guards.add(
            GlobalStateSource().make_guard(GuardBuilder.TORCH_FUNCTION_STATE)
        )

        self.guards.add(GlobalStateSource().make_guard(GuardBuilder.BACKEND_MATCH))

    def add_cleanup_hook(self, fn: Callable[[], Any]):
        self.cleanup_hooks.append(fn)

    def call_cleanup_hooks(self):
        for hook in reversed(self.cleanup_hooks):
            hook()
        self.cleanup_hooks.clear()

    @property
    def root_tracer(self):
        return self.tracers[0]

    @property
    def current_tracer(self):
        return self.tracers[-1]

    def is_root_tracer(self):
        # Helper to tell if we are inside the higher order operator tracing.
        return len(self.tracers) == 1

    @property
    def graph(self):
        return self.current_tracer.graph

    # TODO(rzou): can delete after we refactor speculate_subgraph to use nested GraphTracer.
    @graph.setter
    def graph(self, value):
        self.current_tracer.graph = value

    @property
    def input_name_to_proxy(self):
        return self.current_tracer.input_name_to_proxy

    @property
    def real_value_cache(self):
        return self.current_tracer.real_value_cache

    # If you are here, and you're looking for create_graph_input,
    # to avoid ambiguity, please call one of the following:
    # - self.current_tracer.create_graph_input
    # - self.root_tracer.create_graph_input
    # See NOTE [HigherOrderOperator tracing design] for more context.

    def create_proxy(self, *args, **kwargs):
        return self.current_tracer.create_proxy(*args, **kwargs)

    def create_node(self, *args, **kwargs):
        return self.current_tracer.create_node(*args, **kwargs)

    def remove_node(self, *args, **kwargs):
        return self.current_tracer.remove_node(*args, **kwargs)

    @contextlib.contextmanager
    def subtracer(self, source_target, prior_tracer):
        new_scope_ctx = enter_new_scope()
        try:
            if prior_tracer:
                # Lineage MUST stay preserved
                assert prior_tracer.parent is self.current_tracer
            new_scope_ctx.__enter__()
            tracer = (
                prior_tracer
                if prior_tracer
                else SubgraphTracer(
                    self, parent=self.current_tracer, source_target=source_target
                )
            )
            self.tracers.append(tracer)
            yield tracer
        finally:
            new_scope_ctx.__exit__(None, None, None)
            self.tracers.pop()

    @property
    def output(self):
        return self

    @property
    def fake_mode(self):
        return self.tracing_context.fake_mode

    @property
    def shape_env(self):
        return self.tracing_context.fake_mode.shape_env

    @property
    def guards(self) -> torch._guards.GuardsSet:
        return self.tracing_context.guards_context.dynamo_guards

    @property
    def nn_modules(self) -> Dict[str, Any]:
        return self.tracing_context.module_context.nn_modules

    def save_global_state(self, out=None):
        """
        Saves to out if it is provided. Else saves to the tracing context's global_state.
        """
        global_state = (
            out if out is not None else self.tracing_context.global_context.global_state
        )

        # TODO - Consider having a torch level API for torch_function_state. As
        # of now, we create a ref cycle by passing the
        # output.set_torch_function_state to
        # output.tracing_context.global_context.global_state. In the interim,
        # the problem can be solved by manually set
        # output.tracing_context.global_context.global_state to None at cleanup.
        global_state["torch_function_enabled"] = (
            self.set_torch_function_state,
            self.torch_function_enabled,
        )
        global_state["grad_enabled"] = (torch.set_grad_enabled, torch.is_grad_enabled())
        global_state["autocast_enabled"] = (
            torch.set_autocast_enabled,
            torch.is_autocast_enabled(),
        )
        global_state["autocast_cpu_enabled"] = (
            torch.set_autocast_cpu_enabled,
            torch.is_autocast_cpu_enabled(),
        )
        global_state["autocast_gpu_dtype"] = (
            torch.set_autocast_gpu_dtype,
            torch.get_autocast_gpu_dtype(),
        )
        global_state["autocast_cpu_dtype"] = (
            torch.set_autocast_cpu_dtype,
            torch.get_autocast_cpu_dtype(),
        )
        global_state["autocast_cache_enabled"] = (
            torch.set_autocast_cache_enabled,
            torch.is_autocast_cache_enabled(),
        )

    def push_tx(self, tx):
        self._current_tx.append(tx)

    def pop_tx(self):
        return self._current_tx.pop()

    @property
    def current_tx(self):
        return self.root_tx if not self._current_tx else self._current_tx[-1]

    def copy_graphstate(self) -> OutputGraphState:
        """Create a checkpoint of the current state by copying everything"""
        assert self.param_name_to_source is not None
        guards_graph_state = self.tracing_context.guards_context.copy_graphstate()
        module_state = self.tracing_context.module_context.copy_graphstate()
        global_state = self.tracing_context.global_context.copy_graphstate()
        state = OutputGraphState(
            dict(self.input_source_to_var),
            list(self.tracked_fakes),
            guards_graph_state,
            module_state,
            list(self.register_finalizer_fns),
            global_state,
            dict(self.param_name_to_source),
            self.side_effects.clone(),
            self.timestamp,
            set(self.non_compliant_ops),
            set(self.compliant_custom_ops),
        )
        self.timestamp += 1
        return state

    def restore_graphstate(self, state: OutputGraphState):
        """Restore a checkpoint created by self.copy_graphstate()"""
        (
            self.input_source_to_var,
            self.tracked_fakes,
            guards_state,
            module_state,
            self.register_finalizer_fns,
            global_state,
            self.param_name_to_source,
            self.side_effects,
            self.timestamp,
            self.non_compliant_ops,
            self.compliant_custom_ops,
        ) = state
        self.tracing_context.guards_context.restore_graphstate(guards_state)
        self.tracing_context.module_context.restore_graphstate(module_state)
        self.tracing_context.global_context.restore_graphstate(global_state)

        # FX deepcopy doesn't work for a partially created graph, so just remove new nodes
        removed_nodes = 0
        for node in reversed(list(self.graph.nodes)):
            if (
                node.meta["creation_timestamp"] > self.timestamp
                # placeholders here may have been lazily added by existing objects
                and node.op != "placeholder"
            ):
                # Erasing node alone does not remove the meta information
                # So, remove the help tensor explicitly
                if "example_value" in node.meta:
                    del node.meta["example_value"]
                self.remove_node(node)
                self.real_value_cache.pop(node, None)
                removed_nodes += 1
        log.debug("restore_graphstate: removed %s nodes", removed_nodes)

    def add_symbol_bindings(self, arg: GraphArg):
        # Insert implicit size vars as necessary.  With dynamic shapes, we
        # maintain the invariant that every sizevar gets a direct SymInt input
        # into the graph.  This means downstream graph transforms can assume
        # every size variable is explicitly bound and accessible, instead of
        # having to pull it out implicitly from tensors.

        if self.export:
            return

        assert arg.fake_tensor is not None

        def bind_symint(s, prop):
            if not (is_symbolic(s) and isinstance(s.node.expr, sympy.Symbol)):
                return
            s0 = s.node.expr
            if s0 in self.bound_symbols:
                return
            self.bound_symbols.add(s0)
            log.debug("bind_symint %s %s", s, prop.name())
            # TODO: don't readd symint if we already have it in graph
            # (this is harmless because we do remove the unused ones later)
            proxy = self.root_tracer.create_graph_input(
                str(s0),
                torch.SymInt,
                before=True,
                source=prop,
            )
            proxy.node.meta["example_value"] = s
            proxy.node.meta["grapharg"] = GraphArg(
                prop,
                s,
                is_unspecialized=False,
                fake_tensor=None,
                is_tensor=False,
            )

        def handle_tensor(t, src):
            for i, s in enumerate(t.size()):
                bind_symint(s, TensorPropertySource(src, TensorProperty.SIZE, i))
            for i, s in enumerate(t.stride()):
                bind_symint(s, TensorPropertySource(src, TensorProperty.STRIDE, i))
            bind_symint(
                t.storage_offset(),
                TensorPropertySource(src, TensorProperty.STORAGE_OFFSET),
            )
            if is_traceable_wrapper_subclass(t):
                attrs, ctx = t.__tensor_flatten__()
                for attr in attrs:
                    inner_t = getattr(t, attr)
                    handle_tensor(inner_t, AttrSource(src, attr))

        handle_tensor(arg.fake_tensor, arg.source)

    def count_calls(self):
        return count_calls(self.graph)

    def is_empty_graph(self):
        return len(list(self.graph.nodes)) == 0

    def get_submodule(self, keys):
        assert keys
        obj: Union[torch.nn.Module, Dict[str, torch.nn.Module]] = self.nn_modules
        for k in keys.split("."):
            if isinstance(obj, dict):
                obj = obj[k]
            else:
                obj = getattr(obj, k)
        return obj

    def new_var(self, name="tmp"):
        existing = set(self.code_options["co_varnames"])
        for i in itertools.count():
            var = f"{name}_{i}"
            if var not in existing:
                self.code_options["co_varnames"] += (var,)
                return var

    def update_co_names(self, name):
        """Ensure self.code_options.co_names contains name"""
        if name not in self.code_options["co_names"]:
            self.code_options["co_names"] += (name,)

    @staticmethod
    def module_key_name(*names):
        # create a new unique name
        name = "_".join(map(str, names))
        # Strip the guard lookup L/G access
        name = re.sub(r"^[GL]\['?(.*?)'?\]$", r"\1", name)
        # e.g. replace abc.xyz[123].qkv with abc.xyz_123.qkv
        name = re.sub(r"\[(\d+)\]", r"_\g<1>", name)
        # e.g. replace abc.xyz_123.qkv with abc_xyz_123_qkv
        name = re.sub(r"[^a-zA-Z0-9]", "_", name)

        if not name or not name[0].isalpha():
            name = "sub" + name

        return name

    def register_attr_or_module(
        self,
        target: Union[torch.nn.Module, torch.Tensor, Any],
        *names,
        **options,
    ):
        if is_dynamic_nn_module(target):
            return variables.UnspecializedNNModuleVariable(target, **options)

        options = dict(options)
        assert "source" in options
        source = options["source"]
        assert not isinstance(source, ParamBufferSource)

        if isinstance(target, torch.Tensor):
            tracer = self.current_tracer
            if not self.is_root_tracer():
                # For higher order ops, we don't want to insert the get_attr in
                # innermost graph. Instead, we want to raise the params/buffers
                # as inputs to the higher-order graph, and register them as
                # get_attrs in the root tracer.

                # Note that Dynamo will still call lift_tracked_freevar_to_input
                # when these inputs are encountered for the inner graph. The
                # only difference is what happens at the root tracer for
                # nn.Parameters vs free inputs. The free inputs are registered
                # as placeholders in the root graph, whereas the nn.Parameters
                # are registered as get_attr nodes in the root graph.
                tracer = self.root_tracer

            if not is_constant_source(source):
                install_guard(source.make_guard(GuardBuilder.TENSOR_MATCH))

            if get_static_address_type(target) == "guarded":
                install_guard(source.make_guard(GuardBuilder.DATA_PTR_MATCH))

            def wrap_name(module_key):
                assert self.param_name_to_source is not None
                self.param_name_to_source[module_key] = source

                return wrap_fx_proxy(
                    self.root_tx,
                    tracer.create_proxy("get_attr", module_key, tuple(), {}),
                    example_value=target,
                    **options,
                )

        elif isinstance(target, torch.nn.Module):
            assert isinstance(target, torch.nn.Module)

            install_guard(source.make_guard(GuardBuilder.NN_MODULE))

            def wrap_name(module_key):
                return NNModuleVariable(type(target), module_key, target, **options)

        elif isinstance(target, (torch.SymInt, torch.SymFloat)):
            # HACKY CODE REGION BEGIN
            # WE ARE PIGGYBACKING ON EXISTING INFRA TO REGISTER ATTRS
            # This ultimately gets written to self.nn_modules, which is unfortunate
            # Attrs that are tenors and symints and such need to be migrated to have their
            # own storage
            # alas, this is like this for now

            def wrap_name(module_key):
                return SymNodeVariable.create(
                    self,
                    self.create_proxy("get_attr", module_key, tuple(), {}),
                    sym_num=target,
                    **options,
                )

            # HACKY CODE REGION END
        else:

            def wrap_name(module_key):
                self.output.update_co_names(module_key)
                self.global_scope[module_key] = target
                return VariableBuilder(self, ConstantSource(source_name=module_key))(
                    target
                )

        for k, v in self.nn_modules.items():
            if v is target:
                # it already exists
                return wrap_name(k)

        name = OutputGraph.module_key_name(*names)

        base = name
        for i in itertools.count():
            if name not in self.nn_modules:
                self.nn_modules[name] = target
                if isinstance(target, torch.nn.Module):

                    def register_leaf_name(leaf_name):
                        assert self.param_name_to_source is not None
                        new_source = ParamBufferSource(source, leaf_name)
                        new_name = f"{name}.{leaf_name}"
                        self.param_name_to_source[new_name] = new_source
                        if isinstance(source, LocalSource):
                            self.dynamo_flat_name_to_original_fqn[
                                OutputGraph.module_key_name(new_source.name())
                            ] = leaf_name

                    # annoying, but there are cases when we do not have parameters
                    # see test_nn_moduledict_contains
                    if hasattr(target, "_parameters"):
                        for leaf_name, _ in target.named_parameters():
                            register_leaf_name(leaf_name)
                    if hasattr(target, "_buffers"):
                        for leaf_name, _ in target.named_buffers():
                            register_leaf_name(leaf_name)

                return wrap_name(name)
            name = f"{base}_{i}"

        raise AssertionError("unreachable")

    def compile_subgraph(
        self, tx, partial_convert=False, reason: Optional[GraphCompileReason] = None
    ):
        """
        Generate a subgraph to continue execution on user code.
        Automatically restore live variables.
        """
        assert reason is not None

        from .decorators import disable

        self.partial_convert = partial_convert
        self.compile_subgraph_reason = reason
        self.should_exit = True

        log.debug("COMPILING GRAPH due to %s", reason)

        if not all(block.can_restore() for block in tx.block_stack):
            unimplemented("compile_subgraph with block_depth != 0")

        prefix_insts: List[Instruction] = []
        if sys.version_info >= (3, 11):
            # prefix instructions (Python 3.11+)
            for inst in tx.prefix_insts:
                if inst.opname == "MAKE_CELL":
                    prefix_insts.append(
                        create_instruction("MAKE_CELL", argval=inst.argval)
                    )
                elif inst.opname == "COPY_FREE_VARS":
                    prefix_insts.append(
                        create_instruction(
                            "COPY_FREE_VARS", arg=len(tx.code_options["co_freevars"])
                        )
                    )
                else:
                    prefix_insts.append(copy.copy(inst))

        def append_prefix_insts():
            self.add_output_instructions(prefix_insts)
            prefix_insts.clear()

        for block in reversed(tx.block_stack):
            block.exit(tx)

        self.cleanup_graph()
        tx.prune_dead_locals()
        stack_values = list(tx.stack)
        root = FakeRootModule(self.nn_modules)
        # Add all the local vars to the "stack" so restore at the end
        restore_vars = []
        val_to_names: Dict[VariableTracker, List[str]] = {}
        if stack_values:
            val_to_names[stack_values[-1]] = list()
        # NB: Typically (i.e., for graph compile from RETURN_VALUE),
        # symbolic_locals will be empty at this point, as prune_dead_locals
        # will clear out all of symbolic_locals because RETURN_VALUE is the
        # last instruction and no more locals are used.  The fanciness here
        # is only needed for partial graphs.
        for k, v in tx.symbolic_locals.items():
            # Note! this explicitly uses .local_name for matching
            # Failure to do so will cause spurious registrations in val_to_names.
            # This will in turn result in spurious variables showing up in the graph.
            # This was very tricky to debug. For an example, dump the graph at call_user_compiler
            # while running test_subgraphs.py
            if isinstance(v.source, LocalSource) and v.source.local_name == k:
                continue  # no need to restore initial state
            if v not in val_to_names:
                val_to_names[v] = list()
            val_to_names[v].append(k)
        for v in val_to_names.keys():
            restore_vars.extend(val_to_names[v])
            stack_values.extend([v] * len(val_to_names[v]))

        # to handle random calls
        if len(self.random_calls) > 0:
            append_prefix_insts()
            random_calls_instructions = []
            self.random_values_var = self.new_var("random_values")
            rand_fn = disable(_get_gen_rand_values_fn(self.random_calls))
            rand_fn_name = self.install_global("__gen_rand_values", rand_fn)
            codegen = PyCodegen(tx, root)
            random_calls_instructions.extend(
                codegen.load_function_name(rand_fn_name, True)
            )
            random_calls_instructions.extend(create_call_function(0, False))
            random_calls_instructions.append(
                codegen.create_store(tx.output.random_values_var),
            )
            self.add_output_instructions(random_calls_instructions)

        if (
            stack_values
            and all(
                not isinstance(
                    v,
                    (
                        UnspecializedPythonVariable,
                        NumpyNdarrayVariable,
                        TensorWithTFOverrideVariable,
                    ),
                )
                for v in stack_values
            )
            and all(isinstance(x, TensorVariable) for x in stack_values)
            and len(set(stack_values)) == len(stack_values)
            and self.side_effects.is_empty()
            and not self.backward_state
        ):
            append_prefix_insts()
            # optimization to generate better code in a common case
            self.add_output_instructions(
                self.compile_and_call_fx_graph(tx, list(reversed(stack_values)), root)
                + [create_instruction("UNPACK_SEQUENCE", arg=len(stack_values))]
            )
        else:
            graph_output_var = self.new_var("graph_out")
            pass1 = PyCodegen(tx, root, graph_output_var)
            self.codegen_suffix(tx, stack_values, pass1)

            # one more time now that we have established tempvars
            pass2 = PyCodegen(
                tx,
                root,
                graph_output_var,
                tempvars={val: None for val, count in pass1.uses.items() if count > 1},
            )
            self.codegen_suffix(tx, stack_values, pass2)

            output = []
            if count_calls(self.graph) != 0 or len(pass2.graph_outputs) != 0:
                output.extend(
                    self.compile_and_call_fx_graph(tx, pass2.graph_output_vars(), root)
                )

                if len(pass2.graph_outputs) != 0:
                    output.append(pass2.create_store(graph_output_var))
                else:
                    output.append(create_instruction("POP_TOP"))
            append_prefix_insts()
            self.add_output_instructions(output + pass2.get_instructions())

        # restore all the live local vars
        self.add_output_instructions(
            [PyCodegen(tx).create_store(var) for var in reversed(restore_vars)]
        )

    def codegen_suffix(self, tx, stack_values, cg):
        if self.backward_state:
            assert not self.export
            for name, val in self.backward_state.items():
                cg(val)
                cg.append_output(cg.create_load(self.backward_state_var))
                cg.store_attr(name)
        self.side_effects.codegen_hooks(cg)
        self.side_effects.codegen_save_tempvars(cg)
        cg.restore_stack(stack_values, value_from_source=not tx.export)
        self.side_effects.codegen_update_mutated(cg)

    def cleanup_graph(self):
        """
        Remove "creation_timestamp" from node meta

        Remove this pattern from the graph:
            torch._C._set_grad_enabled(False)
            torch._C._set_grad_enabled(True)
        """
        assert self.should_exit
        nodes = list(self.graph.nodes)
        for node in nodes:
            node.meta.pop("creation_timestamp", None)

        grad_enabled = torch.is_grad_enabled()
        for node1, node2 in zip(nodes, nodes[1:]):
            if (
                node1.target is torch._C._set_grad_enabled
                and tuple(node1.args) == (not grad_enabled,)
                and not node1._erased
            ):
                grad_enabled = node1.args[0]
                if (
                    node2.target is torch._C._set_grad_enabled
                    and tuple(node2.args) == (not grad_enabled,)
                    and not node2._erased
                ):
                    grad_enabled = node2.args[0]
                    self.graph.erase_node(node1)
                    self.graph.erase_node(node2)

    def get_graph_sizes_log_str(self, name):
        graph_sizes_str = "TRACED GRAPH TENSOR SIZES\n"
        graph_sizes_str += f"===== {name} =====\n"
        for node in self.graph.nodes:
            example_value = node.meta.get("example_value", None)
            if isinstance(example_value, torch._subclasses.FakeTensor):
                size = example_value.size()
                graph_sizes_str += f"{node.name}: {tuple(size)}\n"
                concrete_size = []
                has_symint = False
                for sz in size:
                    if isinstance(sz, int):
                        concrete_size.append(sz)
                    elif isinstance(sz, torch.SymInt):
                        has_symint = True
                        concrete_size.append(sz.node.hint)
                    else:
                        break
                else:
                    if has_symint:
                        graph_sizes_str += (
                            f"{node.name} (concrete): {tuple(concrete_size)}\n"
                        )
        return graph_sizes_str

    @contextlib.contextmanager
    def restore_global_state(self):
        """
        Momentarily restores the global state to what it was prior to tracing the current output
        """
        prior_global_state = self.tracing_context.global_context.copy_graphstate()
        current_global_state: Dict[str, Tuple[Any, bool]] = {}
        self.save_global_state(out=current_global_state)
        try:
            # Set to state prior to tracing the graph
            self.tracing_context.global_context.restore_graphstate(prior_global_state)
            yield
        finally:
            # Reset to state at the current time (e.g. before calling the user compiler)
            self.tracing_context.global_context.restore_graphstate(
                GlobalContextCheckpointState(current_global_state)
            )

    @torch._guards.TracingContext.clear_frame()
    def compile_and_call_fx_graph(self, tx, rv, root):
        """
        Generate code from self.graph and return the Instruction()s to
        call that generated code.
        """
        from .decorators import disable

        assert self.should_exit

        name = unique_id("__compiled_fn")

        assert isinstance(rv, list)
        assert isinstance(root, FakeRootModule)
        self.create_node(
            "output",
            "output",
            (self.current_tracer.create_arg(tuple(x.as_proxy() for x in rv)),),
            {},
        )
        self.insert_deferred_runtime_asserts(root, name)
        # NB: deferred runtime asserts can keep graphargs live, so make sure
        # those are inserted before pruning
        self.remove_unused_graphargs()
        ncalls = count_calls(self.graph)
        counters["stats"]["calls_captured"] += ncalls

        # free a bit of memory
        self.real_value_cache.clear()

        gm = _make_graph_module(root, self.graph)
        for register_finalizer in self.register_finalizer_fns:
            register_finalizer(gm)

        gm.compile_subgraph_reason = self.compile_subgraph_reason
        gm.meta[
            "dynamo_flat_name_to_original_fqn"
        ] = self.dynamo_flat_name_to_original_fqn.copy()

        graph_code_log.debug("%s", lazy_format_graph_code(name, gm))
        graph_tabular_log.debug("%s", lazy_format_graph_tabular(name, gm))
        graph_sizes_log.debug(
            "%s", LazyString(lambda: self.get_graph_sizes_log_str(name))
        )
        self.call_cleanup_hooks()
        old_fake_mode = self.tracing_context.fake_mode
        if not self.export:
            # TODO(voz): The way export uses gm, and fake tensors, is not supported with us resetting
            backend_fake_mode = torch._subclasses.FakeTensorMode(
                shape_env=old_fake_mode.shape_env,
            )
            # TODO(voz): Ostensibily, this should be scoped and
            # restore back to old_fake_mode, but doing so currently violates
            # a lot of fake_tensor ownership assumptions and runs afoul of detect_fake_mode
            self.tracing_context.fake_mode = backend_fake_mode

        with self.restore_global_state():
            compiled_fn = self.call_user_compiler(gm)
        compiled_fn = disable(compiled_fn)

        counters["stats"]["unique_graphs"] += 1
        # This is safe because we pre-process name to be unique
        self.install_global_unsafe(name, compiled_fn)

        cg = PyCodegen(tx)
        cg.make_call_generated_code(name)
        return cg.get_instructions()

    @property
    def placeholders(self) -> List[fx.Node]:
        r = []
        for node in self.graph.nodes:
            if node.op == "placeholder":
                r.append(node)
                continue
            break
        return r

    @property
    def graphargs(self) -> List[GraphArg]:
        return [node.meta["grapharg"] for node in self.placeholders]

    @dynamo_timed(phase_name="backend_compile")
    def call_user_compiler(self, gm: fx.GraphModule) -> CompiledFn:
        assert self.compiler_fn is not None
        tot = 0
        placeholders = []
        for node in gm.graph.nodes:
            if node.op in ("call_function", "call_method", "call_module"):
                tot += 1
            if node.op == "placeholder":
                placeholders.append(node)
        increment_op_count(tot)
        for pl in placeholders:
            arg = pl.meta["grapharg"]
            # TODO: Why isn't this stored in meta :think:
            pl._dynamo_source = arg.source

        gm._param_name_to_source = self.param_name_to_source  # type: ignore[assignment]
        gm._source_to_user_stacks = self.source_to_user_stacks  # type: ignore[assignment]

        try:
            name = (
                self.compiler_fn.__name__
                if hasattr(self.compiler_fn, "__name__")
                else ""
            )
            _step_logger()(logging.INFO, f"calling compiler function {name}")
            compiler_fn = self.compiler_fn
            if config.verify_correctness:
                compiler_fn = WrapperBackend(compiler_fn)
            compiled_fn = compiler_fn(gm, self.example_inputs())
            _step_logger()(logging.INFO, f"done compiler function {name}")
            assert callable(compiled_fn), "compiler_fn did not return callable"
        except exceptions_allowed_to_be_fallback as e:
            if self.has_user_defined_allowed_in_graph:
                raise BackendCompilerFailed(self.compiler_fn, e).with_traceback(
                    e.__traceback__
                ) from None
            msg = (
                "Backend compiler failed with a fake tensor exception at \n"
                f"{self.root_tx.format_frame_summary()}"
                "Adding a graph break."
            )
            unimplemented_with_warning(e, self.root_tx.f_code, msg)
        except SkipFrame as e:
            # The backend compiler has requested that we skip the frame, instead of
            # aborting execution.
            raise e
        except Exception as e:
            raise BackendCompilerFailed(self.compiler_fn, e).with_traceback(
                e.__traceback__
            ) from None

        signpost_event(
            "dynamo",
            "OutputGraph.call_user_compiler",
            {
                **self.co_fields,
                "op_count": tot,
                "node_count": len(gm.graph.nodes),
                "input_count": len(placeholders),
            },
        )

        return compiled_fn

    def example_inputs(self) -> List[torch.Tensor]:
        result = []
        for arg in self.graphargs:
            result.append(arg.example)
        return result

    def remove_unused_graphargs(self) -> None:
        assert self.should_exit
        # Miniature DCE pass, but only for obviously trivial operations
        for node in reversed(list(self.graph.nodes)):
            if len(list(node.users)) == 0:
                if node.op == "get_attr":
                    self.remove_node(node)
                elif node.op == "call_function" and node.target is operator.getitem:
                    self.remove_node(node)

        def placeholder_binds_symbol(node):
            arg = node.meta["grapharg"]
            example = arg.example
            if isinstance(example, torch.SymInt) and isinstance(
                example.node.expr, sympy.Symbol
            ):
                return example.node.expr
            return None

        def remove_unused(node):
            log.debug("REMOVE UNUSED GRAPHARG %s", node.meta["grapharg"].source.name())
            # I'm not really sure why you need to delete these from the
            # node since the node is going to get removed
            del node.meta["grapharg"]
            self.remove_node(node)
            self.real_value_cache.pop(node, None)

        used_symbols = set()
        recheck_placeholders = []
        for node in self.placeholders:
            binds_symbol = placeholder_binds_symbol(node) is not None
            # Don't delete symbol bindings yet
            if binds_symbol:
                if not node.users:
                    recheck_placeholders.append(node)
            else:
                if not node.users and not isinstance(
                    node.meta["grapharg"], BackwardStateGraphArg
                ):
                    remove_unused(node)
                else:
                    # Register the free symbols as uses
                    arg = node.meta["grapharg"]
                    if isinstance(arg, BackwardStateGraphArg):
                        continue
                    fake = (
                        arg.fake_tensor if arg.fake_tensor is not None else arg.example
                    )
                    used_symbols |= free_symbols(fake)

        # After removing unused graphargs, prune unused binds_symbol
        for node in recheck_placeholders:
            symbol = placeholder_binds_symbol(node)
            if symbol is not None:
                if symbol not in used_symbols:
                    remove_unused(node)
                else:
                    # Make sure we delete later occurrences of the same symbol
                    used_symbols.remove(symbol)

    # TODO: this is a generic pass that should live outside of Dynamo
    def insert_deferred_runtime_asserts(self, root, name) -> None:
        """
        During tracing, we may have discovered that some data-dependent values
        had runtime assert on them; e.g., torch.empty(x.item()) induces a runtime
        that x.item() >= 0.  This asserts can happen unpredictably during fake
        tensor propagation, so we cannot conveniently insert them into the FX graph
        when they occur.  Instead, we accumulate them in the ShapeEnv, and in this
        pass insert them into the graph as proper tests.
        """
        # TODO: Request simplification on runtime asserts before emitting them
        ras_by_symbol = self.shape_env.deferred_runtime_asserts.copy()

        if not any(ras for ras in ras_by_symbol.values()):
            return

        gm = fx.GraphModule(root, self.graph)
        graph_code_log.debug(
            "%s",
            lazy_format_graph_code(f"pre insert_deferred_runtime_asserts {name}", gm),
        )

        # We are going to mutate the dict
        symbol_to_proxy = {}
        placeholders = set()
        last_placeholder = None
        for node in self.graph.nodes:
            if node.op != "placeholder":
                last_placeholder = node
                break
            placeholders.add(node)
        assert last_placeholder is not None

        # Identify what symbols we need to reify.  This isn't strictly needed
        # but helps reduce churn on the graph
        needed_symbols: Set[sympy.Symbol] = set()
        for ras in ras_by_symbol.values():
            for ra in ras:
                needed_symbols.update(free_symbols(ra.expr))

        log.debug("needed_symbols = %s", needed_symbols)

        for node in self.graph.nodes:
            # Placeholders can match symbols, but when we destructure them
            # with size we have to make sure we insert the nodes after all
            # the placeholders
            with self.graph.inserting_before(
                node.next if node not in placeholders else last_placeholder.next
            ):
                if "example_value" not in node.meta:
                    continue

                defs = []

                # For every new unbacked symbol, we need an fx.Node representing
                # precisely this value.  There are a few places where the unbacked
                # symbol could have come from, and we will check them to setup
                # these nodes.
                #
                # For a case like item(), this is trivial (no new node is added.)
                #
                # For nonzero(), we need to add something like i0 = out.size(0)
                #
                # We could end up with duplicate nodes this way but it is not a
                # big deal.
                #
                # We also do this to setup backed SymInts, but those are all going
                # to be matched from placeholders
                def match_symbol(symint, cb):
                    if (
                        isinstance(symint, torch.SymInt)
                        and isinstance(symint.node, SymNode)
                        and isinstance(s := symint.node.expr, sympy.Symbol)
                        and s not in symbol_to_proxy
                        and s in needed_symbols
                    ):
                        symbol_to_proxy[s] = fx.Proxy(cb())
                        log.debug("symbol_to_proxy[%s] = %s", s, symbol_to_proxy[s])
                        defs.append(s)

                match_symbol(node.meta["example_value"], lambda: node)
                if isinstance(t := node.meta["example_value"], torch.Tensor):
                    for i, s in enumerate(t.size()):
                        match_symbol(
                            s, lambda: self.graph.call_method("size", (node, i))
                        )
                    for i, s in enumerate(t.stride()):
                        match_symbol(
                            s, lambda: self.graph.call_method("stride", (node, i))
                        )
                    match_symbol(
                        t.storage_offset(),
                        lambda: self.graph.call_method("storage_offset", (node,)),
                    )

                for i0 in defs:
                    ras = ras_by_symbol.pop(i0, [])
                    # Before we perform any asserts, first apply range
                    # refinement.  This is important, because if we are going
                    # to retrace the graph (and we typically are if we send
                    # the graph to AOTAutograd), we need to make sure we apply
                    # range refinement (ala _check_is_size) first, BEFORE we
                    # run any of the asserts.  Otherwise, we may decide to
                    # perform substitutions based on the asserts which we then
                    # can't back out, because value ranges can only be applied
                    # to asserts.)
                    #
                    # A perhaps better long term plan is to avoid this order
                    # dependence by making it possible to refine ranges on
                    # arbitrary expressions, not just symbols.  But it is not
                    # so easy to make use of this information, see
                    # https://twitter.com/ezyang/status/1745801370299482492
                    # We actually made an attempt at this in
                    # https://github.com/pytorch/pytorch/pull/119043
                    # which didn't work.
                    #
                    # Another ideas for how to do this:
                    # - Have bound_sympy be the source of truth of the ranges of any expression
                    # - Cache intermediate results for every subexpression of bound_sympy
                    # - This cache should be possible to edit to refine ranges
                    #
                    # One issue with this proposal is that if
                    # we have a bound on 2x, we are not going to be able to
                    # apply it for 4x.  Similarly, we may have bounds for an
                    # equivalent expression that we are not applying because
                    # it's not a perfect match (e.g. x < y vs y > x)".
                    #
                    # The first issue we already have it and it's impossible
                    # to solve in general, so any implementation on a best
                    # effort basis should do.
                    #
                    # The second issue is a preexisting one. It can be mitigated
                    # with a normalisation algorithm. In general, it may also
                    # be on a best effort basis, but since our grammar is not
                    # terribly difficult, chances are we could even fully
                    # normalise SymPy expressions... who knows.

                    if i0 in self.shape_env.size_like:
                        self.graph.call_function(
                            torch._check_is_size, (symbol_to_proxy[i0].node,)
                        )

                    vr = self.shape_env.var_to_range[i0]
                    if not self.shape_env._default_unspecified_value_range().issubset(
                        vr
                    ):
                        # The runtime range is constrained, so add a runtime
                        # assert and also explicitly refine the range
                        # (refinement should not be necessary once runtime
                        # asserts cause refinement, but that's NYI)
                        def convert(s):
                            try:
                                return int(s)
                            except TypeError:
                                return None

                        self.graph.call_function(
                            torch._constrain_as_value,
                            (
                                symbol_to_proxy[i0].node,
                                convert(vr.lower),
                                convert(vr.upper),
                            ),
                        )

                    for ra in ras:
                        log.debug("inserting runtime assert %s", ra.expr)
                        # Need to process ALL free symbols, not just unbacked ones
                        fvs = free_symbols(ra.expr)
                        missing = fvs - symbol_to_proxy.keys()
                        if missing:
                            i1 = sorted(missing)[0]
                            assert self.shape_env.is_unbacked_symint(i1), i1
                            ras_by_symbol.setdefault(i1, []).append(ra)
                        else:
                            # Convert the sympy expression into a sequence of FX
                            # nodes
                            res = sympy_interp(
                                PythonReferenceAnalysis, symbol_to_proxy, ra.expr
                            ).node
                            res2 = self.graph.call_function(
                                torch.ops.aten.scalar_tensor.default, (res,)
                            )
                            self.graph.call_function(
                                torch.ops.aten._assert_async.msg,
                                # TODO: use ra.msg here, but it's pretty
                                # useless right now
                                (
                                    res2,
                                    f"Deferred runtime assertion failed {ra.expr}",
                                ),
                            )

    def add_output_instructions(self, prefix: List[Instruction]) -> None:
        """
        We call this on the creation of a new compiled subgraph that is inserted
        before user code.
        """
        self.output_instructions.extend(prefix)
        self.should_exit = True

    def install_global_unsafe(self, name, value) -> None:
        """
        WARNING: prefer the safer `install_global_by_id/install_global`.
        torch.compile instances should be independent of each other;
        one footgun is to have one instance depend on the existence of
        a global installed by another instance. This can happen if we mangle
        a global the same way across both instances.
        """
        assert name not in self.installed_globals
        self.installed_globals.add(name)
        self.cleanups.append(CleanupHook.create(self.global_scope, name, value))

    def install_global_by_id(self, prefix, value) -> str:
        """
        Installs a global if it hasn't been installed already.
        This is determined by (prefix, id(value)) pair.

        Returns the name of the newly installed global.
        """
        # NB: need self.compile_id to distinguish this global
        # from another global created in a different torch.compile instance
        name = f"{prefix}_{id(value)}_c{self.compile_id}"
        if name in self.installed_globals:
            return name
        self.install_global_unsafe(name, value)
        return name

    def install_global(self, prefix, value) -> str:
        """
        Installs a global, generating a unique name for it.

        Returns the name of the newly installed global.
        """
        # NB: unique_id is unique, even across torch.compile instances
        name = unique_id(prefix)
        self.install_global_unsafe(name, value)
        return name

    def cleanup(self) -> None:
        # There is a reference cycle between tracer and OutputGraph, causing
        # some of the tensor objects to be held alive for longer than necessary.
        self.root_tx = None
        self.nn_modules.clear()
        self.param_name_to_source = None

        for node in self.graph.nodes:
            if "grapharg" in node.meta:
                del node.meta["grapharg"]
        self.real_value_cache.clear()
        self.input_name_to_proxy.clear()
        self.side_effects.clear()
        self.register_finalizer_fns.clear()
        self.dynamo_flat_name_to_original_fqn.clear()
        self.tracing_context.clear()

    def set_torch_function_state(self, enabled: bool) -> None:
        self.torch_function_enabled = enabled

    def add_graph_finalizer(
        self, register_finalizer: Callable[[fx.GraphModule], None]
    ) -> None:
        self.register_finalizer_fns.append(register_finalizer)


err_epilogue = (
    "With the current config, we will graph break "
    "(and fall back to eager-mode PyTorch) on all ops "
    "that have do not have the 'pt2_compliant_tag'. "
    "Please see the following doc for how to mark this op as PT2 compliant "
    "https://docs.google.com/document/d/1W--T6wz8IY8fOI0Vm8BF44PdBgs283QvpelJZWieQWQ"
)


def check_pt2_compliant_op(output_graph, kind, target, args, kwargs):
    if kind != "call_function":
        return

    def encountered_compliant_op(target):
        if target.namespace in {"prim", "prims", "aten"}:
            return
        output_graph.compliant_custom_ops.add(target)

    def encountered_non_compliant_op(target, msg):
        output_graph.non_compliant_ops.add(target)
        if config.only_allow_pt2_compliant_ops:
            unimplemented(msg + " " + err_epilogue)

    if isinstance(target, torch._ops.OpOverload):
        if torch.Tag.pt2_compliant_tag in target.tags:
            encountered_compliant_op(target)
            return
        encountered_non_compliant_op(
            target,
            f"Encountered the torch.ops.OpOverload {target} "
            f"that is not PT2 compliant.",
        )
        return

    if isinstance(target, torch._ops.OpOverloadPacket):
        overloads = tuple(target.overloads())
        # Optimization: Overload resolution is expensive.
        # If there's only one overload, we know what it will resolve to.
        if len(overloads) == 1:
            op = getattr(target, overloads[0])
            if torch.Tag.pt2_compliant_tag in op.tags:
                encountered_compliant_op(op)
                return
            encountered_non_compliant_op(
                op,
                f"Encountered the non-overloaded "
                f"torch.ops.OpOverloadPacket {target} "
                f"that is not PT2 compliant. ",
            )
            return

        args, kwargs = torch._dynamo.utils.get_fake_values_from_nodes(
            output_graph.current_tx, (args, kwargs), False
        )
        try:
            overload = torch._C._jit_resolve_packet(
                target._qualified_op_name, *args, **kwargs
            )
        except RuntimeError as e:
            unimplemented(str(e))

        op = getattr(target, overload)
        if torch.Tag.pt2_compliant_tag in op.tags:
            encountered_compliant_op(op)
        else:
            encountered_non_compliant_op(
                op,
                f"Encountered the torch.ops.OpOverloadPacket {target} "
                f"which resolves to the overload ({overload}) that is "
                f"not PT2 compliant.",
            )


_compile_id_counter = itertools.count()


class SubgraphTracer(fx.Tracer):
    """
    Holds an FX graph that is being traced. OutputGraph owns a SubgraphTracer
    and the separation of responsibilities is that SubgraphTracer is
    responsible for building the graph while OutputGraph is responsible for
    compiling and executing the graph.
    """

    def __init__(
        self, output_graph, parent=None, export_root=False, source_target=None
    ):
        super().__init__()
        self.output_graph = weakref.proxy(output_graph)
        self.graph = torch.fx.Graph()

        # The export is only ever set for the ROOT tracer.  It controls
        # whether or not certain inputs are allowed to be added or not.
        # Look at call sites of create_graph_input to see how it is used.
        if export_root:
            assert parent is None
        self.export_root = export_root
        # Map from graph input name to its placeholder proxy object, where the
        # map's keys give all current placeholder node names and can be used to
        # create unique node names
        self.input_name_to_proxy: Dict[str, fx.Proxy] = {}
        # Node => computed real value (see utils.get_real_value)
        self.real_value_cache: Dict[fx.Node, torch.Tensor] = {}

        # SubgraphTracers can be nested. See NOTE [HigherOrderOperator tracing design]
        self.parent = parent
        # A dict mapping previously free variables (Proxy objects)
        # to new Proxy objects that wrap inputs to this subgraph.
        #
        # This dict serves two purposes:
        # - Proxies are associated with VariableTrackers. If we see
        # the same VariableTracker twice (and it is a free variable),
        # then we want to use the same Proxy in the current subgraph to
        # record the tracing.
        # - If we are tracing a HigherOrderOperator's body_fn, then we
        # need to keep track of what free variables were lifted so we can
        # rewrite the HigherOrderOperator call using the traced body_fn.
        # Dicts maintain the order of args for the HigherOrderOperator call.
        self.lifted_freevars = {}
        self.prev_inst = None

        self._cur_code = None
        self._orig_gm_meta = None
        self._orig_gm_lineno_map = None
        self._orig_gm_firstlineno = None
        # Each SubgraphTracer is associated with a source target, which indicates
        # which operator this subgraph is attached to. We compute a source_fn_stack
        # based on the source target. For the root tracer, it's set to [].
        # This is useful for debugging and transforming the exported graph.
        if self.parent is None:
            self.source_fn_stack = []
        else:
            self.source_fn_stack = self.parent.source_fn_stack + [
                (self.graph._target_to_str(source_target), source_target)
            ]

    def create_proxy(
        self,
        kind,
        target,
        args,
        kwargs,
        name=None,
        type_expr=None,
        proxy_factory_fn=None,
    ):
        # NOTE: [Nested SubgraphTracer and free_variable handling]
        # --------------------------------------------------------
        # Read NOTE [HigherOrderOperator tracing design] first.
        #
        # Let's say we're in the middle of introspecting the body of a possibly
        # nested HigherOrderOperator, and we see a free variable.
        #
        # There are two cases:
        # 1. We see a free variable that is already tracked by Dynamo.
        # 2. We see a free variable that has not been tracked by Dynamo
        #
        # In case 1, we call `maybe_lift_tracked_freevar_to_input` (below)
        # which will lift the freevar to be an input of this subgraph
        # and also recursively lift it to be an input on the parent(s).
        #
        # In case 2, before the call to `create_proxy`, the InstructionTranslator
        # will see the freevar when it gets loaded by Python bytecode.
        # E.g. for Python 3.11 the bytecodes that may do this are LOAD_DEREF or
        # LOAD_GLOBAL.
        # There, the InstructionTranslator asks Dynamo to begin tracking the
        # freevar by building a new Variable.
        # Building a new Variable automatically lifts the freevar to be an
        # input of the root SubgraphTracer.
        #
        # The implications for the code below are:
        # - We will always be in Case 1 when we get to this code.
        # - Any "free variable" we encounter here is guaranteed to already be
        #   bound, that is, it is either a graph input of the root graph, or
        #   some local variable of the root graph or a subgraph.
        # - The additional work we need to do here is *only* that we need to
        #   lift this free variable into inputs (recursively) of each nested
        #   higher-order-op subgraph until we hit the subgraph where the free
        #   variable is bound
        if self.parent is not None:
            flat_args, tree_spec = pytree.tree_flatten((args, kwargs))
            new_flat_args = []
            for arg in flat_args:
                maybe_new_arg = self.maybe_lift_tracked_freevar_to_input(arg)
                new_flat_args.append(maybe_new_arg)

            args, kwargs = pytree.tree_unflatten(new_flat_args, tree_spec)

        rv = super().create_proxy(
            kind, target, args, kwargs, name, type_expr, proxy_factory_fn
        )

        # append stack trace to fx node
        tx = self.output_graph.current_tx

        # log detailed location of line of code in 3.11
        if sys.version_info >= (3, 11) and kind in (
            "call_function",
            "call_method",
            "call_module",
        ):
            cur_inst = tx.current_instruction
            if (
                cur_inst is not self.prev_inst
                and cur_inst.positions is not None
                and cur_inst.positions.lineno is not None
            ):
                tx_code = tx.f_code
                header = tx.get_line_of_code_header(lineno=cur_inst.positions.lineno)

                def get_trace_call_log_str():
                    line = get_instruction_source_311(tx_code, cur_inst).rstrip()
                    return f"TRACE FX call {rv.node.name} from {header}\n{line}"

                trace_call_log.debug("%s", LazyString(get_trace_call_log_str))
                self.prev_inst = cur_inst

        # update reference to original meta if we're tracing a new code object
        is_retracing = False
        if tx.f_code is not self._cur_code:
            orig_graphmodule_maybe = code_context.get_context(tx.f_code).get(
                "orig_graphmodule", lambda: None
            )()
            if isinstance(orig_graphmodule_maybe, torch.fx.GraphModule):
                is_retracing = True
                self._orig_gm_meta = [
                    nd.meta for nd in orig_graphmodule_maybe.graph.nodes
                ]
                self._orig_gm_lineno_map = orig_graphmodule_maybe._lineno_map
                self._orig_gm_firstlineno = (
                    orig_graphmodule_maybe.forward.__code__.co_firstlineno
                )
            else:
                self._orig_gm_meta = None
                self._orig_gm_lineno_map = None
                self._orig_gm_firstlineno = None
        nn_module_stack = tx.nn_module_stack
        if nn_module_stack:
            rv.node.meta["nn_module_stack"] = nn_module_stack.copy()

        if kind in {"call_function", "call_method"}:
            rv.node.meta["source_fn_stack"] = self.source_fn_stack + [
                (rv.node.name, target)
            ]
        elif kind == "call_module":
            if self.parent is not None:
                unimplemented("Invoking an nn.Module inside HigherOrderOperator")
            # For modules we store the class
            rv.node.meta["source_fn_stack"] = self.source_fn_stack + [
                (
                    rv.node.name,
                    rv.node.meta["nn_module_stack"][target][1],
                )
            ]

        # preserve original meta if it is available
        if (
            self._orig_gm_meta
            and self._orig_gm_lineno_map
            and self._orig_gm_firstlineno
        ):
            lineno = tx.current_instruction.starts_line
            node_idx = None
            if lineno is not None:
                node_idx = self._orig_gm_lineno_map.get(
                    lineno - self._orig_gm_firstlineno, None
                )
            if node_idx is not None:
                meta = self._orig_gm_meta[node_idx]
                for field in fx.proxy._COPY_META_FIELDS:
                    if field in meta:
                        rv.node.meta[field] = meta[field]
                if "stack_trace" in meta:
                    rv.node.meta["stack_trace"] = meta["stack_trace"]

        if not is_retracing:
            if "nn_module_stack" not in rv.node.meta:
                nn_module_stack = tx.nn_module_stack
                if nn_module_stack:
                    rv.node.meta["nn_module_stack"] = nn_module_stack.copy()

            if "source_fn_stack" not in rv.node.meta:
                if kind in {"call_function", "call_method"}:
                    rv.node.meta["source_fn_stack"] = self.source_fn_stack + [
                        (rv.node.name, target)
                    ]
                elif kind == "call_module":
                    if self.parent is not None:
                        unimplemented(
                            "Invoking an nn.Module inside HigherOrderOperator"
                        )
                    # For modules we store the class
                    rv.node.meta["source_fn_stack"] = self.source_fn_stack + [
                        (
                            rv.node.name,
                            rv.node.meta["nn_module_stack"][target][1],
                        )
                    ]

        if "stack_trace" not in rv.node.meta:
            frame_summaries: List[traceback.FrameSummary] = []
            while tx:
                frame_summaries.append(tx.frame_summary())
                tx = getattr(tx, "parent", None)
            # Reverse the frame_summaries, such that the innermost frame is at the last
            frame_summaries.reverse()

            # official from_list stub doesn't have new-style type
            msgs = traceback.StackSummary.from_list(frame_summaries).format()
            rv.node.stack_trace = "".join(msgs)

        return rv

    def create_node(
        self, op, target, args=None, kwargs=None, name=None, type_expr=None
    ):
        check_pt2_compliant_op(self.output_graph, op, target, args, kwargs)
        if self.parent is not None:
            flat_args = pytree.arg_tree_leaves(*args, **kwargs)
            for arg in flat_args:
                if not isinstance(arg, torch.fx.Node):
                    continue
                assert (
                    arg.graph == self.graph
                ), "create_node using arg not from this SubgraphTracer"

        node = super().create_node(op, target, args, kwargs, name, type_expr)
        node.meta["creation_timestamp"] = self.output_graph.timestamp
        return node

    # Note: we did not override erase_node since
    # we call self.graph.erase_node elsewhere
    def remove_node(self, node):
        if len(node.users) > 0:
            user_graph_nodes: List[torch.fx.Node] = []
            for user in node.users.keys():
                # For the case where user.graph == self.graph, that is a real bug and will raise
                # properly.
                if user.graph != self.graph:
                    # This is a nested graph, which needs to be deleted.
                    # If we do not do this, we will raise on attempting to remove this.
                    # As we only get here during restoration cleanup, this is sound.
                    user_graph_nodes.extend(reversed(list(user.graph.nodes)))
            for other_graph_node in user_graph_nodes:
                other_graph_node.graph.erase_node(other_graph_node)
        self.graph.erase_node(node)
        self.input_name_to_proxy.pop(node.name, None)

    # when before=True, we will insert this input before the most recent
    # inserted proxy.  This is a hack to get around an ordering problem,
    # where we first insert a tensor argument, and then insert bindings
    # for SymInts that may occur in the tensor argument.
    # Remove this if https://github.com/pytorch/pytorch/issues/99007 gets
    # fixed.
    def create_graph_input(self, name, type_expr=None, before=False, source=None):
        log.debug(
            "create_graph_input %s %s",
            name,
            source.name() if source is not None else "(none)",
        )
        if source is None:
            assert (
                self.parent is not None
            ), "you are required to provide a source for inputs on the root tracer"

        # In eager, we are generally OK with adding graph inputs whenever we
        # want, because we take care of writing the bytecode that knows how
        # to source all the inputs.
        #
        # In export, this is bad, because you want a self-contained export
        # object which only depends on the inputs you explicitly passed to it.
        # So we are a bit more strict about what sources can become inputs
        # in export
        if self.export_root:
            if not is_from_local_source(source, allow_cell_or_freevar=False):
                self.output_graph.source_to_user_stacks.setdefault(source, []).append(
                    TracingContext.extract_stack()
                )

        # unique
        if name in self.input_name_to_proxy:
            for i in itertools.count():
                candidate_name = f"{name}_{i}"
                if candidate_name not in self.input_name_to_proxy:
                    name = candidate_name
                    break

        if self.input_name_to_proxy:
            prev_name = next(reversed(self.input_name_to_proxy))
            node = self.input_name_to_proxy[prev_name].node
            if before:
                ctx = self.graph.inserting_before(node)
            else:
                ctx = self.graph.inserting_after(node)
        else:
            ctx = self.graph.inserting_before(None)
        with ctx:
            proxy = self.create_proxy("placeholder", name, (), {}, type_expr=type_expr)
            if self.input_name_to_proxy and before:
                k, v = self.input_name_to_proxy.popitem()
                self.input_name_to_proxy[name] = proxy
                self.input_name_to_proxy[k] = v
            else:
                self.input_name_to_proxy[name] = proxy
            return proxy

    # See NOTE: [Nested SubgraphTracer and free_variable handling] for more details
    def lift_tracked_freevar_to_input(self, proxy):
        # You're doing something wrong if we are the root SubgraphTracer because
        # Dynamo adds tensors to graph inputs before creating a proxy for them.
        assert (
            self.parent is not None
        ), "lift_tracked_freevar_to_input should not be called on root SubgraphTracer"
        # Proxys are associated with VariableTracker.
        # It is possible that we've already lifted the Proxy to be an input.
        # If that is the case, just return the already lifted Proxy.
        if proxy in self.lifted_freevars:
            return self.lifted_freevars[proxy]
        new_proxy = self.create_graph_input(proxy.node.name)
        new_proxy.node.meta["example_value"] = proxy.node.meta["example_value"]
        self.lifted_freevars[proxy] = new_proxy
        if self.parent is not None and proxy.tracer != self.parent:
            self.parent.lift_tracked_freevar_to_input(proxy)
        return new_proxy

    def maybe_lift_tracked_freevar_to_input(self, arg):
        """
        If arg is a free variable, then lift it to be an input.
        Returns the new lifted arg (if arg was a freevar), else the
        original arg.
        """
        if not isinstance(arg, torch.fx.Proxy):
            return arg
        elif arg.tracer == self:
            return arg
        return self.lift_tracked_freevar_to_input(arg)


# NOTE: [HigherOrderOperator tracing design]
# Ignoring HigherOrderOperators for a moment,
# OutputGraph represents the graph being built by Dynamo that may be compiled
# and executed. It holds a root SubgraphTracer where the FX graph is built.
#
# HigherOrderOperators are operators that take functions as their arguments.
# When Dynamo encounters a HigherOrderOperator, then it attempts to introspect
# the function passed to it (call this the "body function"), capture it into a
# GraphModule, and rewrite the call to the HigherOrderOperator to use the
# GraphModule.
#
# The way we handle the capture of body functions is through having
# (possibly nested) SubgraphTracers, one per body function.
#
# Mechanically, we do the introspection by:
# - Creating a new SubgraphTracer via OutputGraph.subtracer
# - Executing the body function.
# This constructs the graph of the body function in the new SubgraphTracer
# while modifying the state of the OutputGraph. For example:
# - the OutputGraph can receive new GraphArgs (if we discover any new
#   untracked Tensors)
# - side effects from the body function get accumulated into
#   OutputGraph.side_effects
# - guards produced by the body function get accumulated into OutputGraph.guards
#
# The traced function has some special properties that make it easier for us
# to transform later down the line:
# - we lift all free variables to being inputs.
#
# If the introspection fails (due to the existence of graph breaks), then
# we roll back the current OutputGraph state and graph break on the
# HigherOrderOperator.<|MERGE_RESOLUTION|>--- conflicted
+++ resolved
@@ -388,10 +388,6 @@
         ] = []
         self.random_values_var = None
 
-<<<<<<< HEAD
-        # Bytecode to insert right before we call the graph
-        self.pregraph_bytecode: List[Instruction] = []
-
         # Use to pass values to backward hooks when using compiled autograd
         self.backward_state: Dict[str, VariableTracker] = {}
         self.backward_state_proxy: Optional[torch.fx.Proxy] = None
@@ -415,8 +411,6 @@
             self.backward_state_var = self.new_var()
         return self.backward_state_proxy
 
-=======
->>>>>>> 8f455654
     # This gets its own helper function so guards DEBUG logs are more informative
     def init_ambient_guards(self):
         # Register a SHAPE_ENV guard to make sure we setup shape guards
