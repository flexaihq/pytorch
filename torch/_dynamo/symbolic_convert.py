--- conflicted
+++ resolved
@@ -2131,10 +2131,7 @@
         forbidden_keys = (
             torch._C._functorch.TransformType.Vmap,
             torch._C._functorch.TransformType.Grad,
-<<<<<<< HEAD
             torch._C._functorch.TransformType.Jvp,
-=======
->>>>>>> 81dbc487
         )
         if ci is not None and ci.key() in forbidden_keys and compiler_fn is not eager:
             # if it reaches here, it means Dynamo failed to inline a functorch function
