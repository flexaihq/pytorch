# mypy: ignore-errors

import functools

import inspect
import operator
import types
from typing import Dict, List

from torch.utils._python_dispatch import is_traceable_wrapper_subclass
from ..._guards import GuardSource

from ..bytecode_transformation import create_call_method
from ..external_utils import call_hook_from_backward_state

try:
    import numpy as np
except ModuleNotFoundError:
    np = None


import sympy

import torch._numpy as tnp

import torch.fx
import torch.random
from torch._dynamo import compiled_autograd

from torch.fx.experimental.symbolic_shapes import (
    guard_scalar,
    GuardOnDataDependentSymNode,
    has_free_symbols,
    is_symbolic,
    SymTypes,
)

from .. import config, variables
from .._trace_wrapped_higher_order_op import trace_wrapped

from ..exc import unimplemented, UserError, UserErrorType
from ..guards import GuardBuilder, install_guard
from ..source import AttrSource
from ..utils import (
    fqn,
    get_custom_getattr,
    get_fake_value,
    get_real_value,
    guard_if_dyn,
    object_has_getattribute,
    product,
    proxy_args_kwargs,
    tensortype_to_dtype,
)
from .base import VariableTracker
from .constant import ConstantVariable
from .lists import SizeVariable

supported_tensor_comparison_ops = {
    ">": operator.gt,
    "<": operator.lt,
    ">=": operator.ge,
    "<=": operator.le,
    "==": operator.eq,
    "!=": operator.ne,
}
supported_const_comparison_ops = {
    "is": operator.is_,
    "is not": operator.is_not,
    "==": operator.eq,
    "!=": operator.ne,
}


class TensorVariable(VariableTracker):
    """A torch.Tensor input or an intermediate value in the FX graph"""

    _nonvar_fields = {
        "proxy",
        "dtype",
        "device",
        "layout",
        "ndim",
        "size",
        "stride",
        "requires_grad",
        "is_quantized",
        "is_contiguous",
        "is_sparse",
        "class_type",
        "specialized_value",
        *VariableTracker._nonvar_fields,
    }

    def get_real_value(self):
        """
        Get the actual value represented by this variable if computation is run
        using the user-provided inputs.
        NOTE: this runs actual tensor computation and may be
        slow and memory-intensive.
        """
        return get_real_value(self.proxy.node, self.proxy.tracer)

    def __init__(
        self,
        proxy: torch.fx.Proxy,
        *,
        dtype,
        device,
        layout,
        ndim,
        requires_grad,
        is_quantized,
        is_sparse,
        class_type,
        size=None,
        stride=None,
        is_contiguous=None,
        **kwargs,
    ):
        super().__init__(**kwargs)
        self.proxy = proxy
        self.dtype = dtype
        self.device = device
        self.layout = layout
        self.ndim = ndim
        self.size = size
        self.stride = stride
        self.requires_grad = requires_grad
        self.is_quantized = is_quantized
        self.is_contiguous = is_contiguous
        self.is_sparse = is_sparse
        self.class_type = class_type

    def as_proxy(self):
        return self.proxy

    def python_type(self):
        return self.class_type

    @staticmethod
    def specialize(value: torch.Tensor):
        props = {
            "dtype": value.dtype,
            "device": value.device,
            "layout": value.layout,
            "ndim": int(value.ndim),
            "requires_grad": value.requires_grad,
            "is_quantized": value.is_quantized,
            "is_sparse": value.is_sparse,
            "class_type": type(value),
        }
        if not has_free_symbols(value):
            # this is a fully static shape, and the keys on props here inform specialization.
            # We have to cast to int here, because these might get accessed as ConstantVariable, which has
            # a strict no-symint policy. If we got here due to not having free symbols, this is a known constant
            # already. We could remove the discrepancy here, by having ConstantVariable be more permissive for
            # constant backed SymInts, but that assert being strict has led to some good signal in hunting bugs, and
            # I'd like to keep it around for now.
            props["size"] = tuple(
                # the non is_symbolic case applies to the jagged layout
                # NestedTensor case as singleton ints are not symbolic
                [int(s) if is_symbolic(s) else s for s in value.size()]
            )
            props["stride"] = tuple(value.stride())
            if torch._C._functorch.is_batchedtensor(value):
                # Batched tensors does not support contiguity patterns, so
                # we refrain from computing the `is_contiguous` property
                props["is_contiguous"] = None
            else:
                props["is_contiguous"] = tuple(
                    [
                        x
                        for x in torch._prims_common._memory_formats
                        if value.is_contiguous(memory_format=x)
                    ]
                )
        return props

    def dynamic_getattr(self, tx, name):
        fake_val = self.proxy.node.meta["example_value"]
        # For getattrs on tensors without sources,
        # we can do better than the default (creating a GetAttrVariable)
        # if:
        # (1) the tensor is a traceable tensor subclass
        # (2) We are getattr'ing an inner tensor from that subclass
        if not self.source and is_traceable_wrapper_subclass(fake_val):
            fake_val = self.proxy.node.meta["example_value"]
            attrs, ctx = fake_val.__tensor_flatten__()
            proxy = getattr(self.as_proxy(), name)
            example_value = getattr(fake_val, name)
            if name in attrs:
                # attrs returned from tensor_flatten are always tensors
                assert isinstance(example_value, torch.Tensor)
                from .builder import wrap_fx_proxy

                return wrap_fx_proxy(tx=tx, proxy=proxy, example_value=example_value)
            # any other attributes on the subclass (that are not methods)
            # are assumed to be constant metadata.
            elif not callable(example_value):
                from .builder import SourcelessBuilder

                return SourcelessBuilder()(tx, example_value)

        if not (self.source and self.source.subguards_allowed()):
            raise NotImplementedError()

        # For local source, we associate the real value. We use this real value
        # for implementing getattr fallthrough on the variable tracker base class.

        # Note - this scope construction is mirrored in guards
        # A subsequent PR will introduce a util.
        scope = {"L": tx.output.local_scope, "G": tx.output.global_scope}
        try:
            # We raise in case we get a typerror bug w/ SuperSource.
            # SuperSource has bugs in it atm, and can produce code like
            # eval("super(L['mod'].model.model.encoder.embed_positions.forward__class__,
            # L['mod'].model.model.encoder.embed_positions)", scope)
            # Which is incorrect, and violates the invariant that all sources should be eval()-able against the scope.
            _input_associated_real_value = eval(self.source.name(), scope)
        except Exception as exc:
            raise NotImplementedError() from exc

        if _input_associated_real_value is None:
            raise NotImplementedError()

        if object_has_getattribute(_input_associated_real_value):
            raise NotImplementedError()

        if get_custom_getattr(_input_associated_real_value):
            raise NotImplementedError()

        real_value = getattr(_input_associated_real_value, name)
        if callable(real_value):
            # Callables have more nuanced handling, and we should let the existing system delegate here.
            # Raising was past behavior and so should always be sound to fall back.
            # Note - at a certain point we may want to handle
            raise NotImplementedError()

        from ..guards import GuardBuilder
        from .builder import VariableBuilder

        attr_source = AttrSource(self.source, name)
        install_guard(attr_source.make_guard(GuardBuilder.HASATTR))
        return VariableBuilder(tx, attr_source)(real_value)

    def method_attr_ndim(self, tx):
        if self.ndim is not None:
            return ConstantVariable.create(self.ndim)
        else:
            return self.call_method(tx, "dim", [], {})

    def method_attr_dtype(self, tx):
        if self.dtype is not None:
            return ConstantVariable.create(self.dtype)

    def method_attr_device(self, tx):
        if self.device is not None:
            return ConstantVariable.create(self.device)

    def method_attr_layout(self, tx):
        if self.layout is not None:
            return ConstantVariable.create(self.layout)

    def method_attr_is_cuda(self, tx):
        if self.device is not None:
            return ConstantVariable.create(self.device.type == "cuda")

    def method_attr_shape(self, tx):
        if self.size is not None:
            sizes = [variables.ConstantVariable.create(x) for x in self.size]
            return SizeVariable(sizes)
        else:
            return self.call_method(tx, "size", [], {})

    def method_attr_requires_grad(self, tx):
        if self.requires_grad is not None:
            return ConstantVariable.create(self.requires_grad)

    def method_attr_is_quantized(self, tx):
        if self.is_quantized is not None:
            return ConstantVariable.create(self.is_quantized)

    def method_attr_is_sparse(self, tx):
        if self.is_sparse is not None:
            return ConstantVariable.create(self.is_sparse)

    def method_attr_data(self, tx):
        return self.call_method(tx, "detach", [], {})

    def var_getattr(self, tx, name):
        from . import UserDefinedClassVariable

        if tx.strict_checks_enabled:
            if name in self._strict_mode_banned_ops():
                unimplemented(f"Illegal getattr invocation {name} in strict mode")

        if name == "__class__":
            return UserDefinedClassVariable(self.python_type())

        handler = getattr(self, f"method_attr_{name}", None)
        result = handler(tx) if handler is not None else None

        # Add a guard for type matching, these guards are checked before tensor guards
        # In some cases, a <tensor>.<attr> guard can be evaluated first, and break if
        # <tensor> is later changed to another type
        if (
            result is not None
<<<<<<< HEAD
            and self.source
            and self.source.subguards_allowed()
            and not result.is_python_constant()
=======
            and self.source is not None
            and not (
                name not in ("grad", "requires_grad") and result.is_python_constant()
            )
>>>>>>> b85f0512
        ):
            install_guard(self.make_guard(GuardBuilder.TYPE_MATCH))
            result.source = AttrSource(self.source, name)

        # It's hard to get inplace view (metadata mutation) on graph input work properly across
        # dynamo/aot/inductor, just fall back.
        if self.source is not None and hasattr(torch.ops.aten, name):
            fn = getattr(torch.ops.aten, name)
            if (
                hasattr(fn, "overloads")
                and hasattr(fn, fn.overloads()[0])
                and torch.Tag.inplace_view in getattr(fn, fn.overloads()[0]).tags
            ):
                # Delay the graph break to the actual call of unsqueeze_/resize_/resize_as_ etc.
                return variables.misc.DelayGraphBreakVariable(
                    source=AttrSource(self.source, name)
                )

        # For attributes (not methods) that were not caught in the special handling above,
        # (e.g. tensor.real), we handle these generically, assuming that the output type is
        # a tensor.
        if result is None and name != "grad":

            def try_generic_attr_handling():
                from .builder import wrap_fx_proxy
                from .misc import GetAttrVariable

                try:
                    static_attr = inspect.getattr_static(torch.Tensor, name)
                except AttributeError:
                    return None

                # Make sure this is an attribute, not a method.
                # type(torch.Tensor.H) should be "getset_descriptor"
                # This is a because of CPython implementation, see THPVariableType:
                # these attributes are implemented under tp_getset, which appear
                # as `getset_descriptor`s, (compared to, say, methods which appear
                # as `method_descriptor`s)
                if type(static_attr) != types.GetSetDescriptorType:
                    return None

                proxy = GetAttrVariable.create_getattr_proxy(self.as_proxy(), name)
                if self.source is not None:
                    return wrap_fx_proxy(
                        tx=tx, proxy=proxy, source=AttrSource(self.source, name)
                    )
                else:
                    return wrap_fx_proxy(tx=tx, proxy=proxy)

            result = try_generic_attr_handling()

        if result is None:
            result = self.dynamic_getattr(tx, name)

        if result is None:
            raise NotImplementedError()
        return result

    def has_unpack_var_sequence(self, tx):
        return self.ndim > 0

    def unpack_var_sequence(self, tx, idxes=None):
        from .builder import wrap_fx_proxy_cls

        if idxes is None:
            if self.size:
                length = self.size[0]
            else:
                dyn_length = self.call_method(
                    tx, "size", [ConstantVariable.create(0)], {}
                )
                # SymNodeVariable for symbolic sizes, ConstantVariable for constants OR values produced through
                # symbolic_shapes, but that end up as int/sympy.Integer
                assert isinstance(dyn_length, (SymNodeVariable, ConstantVariable))
                if isinstance(dyn_length, SymNodeVariable):
                    length = dyn_length.evaluate_expr(tx.output)
                else:
                    length = dyn_length.value
            idxes = range(length)
        return [
            wrap_fx_proxy_cls(target_cls=type(self), tx=tx, proxy=self.as_proxy()[i])
            for i in idxes
        ]

    def _strict_mode_banned_ops(self):
        return torch._dynamo.config._autograd_backward_strict_mode_banned_ops

    def call_method(
        self,
        tx,
        name,
        args: "List[VariableTracker]",
        kwargs: "Dict[str, VariableTracker]",
    ) -> "VariableTracker":
        if tx.strict_checks_enabled:
            if name in self._strict_mode_banned_ops():
                unimplemented(f"Illegal method invocation {name} in strict mode")

        """
        Dispatch to a method-specific handler defined below.  If the
        handler returns None (or doesn't exist) we put the method call
        in the graph.
        """
        try:
            handler_method = getattr(self, f"method_{name}")
        except AttributeError:
            pass
        else:
            try:
                result = handler_method(*args, **kwargs)
                if result:
                    return result
            except TypeError as e:
                unimplemented(f"unhandled args for {name}: {e}")

        from .builder import wrap_fx_proxy

        return wrap_fx_proxy(
            tx,
            tx.output.create_proxy(
                "call_method",
                name,
                *proxy_args_kwargs([self, *args], kwargs),
            ),
        )

    def method_size(self, *args, **kwargs):
        return self._method_size_stride("size", *args, **kwargs)

    def method_stride(self, *args, **kwargs):
        return self._method_size_stride("stride", *args, **kwargs)

    def _method_size_stride(self, name, dim=None):
        dim = guard_if_dyn(dim)

        def make_const_size_variable(x, **options):
            return SizeVariable(
                [ConstantVariable.create(y, **options) for y in x], **options
            )

        RetVariable = (
            make_const_size_variable if name == "size" else ConstantVariable.create
        )

        # Technically, this should not be necessary, but I'm including it
        # for enhanced BC, in case example_value is sometimes not set
        # (it really should always be set though!)
        if (r := getattr(self, name)) is not None:
            if dim is None:
                return RetVariable(r)
            else:
                return ConstantVariable.create(r[dim])

        # It might still be constant!  Consult the fake tensor and see
        if (fake := self.proxy.node.meta.get("example_value")) is not None:
            if dim is None:
                fake_r = getattr(fake, name)()
                if not has_free_symbols(fake_r):
                    # int conversion for safety, in case a SymInt refined
                    # to constant
                    return RetVariable(tuple(int(r) for r in fake_r))
            else:
                fake_r = getattr(fake, name)(dim)
                if not has_free_symbols(fake_r):
                    return ConstantVariable.create(int(fake_r))

    def method_numel(self):
        if self.size is not None:
            return ConstantVariable.create(product(self.size))

        # It might still be constant!  Consult the fake tensor and see
        if (fake := self.proxy.node.meta.get("example_value")) is not None:
            fake_r = fake.numel()
            if not has_free_symbols(fake_r):
                return ConstantVariable.create(int(fake_r))

    method_nelement = method_numel

    def method_dim(self):
        if self.ndim is not None:
            return ConstantVariable.create(self.ndim)

    method_ndimension = method_dim

    def method_is_floating_point(self):
        if self.dtype is not None:
            return ConstantVariable.create(self.dtype.is_floating_point)

    def method_is_contiguous(self, memory_format=None):
        memory_format = (
            memory_format.as_python_constant()
            if memory_format is not None
            else torch.contiguous_format
        )
        if self.is_contiguous is not None:
            return ConstantVariable.create(memory_format in self.is_contiguous)
        elif (fake := self.proxy.node.meta.get("example_value")) is not None:
            return ConstantVariable.create(
                fake.is_contiguous(memory_format=memory_format)
            )

    def method_type(self, dtype=None, non_blocking=False, **kwargs):
        if (
            dtype is None
            and self.dtype is not None
            and isinstance(self.device, torch.device)
        ):
            tensortype = next(
                k for k, v in tensortype_to_dtype.items() if self.dtype in v
            )
            if self.device.type == "cuda":
                return ConstantVariable.create(f"torch.cuda.{tensortype.__name__}")
            else:
                return ConstantVariable.create(f"torch.{tensortype.__name__}")
        elif (
            dtype is not None
            and fqn(type(dtype.as_python_constant())) == "torch.tensortype"
        ):
            # torch.FloatTensor, etc. are all of type "torch.tensortype".
            # torch.fx's tracer fails on these types, because it doesn't support arguments of torch.tensortype type.
            # So, we pass it in as a string (which is also supported, see above implementation for .type() with 0 args)
            tensor_type = dtype.as_python_constant()
            tensor_type_const = ConstantVariable.create(fqn(tensor_type))

            from ..symbolic_convert import InstructionTranslator
            from .builder import wrap_fx_proxy

            tx = InstructionTranslator.current_tx()

            if non_blocking:
                kwargs = {"non_blocking": non_blocking, **kwargs}

            return wrap_fx_proxy(
                tx,
                tx.output.create_proxy(
                    "call_method",
                    "type",
                    *proxy_args_kwargs([self, tensor_type_const], kwargs),
                ),
            )

    def method_as_subclass(self, cls):
        if isinstance(cls, TensorSubclassVariable) and cls.source:
            from ..symbolic_convert import InstructionTranslator
            from .builder import VariableBuilder
            from .torch_function import TensorWithTFOverrideVariable

            tx = InstructionTranslator.current_tx()

            # [Note: __torch_function__] coerce this tensor variable into a TensorWithTFOverrideVariable
            # in eager, this is just a type change. This isn't sound if a __torch_function__ tensor subclass
            # defines a constructor, but if only a __torch_function__ impl is defined, this is okay to call.
            # It is up to the user whether this is correct behavior or not.
            py_cls = cls.as_python_constant()
            torch_fn = VariableBuilder(
                tx,
                AttrSource(AttrSource(cls.source, "__torch_function__"), "__func__"),
            )(py_cls.__torch_function__.__func__)

            return TensorWithTFOverrideVariable.from_tensor_var(
                tx, self, py_cls, torch_fn
            )

    def method_get_device(self):
        if isinstance(self.device, torch.device):
            index = self.device.index if self.device.type != "cpu" else -1
            return ConstantVariable.create(index)

    def method_element_size(self):
        return ConstantVariable.create(self.dtype.itemsize)

    def method_numpy(self, *, force=False):
        if not config.trace_numpy:
            unimplemented("Tensor.numpy(). config.trace_numpy is False")
        if not np:
            unimplemented("Tensor.numpy(). NumPy is not available")
        if self.layout != torch.strided:
            raise TypeError(
                f"can't convert {self.layout} layout tensor to numpy. Use Tensor.dense() first"
            )
        from ..symbolic_convert import InstructionTranslator

        tx = InstructionTranslator.current_tx()

        # We don't check that the tensor is on CPU when force is False, as this
        # allows us to execute NumPy code on CUDA. Same for requires_grad=True
        if force and force.as_python_constant():
            # If the user set force=True we try to preserve the semantics (no gradients, move to CPU...)
            t = self.call_method(tx, "detach", [], {})
            proxy = tx.output.create_proxy("call_method", "cpu", (t.as_proxy(),), {})
        else:
            # Hacky way to create a view of self that will be marked as NumpyNdarrayVariable
            proxy = tx.output.create_proxy(
                "call_method", "view_as", *proxy_args_kwargs([self, self], {})
            )
        return NumpyNdarrayVariable.create(tx, proxy)

    def method_tolist(self):
        from ..symbolic_convert import InstructionTranslator
        from .builder import SourcelessBuilder

        tx = InstructionTranslator.current_tx()

        def tolist(tensor, sub_proxy):
            def wrap(i, sub_proxy):
                return SymNodeVariable.create(
                    tx,
                    sub_proxy.item(),
                    sym_num=tx.output.shape_env.create_unbacked_symint(),
                )

            if tensor.dtype not in [
                torch.int8,
                torch.int16,
                torch.int32,
                torch.int64,
            ]:
                unimplemented("Input tensor for tolist must be an integer tensor")

            if tensor.dim() == 0:
                return wrap(tensor, sub_proxy)

            if tensor.dim() == 1:
                return [wrap(val, sub_proxy[i]) for i, val in enumerate(tensor)]

            return [
                tolist(sub_tensor, sub_proxy=sub_proxy[i])
                for i, sub_tensor in enumerate(tensor)
            ]

        tensor = self.as_proxy().node.meta["example_value"]
        out = tolist(tensor, self.as_proxy())
        return SourcelessBuilder()(tx, out)

    def method_backward(self, *args, **kwargs):
        unimplemented("Tensor.backward")

    def method_data_ptr(self, *args, **kwargs):
        unimplemented("Tensor.data_ptr")

    def method_item(self, *args, **kwargs):
        if not config.capture_scalar_outputs:
            unimplemented("Tensor.item")

    def method___len__(self):
        from ..symbolic_convert import InstructionTranslator

        tx = InstructionTranslator.current_tx()
        return self.call_method(tx, "size", [ConstantVariable.create(0)], {})

    def method___setitem__(self, key, value):
        def has_bool_key(v):
            if isinstance(v, TensorVariable):
                return v.dtype in (torch.bool, torch.int8)
            elif isinstance(v, variables.TupleVariable):
                return any(has_bool_key(item) for item in v.items)
            else:
                return False

        if (
            has_bool_key(key)
            and isinstance(value, TensorVariable)
            and value.requires_grad
            and torch.is_grad_enabled()
        ):
            unimplemented(
                "boolean masking setitem backwards, see https://github.com/pytorch/pytorch/issues/114123"
            )
        from ..symbolic_convert import InstructionTranslator

        tx = InstructionTranslator.current_tx()
        tx.output.create_proxy(
            "call_function",
            operator.setitem,
            *proxy_args_kwargs([self, key, value], {}),
        )
        return ConstantVariable.create(None)

    def method_resize_(self, *args, **kwargs):
        unimplemented("Tensor.resize_")

    def method_resize_as_(self, *args, **kwargs):
        unimplemented("Tensor.resize_as_")

    def method_set_(self, *args, **kwargs):
        if len(args) > 1:
            # torch.Tensor.set_() has several overloads.
            # aten::set_.source_Tensor(Tensor) gets special handling
            # in AOTAutograd and functionalization, because it is the most common
            # overload and is used by FSDP.
            # graph-breaking on aten::set_source_Tensor_storage_offset for now,
            # unless we find that we need to make it work.
            unimplemented("Tensor.set_.source_Tensor_storage_offset")

    def method_add_(self, other, *, alpha=None):
        if alpha is not None:
            from ..symbolic_convert import InstructionTranslator

            tx = InstructionTranslator.current_tx()
            result = variables.TorchInGraphFunctionVariable(torch.mul).call_function(
                tx, [other, alpha], {}
            )
            return self.call_method(tx, "add_", [result], {})

    def method_addcdiv_(self, tensor1, tensor2, *, value=None):
        from ..symbolic_convert import InstructionTranslator

        tx = InstructionTranslator.current_tx()
        if value is not None:
            result = variables.TorchInGraphFunctionVariable(torch.div).call_function(
                tx, [tensor1, tensor2], {}
            )
            result = variables.TorchInGraphFunctionVariable(torch.mul).call_function(
                tx, [result, value], {}
            )
            return self.call_method(tx, "add_", [result], {})

    def method___contains__(self, arg):
        from ..symbolic_convert import InstructionTranslator

        tx = InstructionTranslator.current_tx()

        # Rewrite __contains__ here so that downstream passes can trace through
        # without dealing with unbacked symbool. Roughly the code we translate is:
        # def __contains__(self, x):
        #     return (x == self).any().item()
        result = variables.TorchInGraphFunctionVariable(torch.eq).call_function(
            tx, [self, arg], {}
        )
        result = variables.TorchInGraphFunctionVariable(torch.any).call_function(
            tx, [result], {}
        )
        return result.call_method(tx, "item", [], {})

    def method_redistribute(self, *args, **kwargs):
        from ..symbolic_convert import InstructionTranslator

        tx = InstructionTranslator.current_tx()
        # rewrite non-primitive args/kwargs to be included in the on-the-fly prim function
        # and rewrite args to have only proxyable args, then insert call_function
        args_as_value = [x.as_python_constant() for x in args]
        kwargs_as_value = {k: v.as_python_constant() for k, v in kwargs.items()}

        def redistribute_fn_with_prim_types(x):
            return x.redistribute(*args_as_value, **kwargs_as_value)

        # attach the same function name for better debugging
        redistribute_fn_with_prim_types.__name__ = "prim_redistribute"

        from .builder import wrap_fx_proxy

        return wrap_fx_proxy(
            tx=tx,
            proxy=tx.output.create_proxy(
                "call_function",
                redistribute_fn_with_prim_types,
                *proxy_args_kwargs([self], {}),
            ),
        )

    def method_register_hook(self, *args, **kwargs):
        return self._method_register_hook("register_hook", *args, **kwargs)

    def method_register_post_accumulate_grad_hook(self, *args, **kwargs):
        return self._method_register_hook(
            "register_post_accumulate_grad_hook", *args, **kwargs
        )

    def _method_register_hook(self, name: str, hook: VariableTracker):
        # Note - do not arbitrarily add hooks here - make sure they match the same contract
        # see [On tensor.register_hook]
        from ..symbolic_convert import InstructionTranslator

        tx = InstructionTranslator.current_tx()

        if not self.source:
            if not compiled_autograd.compiled_autograd_enabled:
                # TODO(voz):
                # We can relax this by speculating the callable and ensuring that it doesn't modify arbitrary
                # python state.
                # We *Must* be in compiled_autograd here because backward hooks can contain anything, and it is unsafe to run
                # them in a compiled bwd without re-entering dynamo as compiled_autograd does.
                #
                # Discussion point 1 - Should we bypass this if nopython/fullgraph = True?
                #   No. Because this was going to be a graph break anyway - this check does not
                # introduce new graph breaks where there were none.
                #
                # Discussion point 2 - Should we defer this check to backwards?
                #   No. Because compiled autograd is not yet ready for prime time. As such, if we defer, a user
                # would have no recourse - their forward traces just fine, but will fail at backwards unless
                # compiled_autograd is enabled. If compiled_autograd fails (there are a lot of failures today)
                # then they have nothing they can do except disable compile.
                unimplemented(
                    "Compilation of intermediate hooks requires compiled autograd"
                )

            hook_name, bw_state_proxy = tx.output.add_backward_state_hook(hook)

            def _register_hook_trampoline(tensor, bw_state):
                register_hook = getattr(tensor, name)
                register_hook(
                    functools.partial(
                        trace_wrapped,
                        fn=call_hook_from_backward_state,
                        bw_state=bw_state,
                        hook_name=hook_name,
                    )
                )
                # TODO(jansel): returning None here is wrong, it should be
                # RemovableHandle, but we need some extra work to support
                # this properly.
                return None

            from .builder import wrap_fx_proxy

            return wrap_fx_proxy(
                tx,
                tx.output.create_proxy(
                    "call_function",
                    _register_hook_trampoline,
                    (self.as_proxy(), bw_state_proxy),
                    {},
                ),
            )

        handle_variable = variables.RemovableHandleVariable(
            mutable_local=variables.base.MutableLocal(),
        )
        tx.output.side_effects.register_hook(self, hook, handle_variable, name)
        return handle_variable

    def method_requires_grad_(self, requires_grad=True):
        if requires_grad is not True:
            requires_grad = requires_grad.as_python_constant()

        if self.as_proxy().node.meta["example_value"].requires_grad != requires_grad:
            unimplemented("Tensor.requires_grad_")
        else:
            return self

    def method_new(self, *args, **kwargs):
        # Convert x.new(torch.Size) into x.new_empty(torch.Size),
        # as Tensor.new acts differently with a Size input versus a tuple input.
        if len(args) == 1 and isinstance(args[0], SizeVariable):
            from ..symbolic_convert import InstructionTranslator

            return self.call_method(
                InstructionTranslator.current_tx(), "new_empty", args, kwargs
            )

    def method_untyped_storage(self):
        return UntypedStorageVariable(
            self, self.as_proxy().node.meta["example_value"].untyped_storage()
        )

    def rename(self, tx, name):
        self.proxy.node._rename(name)
        return super().rename(tx, name)


class SymNodeVariable(VariableTracker):
    """
    Represents a symbolic size, e.g., as returned by tensor.size(0)
    """

    @classmethod
    def create(cls, tx, proxy, sym_num, **options):
        if "example_value" in proxy.node.meta:
            assert proxy.node.meta["example_value"] == sym_num
        if sym_num is None:
            sym_num = get_fake_value(proxy.node, tx)
        proxy.node.meta["example_value"] = sym_num

        if isinstance(sym_num, (sympy.Integer, int, bool)):
            sym_num = int(sym_num) if isinstance(sym_num, sympy.Integer) else sym_num
            return ConstantVariable.create(sym_num)

        return SymNodeVariable(proxy, sym_num, **options)

    def __init__(self, proxy, sym_num, **kwargs):
        super().__init__(**kwargs)
        self.proxy = proxy
        # TODO: Should we allow non SymTypes here?  Today it is allowed
        self.sym_num = sym_num

    def python_type(self):
        if isinstance(self.sym_num, SymTypes):
            return self.sym_num.node.pytype
        else:
            return type(self.sym_num)

    def as_proxy(self):
        return self.proxy

    def evaluate_expr(self, output_graph=None):
        try:
            return guard_scalar(self.sym_num)
        except GuardOnDataDependentSymNode as e:
            raise UserError(  # noqa: TRY200
                UserErrorType.ANTI_PATTERN,
                f"Consider annotating your code using torch._constrain_as_*(). {str(e)}",
                case_name="constrain_as_size_example",
            )

    def call_method(
        self,
        tx,
        name,
        args: "List[VariableTracker]",
        kwargs: "Dict[str, VariableTracker]",
    ) -> "VariableTracker":
        from .builder import wrap_fx_proxy

        return wrap_fx_proxy(
            tx,
            tx.output.create_proxy(
                "call_method",
                name,
                *proxy_args_kwargs([self, *args], kwargs),
            ),
        )


class NumpyNdarrayVariable(TensorVariable):
    """
    Represents a np.ndarray, but backed by torch Tensor via torch._numpy.ndarray.
    Use this for Tensor.numpy() call.
    """

    @staticmethod
    def create(tx, proxy, **options):
        from .builder import wrap_fx_proxy_cls

        return wrap_fx_proxy_cls(
            target_cls=NumpyNdarrayVariable,
            tx=tx,
            proxy=proxy,
            **options,
        )

    def var_getattr(self, tx, name):
        # NB: This INTENTIONALLY does not call super(), because there is
        # no intrinsic reason ndarray properties are related to Tensor
        # properties.  The inheritance here is for implementation sharing.

        from ..utils import numpy_attr_wrapper
        from .builder import wrap_fx_proxy

        result = None

        example_value = self.as_proxy().node.meta["example_value"]
        example_ndarray = tnp.ndarray(example_value)

        def insert_into_graph():
            return wrap_fx_proxy(
                tx,
                tx.output.create_proxy(
                    "call_function", numpy_attr_wrapper, (self.as_proxy(), name), {}
                ),
            )

        if name in ["T", "real", "imag"]:
            proxy = tx.output.create_proxy(
                "call_function",
                numpy_attr_wrapper,
                (self.as_proxy(), name),
                {},
            )
            result = NumpyNdarrayVariable.create(tx, proxy)

        # These are awkward to implement.  The standard playbook for torch._numpy
        # interop is to trace a call into the torch._numpy wrapper which works for
        # Tensor operations.  However, we don't want to do this for calls
        # that don't return Tensors, because in those cases we may not want
        # to trace the attribute access into the graph at all (it is sort
        # of harmless to do so, because AOTAutograd will eliminate them,
        # but it's best not to trace them in to begin with.)  But in any
        # case, tracing these into the graph is like trying to fit a square
        # peg into a round hole; best not to do it.  So instead we
        # painstakingly implement these by hand
        #
        # NB: only ALWAYS specialized attributes can go here; notably,
        # size/shape not allowed!
        elif name in ("ndim", "itemsize"):
            return ConstantVariable.create(getattr(example_ndarray, name))
        elif name in ("shape", "stride"):
            if not has_free_symbols(r := getattr(example_ndarray, name)):
                return ConstantVariable.create(tuple(int(r) for r in r))
            return insert_into_graph()
        elif name == "size":
            if not has_free_symbols(r := example_ndarray.size):
                return ConstantVariable.create(int(r))
            return insert_into_graph()
        elif name in ["base", "flags", "dtype"]:
            unimplemented(f"TODO: add support for ndarray.{name}")
        elif name in ["__version__"]:
            unimplemented("delegate np.__version__ to NumPy")
        if result is None:
            raise NotImplementedError()
        return result

    @staticmethod
    def patch_args(name, args, kwargs):
        if name == "clip":
            kwargs_rename = {"a_min": "min", "a_max": "max"}
            kwargs = {kwargs_rename.get(k, k): v for k, v in kwargs.items()}
        return args, kwargs

    def call_method(
        self,
        tx,
        name,
        args: "List[VariableTracker]",
        kwargs: "Dict[str, VariableTracker]",
    ) -> "VariableTracker":
        from ..utils import numpy_method_wrapper

        args, kwargs = self.patch_args(name, args, kwargs)

        if name in ["__len__", "size", "tolist"]:
            # delegate back to TensorVariable
            return super().call_method(tx, name, args, kwargs)
        if name == "tobytes":
            unimplemented("tobytes is not modelled in torch._numpy")
        proxy = tx.output.create_proxy(
            "call_function",
            numpy_method_wrapper(name),
            *proxy_args_kwargs([self] + list(args), kwargs),
        )
        return NumpyNdarrayVariable.create(tx, proxy)

    def python_type(self):
        return np.ndarray


class UnspecializedPythonVariable(TensorVariable):
    """
    This is a 1-element tensor represents unspecialized python float/int.
    """

    def __init__(
        self, proxy: torch.fx.Proxy, *, raw_value=None, need_unwrap=True, **kwargs
    ):
        super().__init__(proxy, **kwargs)
        self.raw_value = raw_value
        self.need_unwrap = need_unwrap

    @classmethod
    def from_tensor_variable(cls, tensor_variable, raw_value, need_unwrap=True):
        # Convert a `TensorVariable` instance into an `UnspecializedPythonVariable` instance.
        return UnspecializedPythonVariable(
            **dict(tensor_variable.__dict__),
            raw_value=raw_value,
            need_unwrap=need_unwrap,
        )


class FakeItemVariable(TensorVariable):
    """An unspecialized python variable which prevents access to the underlying raw value.
    This is needed if item is called on a FakeTensor."""

    def __init__(self, proxy: torch.fx.Proxy, **kwargs):
        need_unwrap = kwargs.pop("need_unwrap", False)
        super().__init__(proxy, **kwargs)
        self.need_unwrap = need_unwrap

    @classmethod
    def from_tensor_variable(cls, tensor_variable):
        return FakeItemVariable(**dict(tensor_variable.__dict__))


class TensorSubclassVariable(VariableTracker):
    def __init__(self, value, *args, **kwargs):
        self.value = value
        super().__init__(*args, **kwargs)

    def call_function(
        self, tx, args: List[VariableTracker], kwargs: Dict[str, VariableTracker]
    ) -> VariableTracker:
        if len(args) == 1 and isinstance(args[0], TensorVariable):
            from .builder import VariableBuilder
            from .torch_function import TensorWithTFOverrideVariable

            torch_fn = VariableBuilder(
                tx, AttrSource(self.source, "__torch_function__")
            )(self.value.__torch_function__)

            return TensorWithTFOverrideVariable.from_tensor_var(
                tx, args[0], self.value, torch_fn
            )

        return super().call_function(tx, args, kwargs)

    def as_python_constant(self):
        return self.value

    def python_type(self):
        return type(self.value)


class UntypedStorageVariable(VariableTracker):
    _nonvar_fields = {
        "example_value",
        *VariableTracker._nonvar_fields,
    }

    def __init__(
        self,
        from_tensor: TensorVariable,
        example_value: torch.UntypedStorage,
        **kwargs,
    ):
        super().__init__(**kwargs),
        self.from_tensor = from_tensor
        # Example_value will always have device="meta"
        self.example_value = example_value

    def call_method(
        self,
        tx,
        name,
        args: List[VariableTracker],
        kwargs: Dict[str, VariableTracker],
    ) -> VariableTracker:
        if name == "size":
            assert not args
            assert not kwargs
            result = self.example_value.size()
            if not has_free_symbols(result):
                # avoid creating a node in the graph
                return ConstantVariable.create(int(result))
            else:
                from ..external_utils import untyped_storage_size
                from .builder import wrap_fx_proxy

                return wrap_fx_proxy(
                    tx,
                    tx.output.create_proxy(
                        "call_function",
                        untyped_storage_size,
                        (self.from_tensor.as_proxy(),),
                        {},
                    ),
                )
        if name == "resize_" and len(args) == 1:
            assert not kwargs
            tx.output.create_proxy(
                "call_function",
                torch.ops.inductor.resize_storage_bytes_,
                (self.from_tensor.as_proxy(), args[0].as_proxy()),
                {},
            )
            return self

        return super().call_method(tx, name, args, kwargs)

    def reconstruct(self, codegen):
        codegen(self.from_tensor)
        codegen.append_output(codegen.create_load_method("untyped_storage"))
        codegen.extend_output(create_call_method(0))<|MERGE_RESOLUTION|>--- conflicted
+++ resolved
@@ -8,7 +8,6 @@
 from typing import Dict, List
 
 from torch.utils._python_dispatch import is_traceable_wrapper_subclass
-from ..._guards import GuardSource
 
 from ..bytecode_transformation import create_call_method
 from ..external_utils import call_hook_from_backward_state
@@ -306,16 +305,11 @@
         # <tensor> is later changed to another type
         if (
             result is not None
-<<<<<<< HEAD
             and self.source
             and self.source.subguards_allowed()
-            and not result.is_python_constant()
-=======
-            and self.source is not None
             and not (
                 name not in ("grad", "requires_grad") and result.is_python_constant()
             )
->>>>>>> b85f0512
         ):
             install_guard(self.make_guard(GuardBuilder.TYPE_MATCH))
             result.source = AttrSource(self.source, name)
