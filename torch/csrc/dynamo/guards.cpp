#define PY_SSIZE_T_CLEAN
#include <ATen/EmptyTensor.h>
#include <c10/util/flat_hash_map.h>
#include <torch/csrc/autograd/grad_mode.h>
#include <torch/csrc/dynamo/guards.h>
#include <torch/csrc/utils/disable_torch_function.h>
#include <torch/csrc/utils/python_compat.h>
#include <torch/csrc/utils/python_numbers.h>
#include <torch/csrc/utils/python_symnode.h>
#include <torch/extension.h>

#ifdef USE_CUDA
#include <ATen/cuda/EmptyTensor.h>
#endif

#include <sstream>

namespace {

struct LocalState {
  // TLS state that changes operators
  c10::impl::LocalDispatchKeySet dispatch_modifier;
  bool grad_mode_enabled;

  at::DispatchKeySet apply(at::DispatchKeySet ks) const {
    return (ks | dispatch_modifier.included_) - dispatch_modifier.excluded_;
  }

  LocalState()
      : dispatch_modifier(c10::impl::tls_local_dispatch_key_set()),
        grad_mode_enabled(at::GradMode::is_enabled()) {}
};

class TensorCheck {
 public:
  TensorCheck(
      const LocalState& state,
      PyTypeObject* pt,
      const at::Tensor& v,
      std::vector<std::optional<c10::SymInt>> dynamic_dims_sizes,
      std::vector<std::optional<c10::SymInt>> dynamic_dims_strides)
      : pytype(pt),
        dispatch_key_(state.apply(v.key_set()).raw_repr()),
        dtype_(v.dtype().toScalarType()),
        device_index_(v.device().index()),
        requires_grad_(v.requires_grad()),
        sizes_(std::move(dynamic_dims_sizes)),
        strides_(std::move(dynamic_dims_strides)),
        dim_(static_cast<int64_t>(sizes_.size())) {
    // TODO(voz): In cases where sizes_ and strides_ are fully dynamic, should
    // we just treat this as optional?
  }

  // See note in guards.py [Note - On Export Tensor Guards]
  // Logic parallel to here must be maintained in python
  bool check(const LocalState& state, const at::Tensor& v) {
    if (dispatch_key_ != state.apply(v.key_set()).raw_repr() ||
        dtype_ != v.dtype().toScalarType() ||
        device_index_ != v.device().index() ||
        requires_grad_ != v.requires_grad()) {
      return false;
    }
    auto ndim = v.ndimension();
    if (ndim != dim_) {
      return false;
    }
    const auto& sizes = v.sym_sizes();
    const auto& strides = v.sym_strides();
    for (auto i : c10::irange(ndim)) {
      auto known_size = sizes_[i];
      auto known_stride = strides_[i];
      if (known_size.has_value()) {
        if (known_size.value() != sizes[i]) {
          return false;
        }
      }
      if (known_stride.has_value()) {
        if (known_stride.value() != strides[i]) {
          return false;
        }
      }
    }
    return true;
  }

  std::string check_verbose(
      const LocalState& state,
      const at::Tensor& v,
      const std::string& tensor_name) {
    std::stringstream fail_reason;
    fail_reason << "tensor '" << tensor_name << "' ";
    if (dispatch_key_ != state.apply(v.key_set()).raw_repr()) {
      // return fmt::format("tensor dispatch key mismatch. expected {}, actual
      // {}", dispatch_key_, state.apply(v.key_set()).raw_repr());
      fail_reason << "dispatch key set mismatch. expected "
                  << c10::DispatchKeySet(
                         c10::DispatchKeySet::RAW, dispatch_key_)
                  << ", actual " << state.apply(v.key_set());
      return fail_reason.str();
    } else if (dtype_ != v.dtype().toScalarType()) {
      // return fmt::format("tensor dtype mismatch. expected {}, actual {}",
      // dtype_, v.dtype().toScalarType());
      fail_reason << "dtype mismatch. expected " << dtype_ << ", actual "
                  << v.dtype().toScalarType();
      return fail_reason.str();
    } else if (device_index_ != v.device().index()) {
      fail_reason
          << "Tensor device index mismatch. Expected device index to be "
          << device_index_ << ", actual " << v.device().index();
      return fail_reason.str();
    } else if (requires_grad_ != v.requires_grad()) {
      // return fmt::format("tensor requires_grad mismatch. expected {}",
      // requires_grad_);
      fail_reason << "requires_grad mismatch. expected requires_grad="
                  << requires_grad_;
      return fail_reason.str();
    }
    auto ndim = v.ndimension();
    if (ndim != dim_) {
      // return fmt::format("tensor rank mismatch. expected {}, actual {}",
      // sizes_.size(), ndim);
      fail_reason << "rank mismatch. expected " << sizes_.size() << ", actual "
                  << ndim;
      return fail_reason.str();
    }
    const auto& sizes = v.sym_sizes();
    const auto& strides = v.sym_strides();
    for (auto i : c10::irange(ndim)) {
      auto known_size = sizes_[i];
      auto known_stride = strides_[i];
      if (known_size.has_value() && (known_size.value() != sizes[i])) {
        fail_reason << "size mismatch at index " << i << ". expected "
                    << known_size.value() << ", actual " << sizes[i];
        return fail_reason.str();
      }
      if (known_stride.has_value() && known_stride.value() != strides[i]) {
        fail_reason << "stride mismatch at index " << i << ". expected "
                    << known_stride.value() << ", actual " << strides[i];
        return fail_reason.str();
      }
    }
    return "";
  }

  PyTypeObject* pytype;

 private:
  uint64_t dispatch_key_; // DispatchKeySet includes device/layout
  at::ScalarType dtype_;
  // Note(voz): While dispatch_key_ is sufficiently representative of a device
  // In that keys are more granular AND device specific - they do not
  // necessarily capture device indices correctly.
  at::DeviceIndex device_index_;
  bool requires_grad_;
  // NB: These are unset if dynamic shapes is enabled.
  std::vector<std::optional<c10::SymInt>> sizes_;
  std::vector<std::optional<c10::SymInt>> strides_;
  // Not strictly required for dense tensors, but nested tensors need it.
  int64_t dim_;
};

typedef std::vector<TensorCheck> ChecksList;

typedef struct {
  PyObject_HEAD;
  ChecksList* checks;
} TensorGuards;

static void TensorGuards_dealloc(TensorGuards* self) {
  if (self->checks != nullptr) {
    delete self->checks;
    self->checks = nullptr;
  }
  Py_TYPE(self)->tp_free((PyObject*)self);
}

static PyObject* TensorGuards_new(
    PyTypeObject* type,
    PyObject* args,
    PyObject* kwds) {
  TensorGuards* self = (TensorGuards*)type->tp_alloc(type, 0);
  if (self != nullptr) {
    self->checks = new ChecksList();
  }
  return (PyObject*)self;
}

static std::vector<std::optional<c10::SymInt>> wrapIntegersInOptional(
    const c10::SymIntArrayRef& intArray) {
  std::vector<std::optional<c10::SymInt>> optVec(intArray.size());
  std::transform(
      intArray.begin(),
      intArray.end(),
      optVec.begin(),
      [](const c10::SymInt& value) { return std::make_optional(value); });
  return optVec;
}

static std::vector<std::optional<c10::SymInt>> pyListToVecOptInt(
    PyObject* pyList) {
  std::vector<std::optional<c10::SymInt>> vec;
  Py_ssize_t size = PyList_Size(pyList);
  for (Py_ssize_t i = 0; i < size; i++) {
    PyObject* item = PyList_GetItem(pyList, i);
    auto handle = py::handle(item);
    if (item == Py_None) {
      vec.emplace_back(std::nullopt);
    } else if (torch::is_symint(handle)) {
      vec.emplace_back(py::cast<c10::SymInt>(handle));
    } else {
      int64_t value = PyLong_AsLongLong(item);
      if (value == -1 && PyErr_Occurred()) {
        PyErr_SetString(
            PyExc_TypeError,
            "Size or stride list item is not a valid integer.");
        TORCH_CHECK(false, "Size or stride list item is not a valid integer.");
      }
      vec.emplace_back(c10::SymInt(value));
    }
  }
  return vec;
}

static std::vector<std::vector<std::optional<c10::SymInt>>> get_dynamic_dims(
    PyObject* dynamic_dims_py) {
  std::vector<std::vector<std::optional<c10::SymInt>>> per_tensor_dynamic_dims;
  if (dynamic_dims_py != Py_None) {
    Py_ssize_t size = PyList_Size(dynamic_dims_py);
    for (Py_ssize_t i = 0; i < size; i++) {
      PyObject* py_list = PyList_GetItem(dynamic_dims_py, i);
      std::vector<std::optional<c10::SymInt>> vec = pyListToVecOptInt(py_list);
      per_tensor_dynamic_dims.push_back(std::move(vec));
    }
  }
  return per_tensor_dynamic_dims;
}

static int TensorGuards_init(
    TensorGuards* self,
    PyObject* args,
    PyObject* kwds) {
  if (!PyTuple_CheckExact(args)) {
    PyErr_SetString(PyExc_TypeError, "expected tuple()");
    return -1;
  }
  // Top level structure is List[List[Union[int, None]]]
  PyObject* dynamic_dims_sizes_py =
      PyDict_GetItemString(kwds, "dynamic_dims_sizes");
  if (dynamic_dims_sizes_py == nullptr) {
    PyErr_SetString(PyExc_TypeError, "missing dynamic_dims_sizes=...");
    return -1;
  }
  PyObject* dynamic_dims_strides_py =
      PyDict_GetItemString(kwds, "dynamic_dims_strides");
  if (dynamic_dims_strides_py == nullptr) {
    PyErr_SetString(PyExc_TypeError, "missing dynamic_dims_strides=...");
    return -1;
  }

  // dynamic_dims_strides/sizes_py is None when dynamic_shapes=False - this is
  // an optimization to avoid invoking .size()/.stride() in python needlessly
  std::vector<std::vector<std::optional<c10::SymInt>>>
      per_tensor_dynamic_dims_sizes = get_dynamic_dims(dynamic_dims_sizes_py);
  std::vector<std::vector<std::optional<c10::SymInt>>>
      per_tensor_dynamic_dims_strides =
          get_dynamic_dims(dynamic_dims_strides_py);

  auto& checks = *self->checks;
  auto len = PyTuple_GET_SIZE(args);
  checks.reserve(len);
  LocalState state;

  for (auto i : c10::irange(len)) {
    PyObject* item = PyTuple_GET_ITEM(args, i);
    if (!THPVariable_CheckExact(item) && !THPVariable_Check(item)) {
      PyErr_SetString(PyExc_TypeError, "expected Tensor()");
      return -1;
    }
    auto tensor = THPVariable_Unpack(item);
    std::vector<std::optional<c10::SymInt>> tensor_dims_size =
        per_tensor_dynamic_dims_sizes.empty()
        ? wrapIntegersInOptional(tensor.sym_sizes())
        : per_tensor_dynamic_dims_sizes[i];
    std::vector<std::optional<c10::SymInt>> tensor_dims_stride =
        per_tensor_dynamic_dims_strides.empty()
        ? wrapIntegersInOptional(tensor.sym_strides())
        : per_tensor_dynamic_dims_strides[i];

    checks.emplace_back(
        state,
        Py_TYPE(item),
        std::move(tensor),
        std::move(tensor_dims_size),
        std::move(tensor_dims_stride));
  }
  return 0;
}

PyObject* TensorGuards_check(
    TensorGuards* self,
    PyObject* args,
    PyObject* kwargs) {
  if (!PyTuple_CheckExact(args)) {
    PyErr_SetString(PyExc_TypeError, "expected tuple()");
    return nullptr;
  }
  auto& checks = *self->checks;
  auto len = PyTuple_GET_SIZE(args);

  // kwargs is just ignored here

  if (static_cast<decltype(len)>(checks.size()) != len) {
    PyErr_SetString(PyExc_TypeError, "wrong length");
    return nullptr;
  }

  LocalState state;
  // Note - all the tensors that make it to guards must be unique. Dynamo
  // builder handles guarding for positive aliases (X is Y). However, we do not
  // create guards for negative alias (X is not Y) as that is an N^2
  // relationship. Instead, we rely on the uniqueness upstream to verify, at
  // check_fn time (this function).
  ska::flat_hash_map<PyObject*, std::nullptr_t> unique_tensors;
  for (auto i : c10::irange(len)) {
    PyObject* item = PyTuple_GET_ITEM(args, i);

    if (Py_TYPE(item) != checks[i].pytype) {
      Py_RETURN_FALSE;
    }
    auto insertion = unique_tensors.insert({item, nullptr});
    if (!insertion.second) {
      // Violates uniqueness
      Py_RETURN_FALSE;
    }
    if (!checks[i].check(state, THPVariable_Unpack(item))) {
      Py_RETURN_FALSE;
    }
  }

  Py_RETURN_TRUE;
}

PyObject* TensorGuards_check_verbose(
    TensorGuards* self,
    PyObject* args,
    PyObject* kwargs) {
  if (!PyTuple_CheckExact(args)) {
    PyErr_SetString(PyExc_TypeError, "expected tuple()");
    return nullptr;
  }
  auto& checks = *self->checks;
  auto len = PyTuple_GET_SIZE(args);

  if (static_cast<decltype(len)>(checks.size()) != len) {
    PyErr_SetString(PyExc_TypeError, "wrong length");
    return nullptr;
  }

  PyObject* tensor_check_names_py =
      PyDict_GetItemString(kwargs, "tensor_check_names");
  if (tensor_check_names_py == nullptr) {
    PyErr_SetString(PyExc_TypeError, "missing tensor_check_names kwarg");
    return nullptr;
  }

  if (!PyList_Check(tensor_check_names_py)) {
    PyErr_SetString(PyExc_TypeError, "tensor_check_names kwarg must be a list");
    return nullptr;
  }

  auto names_size = PyList_Size(tensor_check_names_py);
  if (names_size != static_cast<decltype(names_size)>(checks.size())) {
    PyErr_SetString(
        PyExc_TypeError,
        "tensor_check_names should be the same size as # tensors");
    return nullptr;
  }

  std::vector<std::string> tensor_check_names;
  tensor_check_names.reserve(names_size);
  for (auto i : c10::irange(names_size)) {
    PyObject* value = PyList_GetItem(tensor_check_names_py, i);
    if (!PyUnicode_Check(value)) {
      PyErr_SetString(
          PyExc_TypeError, "tensor_check_names must only contain strings");
      return nullptr;
    }
    tensor_check_names.emplace_back(PyUnicode_AsUTF8(value));
  }

  LocalState state;
  ska::flat_hash_map<PyObject*, std::nullptr_t> unique_tensors;
  for (auto i : c10::irange(len)) {
    PyObject* item = PyTuple_GET_ITEM(args, i);
    if (Py_TYPE(item) != checks[i].pytype) {
      std::stringstream fail_reason;
      PyObject* type_str = PyObject_Str(PyObject_Type(item));
      fail_reason << "expected type of '" << tensor_check_names[i]
                  << "' to be a tensor type, ";
      if (!type_str) {
        fail_reason << "but found a different type";
      } else {
        fail_reason << "' but found " << PyUnicode_AsUTF8(type_str);
      }
      return Py_BuildValue("s", fail_reason.str().c_str());
    }

    auto insertion = unique_tensors.insert({item, nullptr});
    if (!insertion.second) {
      std::stringstream fail_reason;
      fail_reason << "Duplicate tensor found where not expected! ";
      fail_reason << tensor_check_names[i]
                  << "should not alias to anything, but is aliased";
      return Py_BuildValue("s", fail_reason.str().c_str());
    }
    std::string fail_reason = checks[i].check_verbose(
        state, THPVariable_Unpack(item), tensor_check_names[i]);
    if (fail_reason.length() > 0) {
      return Py_BuildValue("s", fail_reason.c_str());
    }
  }

  Py_RETURN_TRUE;
}

// NOLINTNEXTLINE(modernize-avoid-c-arrays,cppcoreguidelines-avoid-c-arrays)
static PyMethodDef TensorGuards_methods[] = {
    {"check",
     (PyCFunction)(void*)TensorGuards_check,
     METH_VARARGS | METH_KEYWORDS,
     ""},
    {"check_verbose",
     (PyCFunction)(void*)TensorGuards_check_verbose,
     METH_VARARGS | METH_KEYWORDS,
     "verbose fail reasons for failed checks"},
    {nullptr} /* Sentinel */
};

static PyTypeObject TensorGuardsType = {PyVarObject_HEAD_INIT(nullptr, 0)};

struct GlobalStateGuard {
  PyObject_HEAD;

  inline void init() {
    auto& ctx = at::globalContext();
    _grad_mode = at::GradMode::is_enabled();
    _torch_function = torch::torch_function_enabled();
    _deterministic_algorithms = ctx.deterministicAlgorithms();
    _deterministic_algorithms_warn_only = ctx.deterministicAlgorithmsWarnOnly();
    _allow_tf32 = ctx.allowTF32CuBLAS();
    _allow_fp16_reduce = ctx.allowFP16ReductionCuBLAS();
    _allow_bf16_reduce = ctx.allowBF16ReductionCuBLAS();
    _num_threads = at::get_num_threads();
    _default_dtype = at::get_default_dtype();
  }

  inline bool check() {
    auto& ctx = at::globalContext();
    return (_grad_mode == at::GradMode::is_enabled() &&
            _torch_function == torch::torch_function_enabled() &&
            _deterministic_algorithms == ctx.deterministicAlgorithms() &&
            _deterministic_algorithms_warn_only ==
                ctx.deterministicAlgorithmsWarnOnly() &&
            _allow_tf32 == ctx.allowTF32CuBLAS() &&
            _allow_fp16_reduce == ctx.allowFP16ReductionCuBLAS() &&
            _allow_bf16_reduce == ctx.allowBF16ReductionCuBLAS() &&
            _num_threads == at::get_num_threads()) &&
        _default_dtype == at::get_default_dtype();
  }

  bool _grad_mode;
  bool _torch_function;
  bool _deterministic_algorithms;
  bool _deterministic_algorithms_warn_only;
  bool _allow_tf32;
  bool _allow_fp16_reduce;
  bool _allow_bf16_reduce;
  int _num_threads;
  caffe2::TypeMeta _default_dtype;
  // TODO(jansel): we should guard on more state as inductor starts using it
};

int GlobalStateGuard_init(
    GlobalStateGuard* self,
    PyObject* args,
    PyObject* kwargs) {
  self->init();
  return 0;
}

PyObject* GlobalStateGuard_check(
    GlobalStateGuard* self,
    PyObject* args,
    PyObject* kwargs) {
  if (self->check()) {
    Py_RETURN_TRUE;
  } else {
    Py_RETURN_FALSE;
  }
}

static PyMethodDef GlobalStateGuard_methods[] = {
    {"check",
     (PyCFunction)(void*)GlobalStateGuard_check,
     METH_NOARGS,
     "Return true if global state was the same as at creation time"},
    {nullptr}};
static PyTypeObject GlobalStateGuardType = {PyVarObject_HEAD_INIT(nullptr, 0)};

static PyObject* check_type_id(PyObject* dummy, PyObject* args) {
  // faster `lambda obj, expected: id(type(obj)) == expected`
  PyObject* obj = nullptr;
  unsigned long long expected = 0;
  if (!PyArg_ParseTuple(args, "OK", &obj, &expected)) {
    return nullptr;
  }
  // NOLINTNEXTLINE(performance-no-int-to-ptr)
  if (Py_TYPE(obj) == (void*)expected) {
    Py_RETURN_TRUE;
  } else {
    Py_RETURN_FALSE;
  }
}

static PyObject* check_obj_id(PyObject* dummy, PyObject* args) {
  // faster `lambda obj, expected: id(obj) == expected`
  PyObject* obj = nullptr;
  unsigned long long expected = 0;
  if (!PyArg_ParseTuple(args, "OK", &obj, &expected)) {
    return nullptr;
  }
  // NOLINTNEXTLINE(performance-no-int-to-ptr)
  if (obj == (void*)expected) {
    Py_RETURN_TRUE;
  } else {
    Py_RETURN_FALSE;
  }
}

static PyObject* dict_version(PyObject* dummy, PyObject* args) {
  // Retrieves the version of a dictionary.
  PyObject* obj = nullptr;
  if (!PyArg_ParseTuple(args, "O", &obj)) {
    return nullptr;
  }
  if (!PyDict_Check(obj)) {
    return nullptr;
  }
#if IS_PYTHON_3_12_PLUS
  TORCH_CHECK(false, "Dynamo does not support CPython 3.12 yet.");
  return nullptr;
#else
  // ma_version_tag is deprecated since 3.12. We will need to transition
  // to use the appropriate API for later versions.
  // This warning is an error on some clang builds, so we have to ifdef it
  // away for now.
  return THPUtils_packUInt64(((PyDictObject*)obj)->ma_version_tag);
#endif
}

static PyObject* assert_size_stride(PyObject* dummy, PyObject* args) {
  /*
   Assert that a given tensor has a given size/stride, but ignore strides
   of size==1 dimensions.  Implemented in C++ as this is on the hot path.
  */
  PyObject* item = nullptr;
  PyObject* size = nullptr;
  PyObject* stride = nullptr;
  if (!PyArg_ParseTuple(args, "OOO", &item, &size, &stride)) {
    return nullptr;
  }
  if (!THPVariable_CheckExact(item) && !THPVariable_Check(item)) {
    PyErr_SetString(PyExc_TypeError, "expected Tensor()");
    return nullptr;
  }
  if (!PyTuple_CheckExact(size) || !PyTuple_CheckExact(stride)) {
    PyErr_SetString(PyExc_TypeError, "expected tuple()");
    return nullptr;
  }
  at::Tensor tensor = THPVariable_Unpack(item);
  int64_t ndim = tensor.ndimension();
  if (PyTuple_GET_SIZE(size) != ndim || PyTuple_GET_SIZE(stride) != ndim) {
    PyErr_SetString(PyExc_AssertionError, "wrong number of dimensions");
    return nullptr;
  }
  for (auto i : c10::irange(ndim)) {
    int64_t want_size = THPUtils_unpackLong(PyTuple_GET_ITEM(size, i));
    int64_t want_stride = THPUtils_unpackLong(PyTuple_GET_ITEM(stride, i));
    int64_t actual_size = tensor.size(i);
    int64_t actual_stride = tensor.stride(i);
    if (want_size != actual_size ||
        // ignore stride differences when size is 1
        (want_stride != actual_stride && actual_size > 1)) {
      std::stringstream msg;
      msg << "expected size " << actual_size << "==" << want_size << ", stride "
          << actual_stride << "==" << want_stride << " at dim=" << i;
      PyErr_SetString(PyExc_AssertionError, msg.str().c_str());
      return nullptr;
    }
  }
  Py_RETURN_TRUE;
}

template <typename T>
inline static void unwrap_size_tuple(PyObject* obj, T& output) {
  TORCH_CHECK(PyTuple_CheckExact(obj));
  size_t len = PyTuple_GET_SIZE(obj);
  output.reserve(len);
  for (size_t i = 0; i < len; ++i) {
    auto result = PyLong_AsSsize_t(PyTuple_GET_ITEM(obj, i));
    TORCH_CHECK(result >= 0);
    output.emplace_back(result);
  }
}

template <typename T>
inline static void _parse_empty_strided_args(
    PyObject* args,
    T& sizes,
    T& strides,
    at::ScalarType& dtype) {
  TORCH_CHECK(PyTuple_CheckExact(args));
  TORCH_CHECK(PyTuple_GET_SIZE(args) == 3);
  // note PyTuple_GET_ITEM returns a borrowed ref, so no need for refcounts
  unwrap_size_tuple(PyTuple_GET_ITEM(args, 0), sizes);
  unwrap_size_tuple(PyTuple_GET_ITEM(args, 1), strides);
  PyObject* py_dtype = PyTuple_GET_ITEM(args, 2);
  TORCH_CHECK(THPDtype_Check(py_dtype));
  dtype = reinterpret_cast<THPDtype*>(py_dtype)->scalar_type;
}

static PyObject* _empty_strided_cpu(PyObject* dummy, PyObject* args) {
  // at::empty_strided is surprising slow.  This is a lower-overhead
  // version that saves ~2us on every allocation.
  HANDLE_TH_ERRORS;
  at::SmallVector<int64_t, 8> sizes;
  at::SmallVector<int64_t, 8> strides;
  at::ScalarType dtype;
  _parse_empty_strided_args(args, sizes, strides, dtype);
  return THPVariable_Wrap(at::detail::empty_strided_cpu(sizes, strides, dtype));
  END_HANDLE_TH_ERRORS;
}

static PyObject* _empty_strided_cuda(PyObject* dummy, PyObject* args) {
  // at::empty_strided is surprising slow.  This is lower-overhead.
  HANDLE_TH_ERRORS;
#ifdef USE_CUDA
  at::SmallVector<int64_t, 8> sizes;
  at::SmallVector<int64_t, 8> strides;
  at::ScalarType dtype;
  _parse_empty_strided_args(args, sizes, strides, dtype);
  return THPVariable_Wrap(at::detail::empty_strided_cuda(
      sizes, strides, dtype, c10::DeviceType::CUDA));
#else
  TORCH_CHECK(false, "PyTorch compiled without USE_CUDA");
#endif
  END_HANDLE_TH_ERRORS;
}

// NOLINTNEXTLINE(modernize-avoid-c-arrays,cppcoreguidelines-avoid-c-arrays)
static PyMethodDef _methods[] = {
    {"check_type_id", check_type_id, METH_VARARGS, nullptr},
    {"check_obj_id", check_obj_id, METH_VARARGS, nullptr},
    {"assert_size_stride", assert_size_stride, METH_VARARGS, nullptr},
    {"dict_version", dict_version, METH_VARARGS, nullptr},
    {"_empty_strided_cpu", _empty_strided_cpu, METH_VARARGS, nullptr},
    {"_empty_strided_cuda", _empty_strided_cuda, METH_VARARGS, nullptr},
    {nullptr, nullptr, 0, nullptr}};

static struct PyModuleDef _module = {
    PyModuleDef_HEAD_INIT,
    "torch._C._dynamo.guards",
    "Module containing checks on tensors",
    -1,
    _methods};

/**
 * Stores relevant guard debug information, e.g., failure str for a LeafGuard
 * failure. The data structure is also accessible in Python.
 */

class GuardDebugInfo {
 public:
  GuardDebugInfo(
      bool result,
      py::list verbose_code_parts,
      int num_guards_executed)
      : result(result),
        verbose_code_parts(verbose_code_parts),
        num_guards_executed(num_guards_executed) {}

  // This constructor is used when guard succeeds.
  GuardDebugInfo(bool result, int num_guards_executed)
      : result(result), num_guards_executed(num_guards_executed) {}

  GuardDebugInfo(
      bool result,
      std::string failed_reason,
      int num_guards_executed)
      : GuardDebugInfo(result, num_guards_executed) {
    verbose_code_parts.append(failed_reason);
  }

  std::string to_string() {
    std::stringstream ss;
    ss << "GuardDebugInfo(\n"
       << "result=" << result << ",\n"
       << "verbose_code_parts=" << verbose_code_parts << ",\n"
       << "num_guards_executed=" << num_guards_executed << ")\n";
    return ss.str();
  }

  // Whether the guard passed or failed.
  bool result;

  // This is a list of verbose_code_parts for the failed guard. When there are
  // more than one verbose_code_parts, then recompilation reasoning infra on the
  // Python side can iterate over this list and eval each string to pinpoint the
  // exact code part that failed.
  py::list verbose_code_parts;

  // Total number of executed guards so far. This is helpful in debugging if
  // shuffling is working.
  int num_guards_executed;
};

/**
 * Base class for the leaf guard in the GuardManager hierarchy.
 */
class LeafGuard {
 public:
  LeafGuard(py::object verbose_code_parts)
      : _verbose_code_parts(verbose_code_parts) {}

  // check function could be called from python. This is useful for debugging
  // purpose.
  bool check(py::handle value) {
    return check_nopybind(value.ptr());
  }

  GuardDebugInfo check_verbose(py::handle value) {
    return check_verbose_nopybind(value.ptr());
  }

  virtual GuardDebugInfo check_verbose_nopybind(
      PyObject* value) { // borrowed ref
    bool result = check_nopybind(value);
    if (!result) {
      return GuardDebugInfo(result, _verbose_code_parts, 0);
    }
    return GuardDebugInfo(true, 0);
  }

  py::list verbose_code_parts() {
    return _verbose_code_parts;
  }

  // This is on the hot path and avoids any refcounting code from pybind. This
  // is not exposed to Python and can only be called from C++.
  virtual bool check_nopybind(PyObject* value) = 0;
  virtual ~LeafGuard() = default;

 private:
  // This is set while constructing the leaf guard. This is used for identifying
  // the cause of recompilation.
  py::list _verbose_code_parts;
};

/**
 * Represents a leaf guard that accepts the python guard check function. We
 * would like to have most of the guards in C++ (to avoid a Python function
 * call).  But, it will take some time to reach that goal. Also, there might be
 * cases where its too tedious to write an equivalent C++ guard.
 *
 * LAMBDA_GUARD allows us to gradually move to C++. We can start from all
 * guards of type PythonLambaGuard and incrementally move expensive guards to
 * C++.
 */
class LAMBDA_GUARD : public LeafGuard {
 public:
  LAMBDA_GUARD(py::object guard_check_fn, py::object verbose_code_parts)
      : LeafGuard(verbose_code_parts) {
    if (py::isinstance<py::function>(guard_check_fn)) {
      _guard_check_fn = py::cast<py::function>(guard_check_fn);
    } else {
      throw py::type_error("LAMBDA_GUARD expects (callable, str)");
    }
  }

  // Runs the lambda function with the current f_locals value.
  bool check_nopybind(PyObject* value) override { // borrowed ref
    PyObject* x = PyObject_CallOneArg(_guard_check_fn.ptr(), value); // new ref
    if (x == nullptr) {
      // An exception is caught in the lambda function.
      return false;
    }
    bool result = PyObject_IsTrue(x);
    Py_DECREF(x);
    return result;
  }

 private:
  // The user provided lambda function for check_fn.
  py::function _guard_check_fn;
};

class TYPE_MATCH : public LeafGuard {
 public:
  // type_id = id(type(obj))
  TYPE_MATCH(py::object type_id, py::object verbose_code_parts)
      : LeafGuard(verbose_code_parts),
        _expected(py::cast<unsigned long long>(type_id)) {}

  bool check_nopybind(PyObject* value) override { // borrowed ref
    return Py_TYPE(value) == (void*)_expected;
  }

 private:
  // id of the type of the original object.
  intptr_t _expected;
};

class ID_MATCH : public LeafGuard {
 public:
  // obj_id = id(obj)
  ID_MATCH(py::object obj_id, py::object verbose_code_parts)
      : LeafGuard(verbose_code_parts),
        _expected(py::cast<unsigned long long>(obj_id)) {}

  bool check_nopybind(PyObject* value) override { // borrowed ref
    return value == (void*)_expected;
  }

 private:
  // id of the original object.
  intptr_t _expected;
};

class EQUALS_MATCH : public LeafGuard {
 public:
  EQUALS_MATCH(py::object value, py::object verbose_code_parts)
      : LeafGuard(verbose_code_parts),
        _value(value),
        _value_type(Py_TYPE(value.ptr())) {}

  bool check_nopybind(PyObject* value) override { // borrowed ref
    return Py_TYPE(value) == _value_type &&
        PyObject_RichCompareBool(value, _value.ptr(), Py_EQ);
  }

 private:
  // value to compare against. This is py::object so that we hold on to the
  // original value and prevent garbage collection. We run EQUALS_MATCH only on
  // selected objects which do not have high memory footprint, so holding on to
  // these objects is ok.
  py::object _value;

  // Type of the value
  PyTypeObject* _value_type;
};

class DICT_VERSION : public LeafGuard {
 public:
  DICT_VERSION(py::object value, py::object verbose_code_parts)
      : LeafGuard(verbose_code_parts) {
    if (!PyDict_Check(value.ptr())) {
      throw py::type_error("DICT_VERSION expects a dict");
    }
    _tag = get_dict_version(value.ptr());
  }
  bool check_nopybind(PyObject* value) override { // borrowed ref
    return PyDict_Check(value) && get_dict_version(value) == _tag;
  }

 private:
  int64_t get_dict_version(PyObject* dict) {
    return ((PyDictObject*)dict)->ma_version_tag;
  }

  // Saved dict version.
  int64_t _tag;
};

/**
 * Relational guards compare more than one value. We implement Relational
 * guards by capturing some state in the guard object. For example for tensor
 * aliasing guards - tensor X is not tensor Y - we construct one leaf guard
 * and and install it at as a leaf of two guard managers (one for X and
 * another for Y). Therefore, this guard is run twice. In the first
 * invocation, it saves the first value (state) and returns True. In the
 * second invocation, it compares the saved value with the new value and
 * returns True if they do not alias.
 *
 * We have to be careful about resetting in case the other guards fail and we
 * have some state in the relational guard. This is done by virtual method
 * reset_state(). This is called by the GuardManager whenever
 * there is a guard failure. In the event that the Guard evals to true, we do
 * not need to reset the state. THe check_nopybind method should itself reset
 * the state if it was called N times. So, fast path is unaffected.
 *
 * There is a question on which GuardManager node calls the
 * reset_state. This is done by registering the guard as a
 * relational_guard_resetter on the root node, which calls the resets all the
 * relational guards on guard evaluation to False.
 */
class RelationalGuard : public LeafGuard {
 public:
  RelationalGuard(py::object verbose_code_parts)
      : LeafGuard(verbose_code_parts) {}

  // reset the relational guard state on guard failure. This is called by the
  // guard manager.
  virtual void reset_state() = 0;
};

class GuardManager;
class RootGuardManager;
class DictGuardManager;
// GuardManager can be a pointer to DictGuardManager, but at this point the
// compiler does not know that DictGuardManager is a derived class of
// GuardManager (no way to define inheritance relationships in forward
// declarations), so we forward declare a factory function and define it when
// both DictGuardManager and GuardManager are fully defined.
std::unique_ptr<GuardManager> make_guard_manager(
    RootGuardManager* root,
    py::handle example_value);

/**
 * Base class representing a pair of accessor and the associated guard
 * manager. The accessor defines how to access the child value from the
 * py::object given to the parent check function.
 *
 * GuardAccessors can be considered equivalent to name() method of Source
 * objects in guards.py. In python, name() method returns a str which we can
 * then eval in f_locals and f_globals to retrieve the actual py object.
 * GuardAccessor serves the same purpose. The minor difference is that
 * GuardManager is a tree structure, so a GuardAccessor just has to retrieve
 * the value in the next level in this tree and pass it to the child
 * GuardAccessor.
 *
 * GuardAccessor also owns the GuardManager associated with the retrieved
 * value from the GuardAccessor.
 */
class GuardAccessor {
 public:
  GuardAccessor(
      RootGuardManager* root,
      py::object accessor_key,
      py::handle example_value)
      : _guard_manager(make_guard_manager(root, example_value)),
        _accessor_key(std::move(accessor_key)) {}

  // Return by reference as GuardAccessor owns the GuardManager.
  std::unique_ptr<GuardManager>& get_guard_manager() {
    return _guard_manager;
  }

  bool matches_key(const py::handle key) const {
    return _accessor_key.equal(key);
  }

  virtual bool check_nopybind(PyObject* obj) = 0;
  virtual GuardDebugInfo check_verbose_nopybind(PyObject* obj) = 0;
  virtual std::string repr() const = 0;

  virtual ~GuardAccessor() = default;

 protected:
  // Guard manager corresponding to the retrieved value from the
  // GuardAccessor.
  std::unique_ptr<GuardManager> _guard_manager;
  // accessor key could be py::str for getattr, getitem or py::function for
  // lambda accessor. It is a py::object because we need to keep these accessor
  // keys alive.
  py::object _accessor_key;
};

/**
 * GuardManager encapsulates all the guards related to a particular
 * py::object. It is a tree structure and consists of 1) Leaf guards - Guards
 * that are run on the user given object 2) Accessors - Guard accessors (like
 * getattr, getitem) to access the next value in the tree hierarchy. Accessor
 * object also holds the child GuardManager.
 *
 * Lets look at an example to understand how it works.
 * class Pair:
 *     int x = 1;
 *     int y = 2;
 *
 * At compile time
 * >> guard_mananger = GuardManager()
 * >> guard_mananger.x.add_lambda_guard(
 *        lambda x: isinstance(x, Pair),
 *        lambda x: f"expected Pair, found {type(x)}"
 *    )
 * >> guard_mananger.x.add_lambda_guard(lambda x: x == 1, lambda x: f"found
 * {x}, expected 1")
 * >> guard_mananger.y.add_lambda_guard(lambda x: x == 2, lambda x: f"found
 * {x}, expected 2")
 *
 * At runtime
 * >> guard_mananger.check(Pair())
 *
 * At compile time we build the tree structure. When we do `guard_manager.x`,
 * it creates an AttrGuardAccessorNode, initializes a child guard manager with
 * this accessor node, and adds it as a child. When we do
 * `guard_manager.x.add_lambda_guard`, we call add_lambda_guard on the newly
 * created guard manager and register a new leaf guard on it.
 *
 * At runtime, the accessor node has an important function of providing a way
 * to access the value for the child guard. In the above example,
 * guard_manager.x adds an AttrGuardAccessorNode with attr_name x. When check
 * function is called, parent GuardManager calls getattr(value, "x") on its
 * value passed to the check function to call the check function of the child
 * guard manager.
 *
 * Performace optimization for fail fast - An optimization for runtime here is
 * to sort the execution of child guards depending on the failure count.  This
 * ensures that we run the guards that are more prone to fail statistically
 * first. This can improve the cache lookup time when we have multiple cache
 * entries.
 */

class GuardManager {
 public:
  GuardManager() = delete;
  GuardManager(RootGuardManager* root) : _root(root) {}
  GuardManager(const GuardManager& m) = delete;
  GuardManager& operator=(const GuardManager&) = delete;
  virtual ~GuardManager() {}

  RootGuardManager* get_root() {
    return _root;
  }

  void add_leaf_guard(std::shared_ptr<LeafGuard> leaf_guard) {
    _leaf_guards.emplace_back(std::move(leaf_guard));
  }
  /**
   * Adds a new guard manager with appropriate Accessor. If the accessor is
   * already present, we just return the guard manager.
   */
  template <typename GuardAccessorT>
  GuardManager* get_child_manager(
      const py::object& accessor_key,
      py::handle example_value) {
    // accessor_key type depends on the GuardAccessorT
    // for example for GetAttrGuardAccessor - py::str name

    // Return the manager if the guard accessor exists
    for (const auto& accessor : _accessors) {
      if (accessor->matches_key(accessor_key)) {
        return accessor->get_guard_manager().get();
      }
    }

    // Construct a new guard accessor
    _accessors.emplace_back(
        std::make_unique<GuardAccessorT>(_root, accessor_key, example_value));
    return _accessors.back()->get_guard_manager().get();
  }

  // Runs the leaf guards check and then child managers check function.
  //
  // NB: There is some code DUPLICATION between this and check_verbose
  // function. This is intentional. check function is in the hot path and is
  // kept very simple. The purpose of check_verbose function is to get guard
  // failure reasoning to understand recompilations. check_verbose function
  // does not change the state of the guard, e.g., it does not shuffle the
  // guards and does not change the fail count. For simplicity, we duplicate
  // the code here.
  virtual bool check_nopybind(PyObject* value) { // borrowed ref
    // Iterate over leaf guards
    for (const auto& guard : _leaf_guards) {
      if (!guard->check_nopybind(value)) { // early exit
        _fail_count += 1;
        // no need of sorting, just return.
        return false;
      }
    }

    // Iterate over accessors.
    bool result = true;
    bool failed_on_first = true;
    for (const auto& accessor : _accessors) {
      if (!accessor->check_nopybind(value)) { // early exit
        _fail_count += 1;
        result = false;
        // need to sort, so break the loop.
        break;
      }
      failed_on_first = false;
    }

    // failed_on_first is just an optimization to avoid sorting if we are
    // failing on the first accessor itself. This is helpful when we have
    // already sorted the guards once, and dont need to sort again.
    if (!result && !failed_on_first) {
      // Inplace sort the child guards by fail count. This moves the guard
      // with higher fail count earlier in the queue, and enables fail fast
      // for the next check_verbose.

      // An alternate implementation was to use priority queue directly on
      // _accessors, but it was rejected because of the complexity of
      // popping and creating a new pq on each run_guards. Moreover, this sort
      // is happening on the unhappy path when check_verbose guard
      // fails. So, its probably ok.
      std::sort(
          _accessors.begin(),
          _accessors.end(),
          [](const std::unique_ptr<GuardAccessor>& a,
             const std::unique_ptr<GuardAccessor>& b) {
            return a->get_guard_manager()->fail_count() >
                b->get_guard_manager()->fail_count();
          });
    }

    return result;
  }

  // This function has some code duplication with function check. This is
  // deliberate to keep check function simple and fast.
  virtual GuardDebugInfo check_verbose_nopybind(
      PyObject* value) { // borrowed ref
    int num_guards_executed = 0;
    // Iterate over leaf guards
    for (const auto& guard : _leaf_guards) {
      const GuardDebugInfo& debug_info = guard->check_verbose_nopybind(value);
      num_guards_executed++;
      if (!debug_info.result) {
        return GuardDebugInfo(
            false, debug_info.verbose_code_parts, num_guards_executed);
      }
    }

    // Iterate over accessors
    for (const auto& accessor : _accessors) {
      const GuardDebugInfo& debug_info =
          accessor->check_verbose_nopybind(value);
      num_guards_executed += debug_info.num_guards_executed;
      if (!debug_info.result) {
        return GuardDebugInfo(
            false, debug_info.verbose_code_parts, num_guards_executed);
      }
    }

    return GuardDebugInfo(true, num_guards_executed);
  }

  int fail_count() const {
    return _fail_count;
  }

  // DEBUG function - Returning raw pointers because we can't return unique_ptr
  // and pybind does not accept a unique_ptr reference return type.
  std::vector<GuardAccessor*> get_accessors() const {
    std::vector<GuardAccessor*> ret;
    for (const auto& accessor : _accessors) {
      ret.emplace_back(accessor.get());
    }
    return ret;
  }

  // DEBUG function - Returning raw pointers because we can't return unique_ptr
  // and pybind does not accept a unique_ptr reference return type.
  virtual std::vector<GuardManager*> get_child_managers() {
    std::vector<GuardManager*> ret;
    for (const auto& accessor : _accessors) {
      ret.emplace_back(accessor->get_guard_manager().get());
    }
    return ret;
  }

  // DEBUG function - Returning raw pointers because we can't return unique_ptr
  // and pybind does not accept a unique_ptr reference return type.
  std::vector<LeafGuard*> get_leaf_guards() const {
    std::vector<LeafGuard*> ret;
    for (const auto& guard : _leaf_guards) {
      ret.push_back(guard.get());
    }
    return ret;
  }

 protected:
  // Keeps a count of how many times this guard manager check function returns
  // False. This is used for sorting optimization.
  int64_t _fail_count{0};

 private:
  // Root of the guard manager, this is the used to install the relational
  // guard resetters.
  RootGuardManager* _root;

  // Leaf guards are the terminal guards on this object, e.g, type check on a
  // list. These guards have to be run before any children are run.
  //
  // These leaf guards are not shufflable. In almost all cases, these guards
  // will have an order, e,g., type(x) is int guard and x == 5 guard. We also
  // expect very few leaf guards per GuardManager node.
  //
  // NB: Why are leaf guards shared ptr? This is primarily to enable relational
  // guards like `tensor X is not tensor Y`. These guards require multiple
  // values. We handle it by creating one guard object that holds state and this
  // guard is installed in many guard managers, hence a shared ptr.
  std::vector<std::shared_ptr<LeafGuard>> _leaf_guards;

  // GuardAccessors nodes to access the child guards. These guards are
  // shufflable. On a guard failure, they are sorted based on their fail count
  // to enable fail fast for the next check.
  std::vector<std::unique_ptr<GuardAccessor>> _accessors;
};

/**
 * RootGuardManager is the root of the guard tree. This is primarily
 * constructed to hold the relational guard pointers so that we can reset the
 * state of those guards on guard failure. All the other important
 * implementation is in GuardManager class.
 */

class RootGuardManager : public GuardManager {
 public:
  // This is the root node, set its _root member to nullptr
  RootGuardManager() : GuardManager(this) {}

  // Adds the relational guard resetter
  void add_relational_guard_resetter(
      std::shared_ptr<RelationalGuard> relational_guard) {
    _relational_guard_resetters.emplace_back(std::move(relational_guard));
  }

  // Python visible API to check guard function.
  bool check(py::handle value) {
    return check_nopybind(value.ptr());
  }

  // Python visible API to check_verbose guard function.
  GuardDebugInfo check_verbose(py::handle value) {
    return check_verbose_nopybind(value.ptr());
  }

  // Fast check function.
  virtual bool check_nopybind(PyObject* value) override { // borrowed ref
    // reset_state is not thread safe. So acquire a lock.
    static std::mutex lock;
    std::lock_guard<std::mutex> lock_guard(lock);

    if (!GuardManager::check_nopybind(value)) {
      _reset_relational_guard_state();
      return false;
    }

    // Iterate over epilogue leaf guards.
    for (const auto& guard : _epilogue_lambda_guards) {
      if (!guard->check_nopybind(value)) { // early exit
        _reset_relational_guard_state();
        return false;
      }
    }
    return true;
  }

  // Fast check_verbose function.
  virtual GuardDebugInfo check_verbose_nopybind(
      PyObject* value) override { // borrowed ref
    // reset_state is not thread safe. So acquire a lock.
    static std::mutex lock;
    std::lock_guard<std::mutex> lock_guard(lock);

    GuardDebugInfo debug_info = GuardManager::check_verbose_nopybind(value);
    if (!debug_info.result) {
      _reset_relational_guard_state();
      return debug_info;
    }

    int num_guards_executed = debug_info.num_guards_executed;

    // Iterate over epilogue leaf guards
    for (const auto& guard : _epilogue_lambda_guards) {
      const GuardDebugInfo& tmp_debug_info =
          guard->check_verbose_nopybind(value);
      num_guards_executed++;
      if (!tmp_debug_info.result) {
        _reset_relational_guard_state();
        return GuardDebugInfo(
            false, tmp_debug_info.verbose_code_parts, num_guards_executed);
      }
    }
    return GuardDebugInfo(true, num_guards_executed);
  }

  void add_epilogue_lambda_guard(std::unique_ptr<LeafGuard> leaf_guard) {
    _epilogue_lambda_guards.emplace_back(std::move(leaf_guard));
  }

  // DEBUG function - Returning raw pointers because we can't return unique_ptr
  // and pybind does not accept a unique_ptr reference return type.
  std::vector<LeafGuard*> get_epilogue_lambda_guards() const {
    std::vector<LeafGuard*> ret;
    for (const auto& guard : _epilogue_lambda_guards) {
      ret.push_back(guard.get());
    }
    return ret;
  }

 private:
  // Reset the state of all the relational guards on failure.
  void _reset_relational_guard_state() {
    for (auto& guard : _relational_guard_resetters) {
      guard->reset_state();
    }
  }

 private:
  // All the relational guards under this guard mananger. We only use these
  // when the guard evaluates to False. This ensures that guard state is reset
  // on guard failure so that next invocation is clean.
  std::vector<std::shared_ptr<RelationalGuard>> _relational_guard_resetters;

  // These guards are lambda guards, i.e., the guards that lack C++
  // implementation. For simplicity, we add these guards at the root. They
  // MUST be run after all other guard managers have finished to ensure that
  // the epilogue guards do not step on some nonexistent getattr or getitem.
  std::vector<std::unique_ptr<LeafGuard>> _epilogue_lambda_guards;
};

std::unique_ptr<GuardManager> make_guard_manager(
    RootGuardManager* root,
    py::handle example_value) {
  // TODO(janimesh) - Remove comment when DictGuardManager is introduced.
  // // Check if example_value is a dict
  // if (py::isinstance<py::dict>(example_value)) {
  //   return std::make_unique<DictGuardManager>(root);
  // }
  return std::make_unique<GuardManager>(root);
}

/**
 * Represents __getattr__ acccessor.
 */
class GetAttrGuardAccessor : public GuardAccessor {
 public:
  GetAttrGuardAccessor(
      RootGuardManager* root,
      py::str name,
      py::handle example_value)
      : GuardAccessor(root, name, example_value), _attr_name(name.ptr()) {}

  // NB: Intentional duplication between check_nopybind and
  // check_verbose_nopybind.
  bool check_nopybind(PyObject* obj) override { // borrowed ref
    PyObject* x = PyObject_GetAttr(obj, _attr_name); // new ref
    if (x == nullptr) {
      // Attribute absent, clear the exception and return false.
      PyErr_Clear();
      return false;
    }
    bool result = _guard_manager->check_nopybind(x);
    Py_DECREF(x);
    return result;
  }

  GuardDebugInfo check_verbose_nopybind(
      PyObject* obj) override { // borrowed ref
    PyObject* x = PyObject_GetAttr(obj, _attr_name); // new ref
    if (x == nullptr) {
      // Attribute absent, clear the exception and return false.
      PyErr_Clear();
      return GuardDebugInfo(
          false,
          std::string("get attr failed for attr name ") +
              py::str(_attr_name).cast<std::string>(),
          0);
    }
    GuardDebugInfo result = _guard_manager->check_verbose_nopybind(x);
    Py_DECREF(x);
    return result;
  }

  std::string repr() const override {
    // Helpful when priting GuardManager tree structure.
    return "GetAttrGuardAccessor(" + py::str(_attr_name).cast<std::string>() +
        ")";
  }

 private:
  // no need of py::object here because the attr_name is already passed on to
  // the base class as accessor_key which is a py::object.
  PyObject* _attr_name;
};

} // namespace

static void* _torchinductor_pyobject_tensor_data_ptr(PyObject* obj) {
  if (C10_UNLIKELY(
          obj == nullptr ||
          (!THPVariable_CheckExact(obj) && !THPVariable_Check(obj)))) {
    throw std::runtime_error(
        "_torchinductor_pyobject_tensor_data_ptr: non-tensor input");
  }
  return THPVariable_Unpack(obj).data_ptr();
}

PyObject* torch_c_dynamo_guards_init() {
  // initialize TensorGuardsType
  TensorGuardsType.tp_name = "torch._C._dynamo.guards.TensorGuards";
  TensorGuardsType.tp_basicsize = sizeof(TensorGuards);
  TensorGuardsType.tp_itemsize = 0;
  TensorGuardsType.tp_dealloc = (destructor)TensorGuards_dealloc;
  TensorGuardsType.tp_flags = Py_TPFLAGS_DEFAULT;
  TensorGuardsType.tp_doc = "Check properties of a torch.Tensor";
  TensorGuardsType.tp_methods = TensorGuards_methods;
  TensorGuardsType.tp_init = (initproc)TensorGuards_init;
  TensorGuardsType.tp_new = TensorGuards_new;

  if (PyType_Ready(&TensorGuardsType) < 0)
    return nullptr;

  GlobalStateGuardType.tp_name = "torch._C._dynamo.guards.GlobalStateGuard";
  GlobalStateGuardType.tp_basicsize = sizeof(GlobalStateGuard);
  GlobalStateGuardType.tp_itemsize = 0;
  GlobalStateGuardType.tp_flags = Py_TPFLAGS_DEFAULT;
  GlobalStateGuardType.tp_doc = "Guard on PyTorch global flags such as no_grad";
  GlobalStateGuardType.tp_methods = GlobalStateGuard_methods;
  GlobalStateGuardType.tp_init = (initproc)GlobalStateGuard_init;
  GlobalStateGuardType.tp_new = PyType_GenericNew;

  if (PyType_Ready(&GlobalStateGuardType) < 0)
    return nullptr;

  auto m = PyModule_Create(&_module);
  if (m == nullptr)
    return nullptr;

  Py_INCREF(&TensorGuardsType);
  if (PyModule_AddObject(m, "TensorGuards", (PyObject*)&TensorGuardsType) < 0) {
    Py_DECREF(&TensorGuardsType);
    Py_DECREF(m);
    return nullptr;
  }

  Py_INCREF(&GlobalStateGuardType);
  if (PyModule_AddObject(
          m, "GlobalStateGuard", (PyObject*)&GlobalStateGuardType) < 0) {
    Py_DECREF(&GlobalStateGuardType);
    Py_DECREF(m);
    return nullptr;
  }

  // We expose the address of _torchinductor_pyobject_tensor_data_ptr in order
  // to allow manual linking in our generated TorchInductor Python bindings.
  // While regular linking works in most cases, it does not work properly in
  // fbcode due to janky build setup there.
  if (PyModule_AddObject(
          m,
          "_torchinductor_pyobject_tensor_data_ptr",
          PyLong_FromVoidPtr(reinterpret_cast<void*>(
              &_torchinductor_pyobject_tensor_data_ptr))) < 0) {
    return nullptr;
  }

  auto py_m = py::handle(m).cast<py::module>();
  py::class_<GuardDebugInfo, std::unique_ptr<GuardDebugInfo>>(
      py_m, "GuardDebugInfo")
      .def(py::init<bool, py::list, int>())
      .def("__str__", &GuardDebugInfo::to_string)
      .def_readonly("result", &GuardDebugInfo::result)
      .def_readonly("verbose_code_parts", &GuardDebugInfo::verbose_code_parts)
      .def_readonly(
          "num_guards_executed", &GuardDebugInfo::num_guards_executed);

  // Leaf Guards
  py::class_<LeafGuard, std::shared_ptr<LeafGuard>>(py_m, "LeafGuard")
      .def("verbose_code_parts", &LeafGuard::verbose_code_parts);
  py::class_<LAMBDA_GUARD, LeafGuard, std::shared_ptr<LAMBDA_GUARD>>(
      py_m, "LAMBDA_GUARD")
      .def(py::init<py::function, py::list>())
      .def("__call__", &LAMBDA_GUARD::check);
  py::class_<TYPE_MATCH, LeafGuard, std::shared_ptr<TYPE_MATCH>>(
      py_m, "TYPE_MATCH")
      .def(py::init<py::object, py::list>())
      .def("__call__", &TYPE_MATCH::check);
  py::class_<ID_MATCH, LeafGuard, std::shared_ptr<ID_MATCH>>(py_m, "ID_MATCH")
      .def(py::init<py::object, py::list>())
      .def("__call__", &ID_MATCH::check);
  py::class_<EQUALS_MATCH, LeafGuard, std::shared_ptr<EQUALS_MATCH>>(
      py_m, "EQUALS_MATCH")
      .def(py::init<py::object, py::list>())
      .def("__call__", &EQUALS_MATCH::check);
  py::class_<DICT_VERSION, LeafGuard, std::shared_ptr<DICT_VERSION>>(
      py_m, "DICT_VERSION")
      .def(py::init<py::object, py::list>())
      .def("__call__", &DICT_VERSION::check);

  // Guard Accessors - These are present so that we can iterate over the
  // GuardManager hierarchy. We intentionally do not provide even an init
  // function on these, because these should be constructed from within C++.
  py::class_<GuardAccessor, std::unique_ptr<GuardAccessor>>(
      py_m, "GuardAccessor")
      .def("repr", &GuardAccessor::repr);
  py::class_<
      GetAttrGuardAccessor,
      GuardAccessor,
      std::unique_ptr<GetAttrGuardAccessor>>(py_m, "GetAttrGuardAccessor");

  // Guard Manager - No constructor in python, python should use
  // RootGuardManager.
  py::class_<GuardManager, std::unique_ptr<GuardManager>>(py_m, "GuardManager")
      // return by reference because GuardManager has the ownership of accessors
      .def(
          "get_accessors",
          &GuardManager::get_accessors,
          py::return_value_policy::reference)
      // return by reference because GuardManager has the ownership of child
      // managers
      .def(
          "get_child_managers",
          &GuardManager::get_child_managers,
          py::return_value_policy::reference)
      // return by reference because GuardManager has the ownership of leaf
      // guards
      .def(
          "get_leaf_guards",
          &GuardManager::get_leaf_guards,
          py::return_value_policy::reference)
      .def(
          "add_lambda_guard",
          [](GuardManager& self,
             py::object lambda,
             py::object verbose_code_parts) -> void {
            self.add_leaf_guard(
                std::make_shared<LAMBDA_GUARD>(lambda, verbose_code_parts));
          })
      .def(
          "add_type_match_guard",
          [](GuardManager& self,
             py::object value,
             py::object verbose_code_parts) -> void {
            self.add_leaf_guard(
                std::make_shared<TYPE_MATCH>(value, verbose_code_parts));
          })
      .def(
          "add_id_match_guard",
          [](GuardManager& self,
             py::object value,
             py::object verbose_code_parts) -> void {
            self.add_leaf_guard(
                std::make_shared<ID_MATCH>(value, verbose_code_parts));
          })
      .def(
          "add_equals_match_guard",
          [](GuardManager& self,
             py::object value,
             py::object verbose_code_parts) -> void {
            self.add_leaf_guard(
                std::make_shared<EQUALS_MATCH>(value, verbose_code_parts));
          })
<<<<<<< HEAD
      .def(
          "add_dict_version_guard",
          [](GuardManager& self,
             py::object value,
             py::object verbose_code_parts) -> void {
            self.add_leaf_guard(
                std::make_shared<DICT_VERSION>(value, verbose_code_parts));
          });
=======
      // return by reference because C++ GuardManager has the ownership of
      // accessors and guard managers
      .def(
          "getattr_manager",
          &GuardManager::get_child_manager<GetAttrGuardAccessor>,
          py::return_value_policy::reference);
>>>>>>> 74b18f64

  // Root Guard Manager
  py::class_<RootGuardManager, GuardManager, std::unique_ptr<RootGuardManager>>(
      py_m, "RootGuardManager")
      .def(py::init<>())
      .def("check", &RootGuardManager::check)
      .def("check_verbose", &RootGuardManager::check_verbose)
      // return by reference because GuardManager has the ownership of leaf
      // guards
      .def(
          "get_epilogue_lambda_guards",
          &RootGuardManager::get_epilogue_lambda_guards,
          py::return_value_policy::reference)
      .def(
          "add_epilogue_lambda_guard",
          [](RootGuardManager& self,
             py::object lambda,
             py::object verbose_code_parts) -> void {
            self.add_epilogue_lambda_guard(
                std::make_unique<LAMBDA_GUARD>(lambda, verbose_code_parts));
          });

  return m;
}<|MERGE_RESOLUTION|>--- conflicted
+++ resolved
@@ -1554,7 +1554,6 @@
             self.add_leaf_guard(
                 std::make_shared<EQUALS_MATCH>(value, verbose_code_parts));
           })
-<<<<<<< HEAD
       .def(
           "add_dict_version_guard",
           [](GuardManager& self,
@@ -1562,15 +1561,13 @@
              py::object verbose_code_parts) -> void {
             self.add_leaf_guard(
                 std::make_shared<DICT_VERSION>(value, verbose_code_parts));
-          });
-=======
+          })
       // return by reference because C++ GuardManager has the ownership of
       // accessors and guard managers
       .def(
           "getattr_manager",
           &GuardManager::get_child_manager<GetAttrGuardAccessor>,
           py::return_value_policy::reference);
->>>>>>> 74b18f64
 
   // Root Guard Manager
   py::class_<RootGuardManager, GuardManager, std::unique_ptr<RootGuardManager>>(
