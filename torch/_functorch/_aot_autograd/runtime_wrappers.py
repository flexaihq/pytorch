--- conflicted
+++ resolved
@@ -1804,50 +1804,12 @@
                         with tracing(saved_context), compile_context(
                             saved_compile_context
                         ), context(), track_graph_compiling(aot_config, "backward"):
-<<<<<<< HEAD
-                            fail_type: Optional[str] = None
-                            fail_reason: Optional[str] = None
-                            start_time = time.time()
-                            try:
-                                CompiledFunction.compiled_bw = aot_config.bw_compiler(
-                                    bw_module, placeholder_list
-                                )
-                                # Maybe save cache entry
-                                if try_save_cache_entry is not None:
-                                    try_save_cache_entry(CompiledFunction.compiled_bw)
-                            except Exception as e:
-                                fail_type = str(type(e))
-                                fail_reason = str(e)
-                                if saved_compile_context is not None:
-                                    e.compile_id = saved_compile_context.compile_id  # type: ignore[attr-defined]
-                                raise
-                            finally:
-                                # TODO: Similar to CompilationMetrics, we would
-                                # like to report inductor_compile_time, but we
-                                # cannot conveniently do so because these are
-                                # keyed on utils.frame, and frame key is not
-                                # incremented on backwards compilations.  Maybe
-                                # should just bump the frame key here too?
-                                end_time = time.time()
-                                # TODO: Put this in scuba?  But CompilationMetrics
-                                # is kind of not a great match, because there's no
-                                # interaction with Dynamo, so a lot of Dynamo only
-                                # events don't exist anymore.  So we need a new
-                                # scuba table. Lazy lazy...
-                                trace_structured(
-                                    "aot_autograd_backward_compilation_metrics",
-                                    lambda: {
-                                        "start_time": start_time,
-                                        "elapsed_time": time.time() - start_time,
-                                        "fail_type": fail_type,
-                                        "fail_reason": fail_reason,
-                                    },
-                                )
-=======
                             CompiledFunction.compiled_bw = aot_config.bw_compiler(
                                 bw_module, placeholder_list
                             )
->>>>>>> 53430199
+                            # Maybe save cache entry
+                            if try_save_cache_entry is not None:
+                                try_save_cache_entry(CompiledFunction.compiled_bw)
 
                     out = call_func_at_runtime_with_args(
                         CompiledFunction.compiled_bw,
