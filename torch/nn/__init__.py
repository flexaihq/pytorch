--- conflicted
+++ resolved
@@ -1,17 +1,4 @@
 # mypy: allow-untyped-defs
-<<<<<<< HEAD
-from .modules import *  # noqa: F403
-from .parameter import (
-    Parameter as Parameter,
-    UninitializedParameter as UninitializedParameter,
-    UninitializedBuffer as UninitializedBuffer,
-)
-from .parallel import DataParallel as DataParallel
-from . import init
-from . import functional
-from . import utils
-from . import attention
-=======
 from torch.nn.parameter import (
     Parameter as Parameter,
     UninitializedBuffer as UninitializedBuffer,
@@ -28,7 +15,6 @@
     utils as utils,
 )
 from torch.nn.parallel import DataParallel as DataParallel
->>>>>>> e53d9590
 
 
 def factory_kwargs(kwargs):
@@ -67,7 +53,9 @@
     for k in simple_keys:
         if k in kwargs:
             if k in r:
-                raise TypeError(f"{k} specified twice, in **kwargs and in factory_kwargs")
+                raise TypeError(
+                    f"{k} specified twice, in **kwargs and in factory_kwargs"
+                )
             r[k] = kwargs[k]
 
     return r