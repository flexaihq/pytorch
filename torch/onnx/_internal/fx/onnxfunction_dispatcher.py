# mypy: allow-untyped-defs
"""Dispatcher for AtenLib functions from onnx-script."""

from __future__ import annotations

import logging
import operator
import types
from typing import Any, Callable, Sequence, TYPE_CHECKING

import torch
import torch._ops
import torch.fx

from torch.onnx._internal.fx import (
    diagnostics,
    registration,
    type_utils as fx_type_utils,
)

if TYPE_CHECKING:
    import onnxscript  # type: ignore[import]
    from onnxscript.function_libs.torch_lib import (  # type: ignore[import]
        graph_building as onnxscript_graph_building,
    )

    from torch.onnx import OnnxRegistry


def _find_opschema_matched_symbolic_function_disagnostic_message_formatter(
    fn: Callable,
    self,
    node: torch.fx.Node,
    default_and_custom_functions: list[registration.ONNXFunction],
    *args,
    **kwargs,
) -> str:
    """Format the diagnostic message for the nearest match warning."""
    all_function_overload_names = ""
    for symbolic_func in default_and_custom_functions:
        overload_func = symbolic_func.onnx_function
        all_function_overload_names += f"ONNX Node: {overload_func.name}[opset={overload_func.opset};is_custom={symbolic_func.is_custom}]. \n"  # noqa: B950
    return f"FX Node: {node.target}. \n" f"{all_function_overload_names}"


def _find_operator_overloads_in_onnx_registry_disagnostic_message_formatter(
    fn: Callable,
    self,
    node: torch.fx.Node,
    *args,
    **kwargs,
) -> str:
    """Format the diagnostic message for the nearest match warning."""
    return f"Searching operator overload: '{node.target}' in onnx registry...\n"


class OnnxFunctionDispatcher:
    """A dispatcher that finds the best ONNX Function for ATen/Custom operators.

    It uses the `torch.ops` name to find the function. If not found, it falls back to default.
    Otherwise, the best match is found among all function overloads. An exact match has
    higher precedence over the closest ones.

    Below is a breakdown on how the dispatch mechanism works:

    1. Use the torch.ops name to find the function:
        a. Check if the ATen overload exists in the registry.
        b. If not, check if the default overload exists in the registry.

    2. Find the nearest match among all overloaded functions:
        a. If the types match perfectly, select the function.
        b. Otherwise, find the nearest one with the highest matching score. Because of
            the potential wrongly annotated dtypes and attributes matching, we use
            nearest match to find the best function once the aten name is targeted.

    3. Tie-breaker: If there are multiple nearest matches, we will select the one with
        the highest matching score.

    NOTE: The nearest match `doesn't guarantee` a correct match, and a warning message is logged.
    """

    def __init__(
        self,
        onnx_registry: OnnxRegistry,
        diagnostic_context: diagnostics.DiagnosticContext,
    ):
        """Initialize the ONNX Function dispatcher.

        Args:
            onnx_registry: The ONNX registry.
            diagnostic_context: The diagnostic context to use for reporting errors.
        """
        self.onnx_registry = onnx_registry
        self.diagnostic_context = diagnostic_context

    def dispatch(
        self,
        node: torch.fx.Node,
        onnx_args: Sequence[
            fx_type_utils.TensorLike | str | int | float | bool | list | complex | None
        ],
        onnx_kwargs: dict[str, fx_type_utils.Argument],
        diagnostic_context: diagnostics.DiagnosticContext,
    ) -> onnxscript.OnnxFunction | onnxscript.TracedOnnxFunction:
        """Dispatches an ONNX function based on the given FX node, arguments, and keyword arguments.
        Args:
            node: The TorchFX node to dispatch the function for.
            onnx_args: The arguments of the ONNX function.
            onnx_kwargs: The keyword arguments of the ONNX function.
            diagnostic_context: The diagnostic context to use for reporting errors.
        Returns:
            Either an `onnxscript.OnnxFunction` or `onnxscript.TracedOnnxFunction` instance based on the dispatch algorithm.
        Raises:
            RuntimeError: If there are no overloaded functions available for the given FX node.
        """
        # If there are no overloaded functions available for the given FX node, raise an
        # unsupported error
        default_and_custom_functions = self.get_function_overloads(
            node, diagnostic_context
        )

        # If there are overloaded functions available, we will find one that perfect or
        # nearest matches the given arguments and keyword arguments
        return self._find_the_perfect_or_nearest_match_onnxfunction(
            node,
            default_and_custom_functions,
            onnx_args,
            onnx_kwargs,
            diagnostic_context,
        )

    def _filter_or_keep_complex(
        self,
        node,
        default_and_custom_functions: list[registration.ONNXFunction],
        diagnostic_context: diagnostics.DiagnosticContext,
    ) -> list[registration.ONNXFunction]:
        """Filter the complex functions if the input has complex dtype."""

        args_with_complex_dtype = [_is_arg_with_complex_dtype(arg) for arg in node.args]
        if any(args_with_complex_dtype):
            default_and_custom_functions = [
                func for func in default_and_custom_functions if func.is_complex
            ]
            # If we can't find the complex function group, raise error.
            if not default_and_custom_functions:
                op_full_name = self._get_aten_name(
                    node, diagnostic_context
                ).qualified_name()
                diagnostic = diagnostics.UnsupportedFxNodeDiagnostic(
                    diagnostics.rules.no_symbolic_function_for_call_function,
                    diagnostics.levels.ERROR,
                    f"Cannot find any COMPLEX symbolic function for {op_full_name}, "
                    f"which should be registered under {node.target}.",
                    unsupported_fx_node=node,
                )
                diagnostic_context.log(diagnostic)
                raise diagnostics.RuntimeErrorWithDiagnostic(diagnostic)
        else:
            default_and_custom_functions = [
                func for func in default_and_custom_functions if not func.is_complex
            ]
            # If we can't find the complex function group, raise error.
            if not default_and_custom_functions:
                op_full_name = self._get_aten_name(
                    node, diagnostic_context
                ).qualified_name()
                diagnostic = diagnostics.UnsupportedFxNodeDiagnostic(
                    diagnostics.rules.no_symbolic_function_for_call_function,
                    diagnostics.levels.ERROR,
                    f"Can ONLY find COMPLEX symbolic function for {op_full_name}, "
                    f"which should be registered under {node.target}.",
                    unsupported_fx_node=node,
                )
                diagnostic_context.log(diagnostic)
                raise diagnostics.RuntimeErrorWithDiagnostic(diagnostic)
        return default_and_custom_functions

    @diagnostics.diagnose_call(
        diagnostics.rules.find_opschema_matched_symbolic_function,
        diagnostic_message_formatter=_find_opschema_matched_symbolic_function_disagnostic_message_formatter,
    )
    def _find_the_perfect_or_nearest_match_onnxfunction(
        self,
        node: torch.fx.Node,  # this is used in diagnostic_message_formatter
        default_and_custom_functions: list[registration.ONNXFunction],
        onnx_args: Sequence[
            fx_type_utils.TensorLike | str | int | float | bool | list | complex | None
        ],
        onnx_kwargs: dict[str, fx_type_utils.Argument],
        diagnostic_context: diagnostics.DiagnosticContext,
    ):
        """Find the perfect/nearest matched OnnxFunction for the given FX node, arguments, and keyword arguments.

        Args:
            default_and_custom_functions: The list includes overloaded functions, with
                custom ones appearing after the default ones.
            onnx_args: Arguments organized in PyTorch inputs way.
            onnx_kwargs: Keyword arguments organized in PyTorch inputs way.
            diagnostic_context: The diagnostic context to use for reporting errors.

            Returns:
                Either an `onnxscript.OnnxFunction` or `onnxscript.TracedOnnxFunction` instance based on the dispatch algorithm.
            Raises:
                RuntimeError: If there are no overloaded functions available for the given FX node.
        """
        overload_match_ranking: dict[registration.ONNXFunction, int | None] = {}
        diagnostic = diagnostic_context.inflight_diagnostic()

        # Iterate the overloaded functions in reverse order to prioritize the custom ones
        # over the default ones, and find the perfect match.
        for symbolic_function in reversed(default_and_custom_functions):
            function_opschema = _OnnxSchemaChecker(symbolic_function.onnx_function)

            # NOTE: 1. If the perfect match is found, return the function
            if function_opschema.perfect_match_inputs(
                diagnostic, onnx_args, onnx_kwargs
            ):
                return symbolic_function.onnx_function
            # Record the match score for the nearest match if it's not the perfect match
            overload_match_ranking[symbolic_function] = function_opschema.match_score

        # NOTE: 2. If there is no perfect match, find the nearest match among the nearest matche candidates
        # If there is no nearest match, raise an error
        overload_match_ranking = {
            k: v for k, v in overload_match_ranking.items() if v is not None
        }
        if not overload_match_ranking:
            # If there are no overloaded functions available for the given FX node, raise an
            # unsupported error
            op_full_name = self._get_aten_name(
                node, diagnostic_context
            ).qualified_name()
            diagnostic = diagnostics.UnsupportedFxNodeDiagnostic(
                diagnostics.rules.no_symbolic_function_for_call_function,
                diagnostics.levels.ERROR,
                f"Cannot find any perfect/nearest match of symbolic function for {op_full_name},"
                f"which should be registered under {node.target}.",
                unsupported_fx_node=node,
            )
            diagnostic_context.log(diagnostic)
            raise diagnostics.RuntimeErrorWithDiagnostic(diagnostic)

        diagnostic.warning(
            "### Exact match is not found!\n"
            "Cannot find a perfect match of symbolic overload, "
            "a nearest match is found. Please check the ONNX output carefully. \n",
        )
        diagnostic.level = diagnostics.levels.WARNING
        # NOTE: 3. Tie breaker: if there are multiple nearest matches, we will choose the one
        # that is custom first. If there are multiple custom ones, we will choose the one
        # that is added lastly in the list.
        symbolic_function_list: list[registration.ONNXFunction] = sorted(
            overload_match_ranking,
            key=lambda k: (
                overload_match_ranking[k],
                k.is_custom,
                default_and_custom_functions.index(k),
            ),
            reverse=True,
        )
        return symbolic_function_list[0].onnx_function

    def _get_aten_name(
        self, node: torch.fx.Node, diagnostic_context: diagnostics.DiagnosticContext
    ) -> registration.OpName:
        """Get the OpName from the target.

        Args:
            node: The TorchFX node to get the aten name for.
            diagnostic_context: The diagnostic context to use for reporting errors.

        Returns:
            The internal op name within dataclass: registration.OpName.
        """
        if node.target == operator.getitem:
            return registration.OpName.from_name_parts(
                namespace="aten", op_name="getitem"
            )
        if isinstance(node.target, torch._ops.OpOverloadPacket):
            # aten::sym_size is the only OverloadPacket that we support.
            # schema: aten::sym_size(Tensor self, int dim) -> Tensor
            if node.target != torch.ops.aten.sym_size:
                diagnostic = diagnostics.UnsupportedFxNodeDiagnostic(
                    diagnostics.rules.no_symbolic_function_for_call_function,
                    diagnostics.levels.ERROR,
                    f"Unsupported OverloadPacket: {node.target}, aten.sym_size is the only allowed OverloadPacket!",
                    unsupported_fx_node=node,
                )
                diagnostic_context.log(diagnostic)
                raise diagnostics.RuntimeErrorWithDiagnostic(diagnostic)
            # TODO(titaiwang): aten::sym_size has overload, but fx graph is using
            # overloadpacket for some reasons.
            # https://github.com/pytorch/pytorch/issues/97201
            aten_op_default = node.target.default
            return registration.OpName.from_op_overload(op_overload=aten_op_default)  # type: ignore[no-any-return]

        if isinstance(node.target, types.BuiltinFunctionType):
            # Make sure it's symint/symfloat consuming builtin ops.
            for node_arg in node.args:
                if (not isinstance(node_arg, (torch.fx.Node, int, float))) or (
                    isinstance(node_arg, torch.fx.Node)
                    and not fx_type_utils.is_torch_symbolic_type(node_arg.meta["val"])
                ):
                    diagnostic = diagnostics.UnsupportedFxNodeDiagnostic(
                        diagnostics.rules.no_symbolic_function_for_call_function,
                        diagnostics.levels.ERROR,
                        f"Unsupported node arg: {node_arg} (type {type(node_arg)}) with builtin function: {node.target},"
                        " only int/float/SymInt/SymFloat is supported with built-in ops!",
                        unsupported_fx_node=node,
                    )
                    diagnostic_context.log(diagnostic)
                    raise diagnostics.RuntimeErrorWithDiagnostic(diagnostic)
            return registration.OpName.from_builtin_function(node.target)

        if isinstance(node.target, torch._ops.OpOverload):
            return registration.OpName.from_op_overload(op_overload=node.target)

        # Unexpected target, raise error.
        diagnostic = diagnostics.UnsupportedFxNodeDiagnostic(
            diagnostics.rules.no_symbolic_function_for_call_function,
            diagnostics.levels.ERROR,
            f"Unknown call_function target: {node.target}",
            unsupported_fx_node=node,
        )
        diagnostic_context.log(diagnostic)
        raise diagnostics.RuntimeErrorWithDiagnostic(diagnostic)

    @diagnostics.diagnose_call(
        diagnostics.rules.find_operator_overloads_in_onnx_registry,
        diagnostic_message_formatter=_find_operator_overloads_in_onnx_registry_disagnostic_message_formatter,
    )
    def get_function_overloads(
        self,
        node: torch.fx.Node,
        diagnostic_context: diagnostics.DiagnosticContext,
    ) -> list[registration.ONNXFunction]:
        """Get the function overloads from the registry.

        Args:
            node: The node to get the function overloads for.
            diagnostic_context: The diagnostic context to use for reporting errors.

        Returns:
            The list contains ONNXFunctions, starting with the default ones and
            followed by any custom ones.
        """

        internal_opname: registration.OpName = self._get_aten_name(
            node=node, diagnostic_context=diagnostic_context
        )

        # If the ATen/Custom operators are not registered, the group will be None.
        # And non-registered ATen/Custom operators will trigger error in the next step.
        function_group: list[registration.ONNXFunction] | None = None

        function_group = self.onnx_registry.get_op_functions(
            namespace=internal_opname.namespace,
            op_name=internal_opname.op_name,
            overload=internal_opname.overload,
        )

        # NOTE: Fall back to default overload if the ONNX registry doesn't have the overload.
        if function_group is None:
            function_group = self.onnx_registry.get_op_functions(
                namespace=internal_opname.namespace,
                op_name=internal_opname.op_name,
                overload=None,
            )
            if function_group is not None:
                op_full_name = internal_opname.qualified_name()
                diagnostic = diagnostic_context.inflight_diagnostic()
                diagnostic.warning(
                    "### The operator overload is not found in onnx registry!\n"
                    "Cannot find the operator overload in onnx registry, but "
                    "the default overload is found. Please check the ONNX output carefully. \n",
                )
                diagnostic.level = diagnostics.levels.WARNING

        if function_group is not None:
            # NOTE: If the input has complex dtype, we will only dispatch to the complex functions.
            function_group = self._filter_or_keep_complex(
                node, function_group, diagnostic_context
            )
            return function_group  # type: ignore[return-value]

        op_full_name = internal_opname.qualified_name()
        diagnostic = diagnostics.UnsupportedFxNodeDiagnostic(
            diagnostics.rules.no_symbolic_function_for_call_function,
            diagnostics.levels.ERROR,
            f"Cannot find symbolic function for {op_full_name}, "
            f"which should be registered under {node.target}.",
            unsupported_fx_node=node,
        )
        diagnostic_context.log(diagnostic)
        raise diagnostics.RuntimeErrorWithDiagnostic(diagnostic)


class _OnnxSchemaChecker:
    """
    The OnnxSchemaChecker class is a checker for ONNX OpSchema and param schema.

    It provides methods to check for input compatibility based on the OpSchema. It also
    provides a matching score to indicate how well the OpSchema matches the input and
    kwargs types. A function will be evaluated as perfect match, nearest match eligible,
    or no match.

    Here are some common examples in categories:

    1. [NOTE: Perfect match]: The number of inputs and attributes are exactly the same as
        the OpSchema. The types of inputs and attributes are exactly the same as the
        OpSchema.

        ```python
        inputs = (Tensor[2, 3], Tensor[2, 3])
        attributes = {"alpha": 1.0}

        @torch_op("aten::op")
        def aten_op(self: TReal, other: TReal, alpha: float = 1) -> TReal:
            ...

        ```
        Result: Perfect match.

    2. [NOTE: Optional input]: The dispatcher recognizes optional inputs. However,
        the input can't be ignored. None must be provided.

        ```python
        inputs = (Tensor([2, 3]), None)
        attributes = {}

        aten_op(X: TTensor, Y: Optional[INT64]):
            ...
        ```
        Result: Perfect match.
        Real example: `aten::convolution`.

    3. [NOTE: Different attributes]: If an attribute is provided with value, it's
        a must to match the attribute in function signature.
        ```python
        inputs = (Tensor([2, 3]),)
        attributes = {"a":1, "b":2}

        aten_op(X: TTensor, a: int):
            ...
        ```
        Result: No match.
        Real example: `aten::div` vs `aten::div.Tensor_mode`.

    4. [NOTE: Default attributes]: Default attribute will fill in the value into
        inputs/attributes.
        ```python
        inputs = (Tensor([2, 3]),)
        attributes = {}

        aten_op(X: TTensor, a: int = 3):
            ...
        ```
        Result: Perfect match.
        Real example: `aten::clone`

    5. [NOTE: Ignore attribute with None value]: The attributes with None value
        will be ignored in matching.
        ```python
        inputs = (Tensor([2, 3]),)
        attributes = {"a": None}

        aten_op(X: TTensor):
            ...
        ```
        Result: Perfect match.

        ```python
        inputs = (Tensor([2, 3]),)
        attributes = {"a": None}

        aten_op(X: TTensor, a: int = 3):
            ...
        ```
        Result: Nearest match eligible.

        Real example: `aten::div` vs `aten::div.Tensor_mode`.

    Attributes:
        onnxfunction: The OnnxFunction.
        param_schema: The parameter schema defined in the OnnxFunction.
        op_schema: The ONNX OpSchema.
        type_constraints: The type constraints defined in the OpSchema.
        attributes: The attributes defined in the OpSchema.
        _matching_score: The matching score of the OnnxSchemaChecker .

    """

    def __init__(
        self,
        onnxfunction: onnxscript.OnnxFunction | onnxscript.TracedOnnxFunction,
    ):
        """Initialize the OnnxSchemaChecker .

        Args:
            onnxfunction: The OnnxFunction.
        """
        self.onnxfunction = onnxfunction
        self.param_schema = self.onnxfunction.param_schemas()
        op_schema = self.onnxfunction.op_schema
        # Both `OnnxFunction` and `TracedOnnxFunction` never return None for `op_schema`.
        # However their base class would. Hence return type is annotated as Optional[OpSchema].
        assert op_schema is not None
        self.op_schema = op_schema
        self.type_constraints = {
            # "T": {"tensor(int64)"}
            constraint.type_param_str: set(constraint.allowed_type_strs)
            for constraint in self.op_schema.type_constraints
        }
        self.attributes = self.op_schema.attributes
        self._matching_score: int | None = None

    @property
    def match_score(self) -> int | None:
        """The matching score of the OnnxSchemaChecker .

        If this remains None, it means the matching score has not been calculated,
        and it's not a nearest match candidate.

        Returns:
            The matching score of the OnnxSchemaChecker .
        """
        return self._matching_score

    def perfect_match_inputs(
        self,
        diagnostic: diagnostics.Diagnostic,
        args: Sequence[
            fx_type_utils.TensorLike | str | int | float | bool | list | complex | None
        ],
        kwargs: dict[str, fx_type_utils.Argument],
    ) -> bool:
        """Check if the inputs perfectly match the OpSchema requirements.

        The definition of perfect match is that the input types are all in the type
        constraints and the number of inputs matches the number of inputs in the
        OpSchema.

        Checking steps:
        1. The function signature matches the inputs number, and attribute names.
        2. The input/attribute types are all in the type constraints.

        A function should at least pass the first step to be eligible for the
        nearest matching.

        Args:
            diagnostic: The diagnostic to use for logging detailed info.
            args: The input arguments organized in PyTorch inputs way.
            kwargs: The input keyword arguments organized in PyTorch inputs way.

        Returns:
            True if the inputs match the requirements, False otherwise.
        """

        # NOTE: OnnxFunction does not have the same function signature as the original
        # PyTorch operator. We need to separate the input/attributes from the arguments.
        (
            function_inputs,
            function_attributes,
        ) = self._separate_input_attributes_from_arguments(
            self.param_schema,
            args,
            kwargs,
            fill_defaults=True,  # fill defaults for optional arguments to match
        )
        with diagnostic.log_section(logging.INFO, "Checking perfect match..."):
            diagnostic.info(
                "%s",
                diagnostics.LazyString(diagnostics.format_argument, self.onnxfunction),
            )
            # NOTE: 1. Check if the input number and attribute names match the
            # OpSchema. If it's not, we know the function is not eligible to be a perfect
            # match, nor a nearest match.
            # We use is_perfect_match to postpone the return value to the end
            # of the function, as we want to log all the mismatch info.
            is_perfect_match = True
            if len(function_inputs) != len(self.op_schema.inputs):
                with diagnostic.log_section(
                    logging.INFO, "Failed: input number mismatch!"
                ):
                    diagnostic.info(
                        "Actual %d vs expected %d",
                        len(function_inputs),
                        len(self.op_schema.inputs),
                    )
                diagnostic.info("The function is not a nearest match candidate.")
                is_perfect_match = False

            if set(function_attributes) != set(self.attributes):
                with diagnostic.log_section(
                    logging.INFO, "Failed: attribute mismatch!"
                ):
                    diagnostic.info(
                        "%s",
                        diagnostics.LazyString(
                            lambda: f"Actual {set(function_attributes)} vs expected {set(self.attributes)}",
                        ),
                    )
                diagnostic.info("The function is not a nearest match candidate.")
                is_perfect_match = False

            # If it's already not a perfect match, we can return False directly. Further
            # checking is only for the functions that are eligible for nearest match.
            if not is_perfect_match:
                return False

            # NOTE: 2. The dtypes of inputs and attributes should be in the
            # type constraints of the OpSchema. If they are not, we know the function is not
            # eligible to be a perfect match, but can be a nearest match candidate.
            for schema_input, torch_input in zip(
                self.op_schema.inputs, function_inputs
            ):
                torch_input_compatible_types = _find_onnx_data_type(torch_input)
                allowed_types = self.type_constraints[schema_input.type_str]
                if not allowed_types.intersection(
                    torch_input_compatible_types
                ) and not any(
                    fx_type_utils.is_optional_onnx_dtype_str(onnx_type_str)
                    for onnx_type_str in allowed_types
                ):
                    # If torch_input_compatible_types isn't in allowed_types
                    # of this input defined in the OpSchema, we know the function
                    # and the input are not compatible
                    with diagnostic.log_section(
                        logging.INFO,
                        "Failed: input type mismatch for input '%s'!",
                        schema_input.name,
                    ):
                        diagnostic.info(
                            "Actual %s vs\nExpected %s",
                            torch_input_compatible_types,
                            allowed_types,
                        )
                    is_perfect_match = False

            for attribute_name, attribute in function_attributes.items():
                if not self._match_onnx_attribute_type(attribute_name, attribute):
                    # If the attribute type of the OpSchema and the attribute type don't match,
                    # we know the function and the input are not compatible
                    with diagnostic.log_section(
                        logging.INFO,
                        "Failed: attribute '%s' type mismatch!",
                        attribute_name,
                    ):
                        diagnostic.info(
                            "Actual %s vs\nExpected %s",
                            type(attribute),
                            self.attributes[attribute_name].type,
                        )
                    is_perfect_match = False

            # NOTE: This is still a candidate for nearest match, as it only mismatches attributes on dtype.
            self._record_matching_score(function_inputs, function_attributes)
            diagnostic.info("match score: %d", self.match_score)
            return is_perfect_match

    def _match_onnx_attribute_type(
        self,
        attribute_name: str,
        attribute: fx_type_utils.Argument | onnxscript_graph_building.TorchScriptTensor,
        is_sequence: bool = False,
    ) -> bool:
        if isinstance(attribute, (int, float, bool, str)):
            attribute_onnx_type = fx_type_utils.from_python_type_to_onnx_attribute_type(
                type(attribute), is_sequence=is_sequence
            )
            if attribute_onnx_type != self.attributes[attribute_name].type:
                return False
        # If the attribute is an empty list, we don't know the type of the list
        # so it's a mismatch
        elif isinstance(attribute, (list, tuple)) and attribute:
            return self._match_onnx_attribute_type(
                attribute_name, attribute[0], is_sequence=True
            )
        else:
            # NOTE: Unrecognized attribute type
            return False
        return True

    def _record_matching_score(
        self,
        inputs: Sequence[
            fx_type_utils.TensorLike | str | int | float | bool | list | complex | None
        ],
        attributes: dict[str, fx_type_utils.Argument],
    ):
        """Calculate the inputs matching score of the OpSchema requirements to find the nearest match.

        Only the functions which have the same number of inputs and attributes as the
        OpSchema are eligible to be a nearest match candidate. Thus, we don't need to
        check the length of inputs and attributes here, and only check the types of
        inputs and attributes.

        How the matchsing score is calculated:
            score += 1 if one input/attribute type is in the type constraints.

        Limitations:
            None/NoeType/[] could result in zero matches, and the same score of overloads,
            which will be recorded in SARIF.

        Args:
            inputs: The input arguments.
            attributes: The input keyword arguments.

        Returns:
            True if the inputs match the requirements, False otherwise.
        """
        self._matching_score = 0
        # If they have different length of arguments, the score would be lower to those
        # functions which have the same length of arguments.
        for schema_input, torch_input in zip(self.op_schema.inputs, inputs):
            torch_input_compatible_types = _find_onnx_data_type(torch_input)
            allowed_types = self.type_constraints[schema_input.type_str]
            if allowed_types.intersection(torch_input_compatible_types):
                # If torch_input_compatible_types is in allowed_types
                # of this input defined in the OpSchema, we know the function
                # and the input are compatible
                self._matching_score += 1
        # NOTE: The penalty is applied to those functions which have different attributes.
        for attribute_name, attribute_proto in self.attributes.items():
            attribute = attributes[attribute_name]
            attribute_onnx_type = fx_type_utils.from_python_type_to_onnx_attribute_type(
                type(attribute)
            )
            if attribute_onnx_type != attribute_proto.type:
                # If the attribute type of the OpSchema and the attribute type don't match,
                # we know the function and the input are not compatible
                self._matching_score -= 1

    # NOTE: Referenced from onnxscript internal function.
    # Importing this function makes the code less robust, as it is not a public API.

    def _separate_input_attributes_from_arguments(
        self,
        param_schemas: Sequence[onnxscript.values.ParamSchema],
        args: Sequence[
            fx_type_utils.TensorLike | str | int | float | bool | list | complex | None
        ],
        kwargs: dict[str, fx_type_utils.Argument],
        fill_defaults: bool = True,
    ) -> tuple[list[Any], dict[str, Any]]:
        """Separate Python args and kwargs into ONNX inputs and attributes.

        Extra_kwargs are ignored if their values are None. For example, if the
        OpSchema has an attribute "rounding_mode" and the caller provides
        "rounding_mode=None", the attribute "rounding_mode" will not be included
        in the returned attributes when the OnnxFunction signature doesn't have
        "rounding_mode" as an attribute.

        Args:
            param_schemas: The parameter schemas of an Op or a OnnxFunction.
            args: The Python positional arguments supplied by the caller.
            kwargs: The Python keyword arguments supplied by the caller.
            fill_defaults: Whether to fill the default values for attributes.

        Returns:
            A tuple of two elements:
            - A list of ONNX inputs.
            - An dictionary of ONNX attribute names and values.

        Raises:
            TypeError: When allow_extra_kwargs is False and there are unknown kwargs.
            TypeError: When a required input is not provided.
        """
        # args, kwargs and param_schemas should be all in order
        # user may not specify all inputs or attributes

        import onnx

        onnx_inputs: list[Any] = []
        onnx_attributes: dict[str, Any] = {}
        # NOTE: We need to copy kwargs because we will mutate it
        copy_kwargs = kwargs.copy()
        for i, param in enumerate(param_schemas):
            if param.is_variadic_input:
                # Exhaust all remaining args
                onnx_inputs.extend(args[i:])
                args = []
                continue
            if i < len(args):
                if param.is_input:
                    onnx_inputs.append(args[i])
                else:
                    onnx_attributes[param.name] = args[i]
            elif param.name in copy_kwargs:
                if param.is_input:
                    # Move the input from kwargs to inputs
                    onnx_inputs.append(copy_kwargs[param.name])
                    copy_kwargs.pop(param.name)
                else:
                    onnx_attributes[param.name] = copy_kwargs[param.name]
            elif (
                param.is_attribute
                and self.attributes[param.name].default_value.type
                != onnx.AttributeProto.UNDEFINED  # type: ignore[attr-defined]
            ):
                # User did not provide the attribute
                if fill_defaults:
                    onnx_attributes[param.name] = param.default
            # optional input
            elif param.is_input:
                if fill_defaults:
                    onnx_inputs.append(None)

        # NOTE: Pick up extra kwargs if it's not None. None is not expected
        # as an attribute value in torchlib.
        for k, v in copy_kwargs.items():
            if k not in onnx_attributes and v is not None:
                onnx_attributes[k] = v
        return onnx_inputs, onnx_attributes


def _is_arg_with_complex_dtype(arg: fx_type_utils.Argument) -> bool:
    """Check if the node has complex dtype recursively."""
    if (
        isinstance(arg, torch.fx.Node)
        and "val" in arg.meta
        and isinstance(arg.meta["val"], torch.Tensor)
        and torch.is_complex(arg.meta["val"])
    ):
        return True
    elif isinstance(arg, list):
        for item in arg:
            return _is_arg_with_complex_dtype(item)
    return False


def _find_onnx_data_type(
<<<<<<< HEAD
    torch_input: Union[
        fx_type_utils.TensorLike, str, int, float, bool, list, tuple, complex, None
    ],
) -> Set[str]:
=======
    torch_input: fx_type_utils.TensorLike
    | str
    | int
    | float
    | bool
    | list
    | tuple
    | complex
    | None,
) -> set[str]:
>>>>>>> 25a7df03
    """Convert inputs data type from torch acceptable dtype to the compatible onnx dtype string."""
    if (
        isinstance(torch_input, fx_type_utils.TensorLike)
        and torch_input.dtype is not None
    ):
        return fx_type_utils.from_torch_dtype_to_onnx_dtype_str(torch_input.dtype)
    if isinstance(torch_input, (int, float, bool, str, complex)):
        return fx_type_utils.from_torch_dtype_to_onnx_dtype_str(type(torch_input))
    if isinstance(torch_input, (list, tuple)) and torch_input:  # [Tensor, Tensor]
        the_first_non_none_item = next(
            (item for item in torch_input if item is not None), None
        )
        set_dtype = _find_onnx_data_type(the_first_non_none_item)
        if any(isinstance(input, fx_type_utils.TensorLike) for input in torch_input):
            # NOTE: Any Tensor involved in a list would make it a seq(tensor(onnx_type))
            return {f"seq({dtype})" for dtype in set_dtype}
        else:
            # constant list of non-tensor type
            return set_dtype
    if (
        torch_input is None
        or (
            isinstance(torch_input, fx_type_utils.TensorLike)
            and torch_input.dtype is None
        )
        or (isinstance(torch_input, (list, tuple)) and not torch_input)
    ):
        # NOTE: None, No dtype, and empty list are edge cases, we allow it to be any type to relax the type check
        # seq(tensor) also goes to here, as it is not supported in torchscript, and it would be None in this case.
        return set()

    raise RuntimeError(f"Unknown input type from input: {torch_input}")<|MERGE_RESOLUTION|>--- conflicted
+++ resolved
@@ -831,23 +831,18 @@
 
 
 def _find_onnx_data_type(
-<<<<<<< HEAD
-    torch_input: Union[
-        fx_type_utils.TensorLike, str, int, float, bool, list, tuple, complex, None
-    ],
-) -> Set[str]:
-=======
-    torch_input: fx_type_utils.TensorLike
-    | str
-    | int
-    | float
-    | bool
-    | list
-    | tuple
-    | complex
-    | None,
+    torch_input: (
+        fx_type_utils.TensorLike
+        | str
+        | int
+        | float
+        | bool
+        | list
+        | tuple
+        | complex
+        | None
+    ),
 ) -> set[str]:
->>>>>>> 25a7df03
     """Convert inputs data type from torch acceptable dtype to the compatible onnx dtype string."""
     if (
         isinstance(torch_input, fx_type_utils.TensorLike)
