# mypy: ignore-errors

# Copyright (c) Facebook, Inc. and its affiliates.
# All rights reserved.
#
# This source code is licensed under the BSD-style license found in the
# LICENSE file in the root directory of this source tree.
import contextlib
import functools
from typing import Any, Callable, Dict, List, Optional, Tuple, Union
import torch
import torch.utils._pytree as pytree
from torch.fx import Tracer, GraphModule
from torch.fx.graph_module import _assign_attr
from weakref import WeakKeyDictionary
from collections import defaultdict
from torch._subclasses.fake_tensor import FakeTensor, FakeTensorMode, unset_fake_temporarily, is_fake
from torch._dispatch.python import enable_python_dispatcher, enable_pre_dispatch
import torch.fx as fx
from torch.fx.node import _side_effectful_need_to_be_preserved_pre_dispatch
from torch.fx.passes.shape_prop import _extract_tensor_metadata
from contextlib import contextmanager, nullcontext
import inspect
from dataclasses import dataclass
import weakref
import operator
from torch.utils._stats import count
import logging

from torch.overrides import TorchFunctionMode

from torch.utils._python_dispatch import (
    TorchDispatchMode,
)

from ._backward_state import BackwardState
from .sym_node import SymNode
from ._sym_dispatch_mode import SymDispatchMode
from torch.fx import Proxy
import torch.fx.traceback as fx_traceback
from torch import SymInt, SymFloat, SymBool
from torch.utils.weak import WeakTensorKeyDictionary, WeakIdKeyDictionary, _WeakHashRef
from torch._ops import unset_mode_pre_dispatch, _set_mode_pre_dispatch, _get_dispatch_mode_pre_dispatch

__all__ = ["PythonKeyTracer", "dispatch_trace", "make_fx", "DecompositionInterpreter", "py_sym_types", "get_innermost_proxy_mode"]

aten = torch.ops.aten
prim = torch.ops.prim

log = logging.getLogger(__name__)
not_implemented_log = torch._logging.getArtifactLogger(__name__, "not_implemented")

CURRENT_DECOMPOSITION_TABLE: Dict[torch._ops.OperatorBase, Callable] = {}

CONSTANT_NUMEL_LIMIT = 1

# We currently convert all SymInt to proxies before we use them.
# This could plausibly be handled at the Dynamo level.
pytree.register_pytree_node(
    torch.Size,
    lambda xs: (list(xs), None),
    lambda xs, _: tuple(xs),
    flatten_with_keys_fn=lambda xs: (
        [(pytree.SequenceKey(i), x) for i, x in enumerate(xs)],
        None,
    ),
)
def fake_signature(fn, nargs):
    """FX gets confused by varargs, de-confuse it"""
    argnames = ",".join(f"arg{i}" for i in range(nargs))
    return eval(f"lambda {argnames}: fn({argnames})", {"fn": fn})

@contextmanager
def decompose(decomposition_table):
    global CURRENT_DECOMPOSITION_TABLE
    old_decomposition_table = CURRENT_DECOMPOSITION_TABLE
    CURRENT_DECOMPOSITION_TABLE = decomposition_table
    try:
        yield CURRENT_DECOMPOSITION_TABLE
    finally:
        CURRENT_DECOMPOSITION_TABLE = old_decomposition_table

# ensure we cannot collide with other properties
proxy_slot = object()
no_default = object()

py_sym_types = (SymInt, SymFloat, SymBool)

def is_sym_node(node):
    assert hasattr(node, 'meta'), "All nodes traced with proxy_tensor should have meta"
    return "val" in node.meta and isinstance(node.meta['val'], py_sym_types)

def set_proxy_slot(obj, tracer, proxy):
    if isinstance(obj, torch.Tensor):
        # We DO want to clobber proxies whenever we run an inplace operation
        # on a tensor, and it affects the metadata on the proxy.
        tracer.tensor_tracker[obj] = proxy
    elif isinstance(obj, torch.ScriptObject):
        # We DO want to clobber proxies, with a similar rationale as for tensors.
        tracer.script_object_tracker[obj] = proxy
    else:
        # NB: Never clobber pre-existing proxy.  Although the proxies
        # are in principle equivalent, when we do graph partitioning
        # we need there not to be spurious dependencies on tangent inputs.
        # This works because primals get their SymInts set first, and
        # THEN later we allocate tangent inputs.  Make sure if a SymInt
        # is derivable from a primal that we use that.
        assert isinstance(obj, py_sym_types), type(obj)
        if obj not in tracer.symnode_tracker:
            tracer.symnode_tracker[obj] = proxy

def has_proxy_slot(obj, tracer):
    assert isinstance(obj, (torch.Tensor, SymNode)), type(obj)
    return get_proxy_slot(obj, tracer, False, lambda _: True)

# the default argument is what to return if the slot is not set.
# the transform argument is handy if you need to extract a subfield from
# the successfully looked up result (but NOT the default.)
def get_proxy_slot(obj, tracer, default=no_default, transform=lambda x: x):
    if isinstance(obj, torch.Tensor):
        tracker = tracer.tensor_tracker
    elif isinstance(obj, torch.ScriptObject):
        tracker = tracer.script_object_tracker
    else:
        assert isinstance(obj, py_sym_types), type(obj)
        tracker = tracer.symnode_tracker

    if obj not in tracker:
        if default is no_default:
            raise RuntimeError(f"{obj} is not tracked with proxy for {tracer}")
        return default
    return transform(tracker[obj])

def snapshot_fake(val):
    return val.detach()

def extract_val(val):
    if is_fake(val):
        return snapshot_fake(val)
    elif isinstance(val, py_sym_types):
        return val
    elif isinstance(val, torch.ScriptObject):
        return val
    elif isinstance(val, BackwardState):
        return val
    elif isinstance(val, (list, tuple)):
        return val.__class__([extract_val(x) for x in val])
    elif isinstance(val, torch.Tensor):
        if not val.is_sparse:
            # NB: Kinda hacky, but we should try to get val as the metadata
            # everywhere
            # TODO: This doesn't properly track storages.  A more robust
            # approach would be to maintain a per-trace FakeTensorMode and
            # from_real_tensor to create fake values (don't forget to
            # snapshot_fake)
            fake_tensor_mode = FakeTensorMode(allow_fallback_kernels=True)
            with fake_tensor_mode:
                return torch.empty_strided(val.shape, val.stride(), device=val.device, dtype=val.dtype)
        else:
            return None
    elif isinstance(val, (int, float, bool)):
        return val

# What invariants do we have for the 'val' set on the FX node?  It has accurate
# metadata... but only for metadata that exists "below" all other subsystems
# (most notably autograd, but also vmap, functorch transforms, etc).  This means
# you can get the dtype, shape, stride, storage, but you CANNOT get requires_grad,
# grad_fn, _base (_base actually may be set due to recursive call to
# ADInplaceOrView, but you shouldn't rely on it.)
def set_meta(proxy, val):
    proxy.node.meta['val'] = extract_val(val)
    # Best effort tensor_meta setting; prefer using val!
    if is_fake(val):
        proxy.node.meta['tensor_meta'] = _extract_tensor_metadata(val)
    elif isinstance(val, torch.Tensor) and not val.is_sparse:
        proxy.node.meta['tensor_meta'] = _extract_tensor_metadata(val)
    return proxy

def thunkify(f, *args, **kwargs):
    """
    Delays computation of f until it's called again
    Also caches the result
    """
    return functools.lru_cache(1)(functools.partial(f, *args, **kwargs))

def track_tensor(tensor, proxy, *, constant, tracer):
    def try_set_proxy_slot(outer_s, proxy_callable, *args):
        assert callable(proxy_callable)
        if isinstance(outer_s, SymInt):
<<<<<<< HEAD
            inner_s = outer_s.node
            set_proxy_slot(inner_s, tracer, thunkify(proxy_callable, outer_s, *args))

    def enable_tf(fn):
        # If we have redispatched from a __torch_function__, TF may be disabled
        # Proxy is a torch function class, so we need to make sure that calls
        # to sym_size etc are wrapped in enable_tf.
        def inner(*args, **kwargs):
            g = torch._C._EnableTorchFunction()
            return fn(*args, **kwargs)
        return inner

=======
            set_proxy_slot(outer_s, tracer, thunkify(proxy_callable, outer_s, *args))
>>>>>>> e26ee53e
    # The basic idea is that we need to associate each tensor/SymInt
    # with a Proxy.  How do we setup this association?  We just store
    # the proxy on the proxy slot of the object, keyed on the tracer
    # (so that if we have multiple tracers at the same time, they
    # don't clobber each other.)
    for i, s in enumerate(tensor.shape):
        try_set_proxy_slot(s, lambda x, i: set_meta(enable_tf(torch.ops.aten.sym_size.int)(proxy, i), x), i)

    for i, s in enumerate(tensor.stride()):
        try_set_proxy_slot(s, lambda x, i: set_meta(enable_tf(torch.ops.aten.sym_stride.int)(proxy, i), x), i)

    try_set_proxy_slot(tensor.numel(), lambda x: set_meta(enable_tf(torch.ops.aten.sym_numel.default)(proxy), x))
    try_set_proxy_slot(tensor.storage_offset(), lambda x: set_meta(enable_tf(torch.ops.aten.sym_storage_offset.default)(proxy), x))
    set_proxy_slot(tensor, tracer, _ProxyTensor(proxy, constant))

def track_tensor_tree(inner_res, proxy_res, *, constant, tracer):
    def wrap_with_proxy(e, proxy, constant):
        if isinstance(e, torch.Tensor):
            track_tensor(e, proxy, tracer=tracer, constant=constant)
            set_meta(proxy, e)
        elif isinstance(e, py_sym_types):
            # NB: eagerly set meta here, so that the numbering is in order
            set_meta(proxy, e)
            set_proxy_slot(e, tracer, lambda: proxy)
        elif isinstance(e, torch.ScriptObject):
            set_proxy_slot(e, tracer, proxy)
            set_meta(proxy, e)
        elif isinstance(e, (tuple, list)):
            if isinstance(proxy, fx.Proxy):
                set_meta(proxy, e)

            # example use case: allreduce_ returns ([tensor], work)
            for idx, ee in enumerate(e):
                wrap_with_proxy(ee, proxy[idx], get_constant(idx))
        elif isinstance(e, dict):
            # In theory we could support const-prop when proxy-tensor-tracing
            # operators that returns dicts of tensors, but we have no use case
            # for it today (since the only op we currently trace that can
            # return a dict is triton_kernel_wrapper_functional/mutation,
            # which does not participate in const-prop)
            assert constant is None

            if isinstance(proxy, fx.Proxy):
                set_meta(proxy, e)

            # example use case: triton_kernel_wrapper takes arguments as kwargs
            for key, val in e.items():
                wrap_with_proxy(val, proxy[key], None)
        elif isinstance(e, BackwardState):
            set_meta(proxy, e)
            e.proxy = proxy
        else:
            # intentionally pass on primitives
            pass


    def get_constant(idx):
        if constant is None:
            return None
        else:
            return constant[idx]

    wrap_with_proxy(inner_res, proxy_res, constant)

    return inner_res


def maybe_disable_fake_tensor_mode():
    # TODO: figure out if this API generally makes sense and bake it into the
    # library
    return unset_fake_temporarily()

def _unset_proxy_mode():
    pre_dispatch_proxy = _get_dispatch_mode_pre_dispatch(torch._C._TorchDispatchModeKey.PROXY)
    post_dispatch_proxy = torch._C._get_dispatch_mode(torch._C._TorchDispatchModeKey.PROXY)
    if pre_dispatch_proxy and post_dispatch_proxy:
        raise AssertionError("Can't have active proxy mode on both pre and post dispatch mode stack")

    if pre_dispatch_proxy:
        mode = unset_mode_pre_dispatch(torch._C._TorchDispatchModeKey.PROXY)
        return mode
    return torch._C._unset_dispatch_mode(torch._C._TorchDispatchModeKey.PROXY)

def _set_proxy_mode(mode):
    assert isinstance(mode, ProxyTorchDispatchMode)
    if mode.pre_dispatch:
        _set_mode_pre_dispatch(mode)
    else:
        torch._C._set_dispatch_mode(mode)


@dataclass
class _ProxyTensor:
    proxy: Proxy
    constant: Optional[torch.Tensor]


def fetch_sym_proxy(tracer):
    def inner(e):
        n = e.node
        if n.constant is not None:
            return n.constant
        if e.node.expr.is_number:
            if isinstance(e, SymBool):
                return bool(e.node.expr)
            elif isinstance(e, SymInt):
                return int(e.node.expr)
            return float(e.node.expr)
        else:
            # NB: we REQUIRE all symints to be tracked
            return get_proxy_slot(e, tracer)()
    return inner


def fetch_object_proxy(tracer):
    return lambda t: get_proxy_slot(t, tracer, t)

HANDLED_TYPES = (torch.Tensor, torch.nn.Parameter, FakeTensor)

def proxy_call(proxy_mode, func, pre_dispatch, args, kwargs):
    unrecognized_types = []

    def can_handle_tensor(x):
        r = type(x) in HANDLED_TYPES or has_proxy_slot(x, proxy_mode.tracer)
        if proxy_mode._allow_fake_constant:
            r = r or type(x) in (torch._subclasses.FakeTensor,)
        if not r:
            unrecognized_types.append(type(x))
        return r

    # If there are any tensor subclasses, we need to handle those tensor subclasses first
    # TODO: we could use types to test this
    if not pytree.tree_all_only(torch.Tensor, can_handle_tensor, (args, kwargs)):
        not_implemented_log.debug("ProxyTensorMode tensors without proxy had unrecognized subclasses: %s", unrecognized_types)
        return NotImplemented

    r = maybe_handle_decomp(proxy_mode, func, args, kwargs)
    if r is not NotImplemented:
        return r

    # For pre-autograd tracing, we do not want to run CompositeImplicit decomps.
    if not pre_dispatch and func not in [
        torch.ops.aten.size.default, torch.ops.aten.stride.default, torch.ops.aten.storage_offset.default
    ]:
        with proxy_mode:
            r = func.decompose(*args, **kwargs)
            if r is not NotImplemented:
                return r

    tracer = proxy_mode.tracer
    f_args, f_kwargs = pytree.tree_map_only((torch.Tensor, torch.ScriptObject), fetch_object_proxy(tracer), (args, kwargs))

    # If there are SymInts, we also should not consider this constant.
    # However, fake tensor handling of SymInts is sufficiently broken that
    # I couldn't write a test for this case
    all_constant = (
        pytree.tree_all_only(_ProxyTensor, lambda t: t.constant is not None, (f_args, f_kwargs))
        # TODO: maybe constant SymInts should also be allowed?  Not sure if
        # this can happen
        and pytree.tree_all_only((SymInt, SymFloat, SymBool), lambda _: False, (args, kwargs))
    )

    if torch.Tag.data_dependent_output in func.tags:
        # Check if all of the Tensor inputs are constants
        if all_constant:
            const_args, const_kwargs = pytree.tree_map_only(
                _ProxyTensor, lambda t: t.constant, (f_args, f_kwargs)
            )
            with maybe_disable_fake_tensor_mode():
                return func(*const_args, **const_kwargs)
        # If any of the Tensor inputs are "real" (not FakeTensor), we may
        # incorrectly burn in constants by allowing this access.  Raise
        # an error in this case
        if proxy_mode._error_on_data_dependent_ops and pytree.tree_all_only(torch.Tensor, lambda t: not is_fake(t), (args, kwargs)):
            raise RuntimeError(
                f"It appears that you're trying to get value out of a tracing tensor with {func} - erroring out! "
                "It's likely that this is caused by data-dependent control flow or similar.  "
                "It may be possible to trace this with dynamic shapes; try setting tracing_mode='symbolic' "
                "in your make_fx call."
            )
    proxy_args, proxy_kwargs = pytree.tree_map_only(
        (SymInt, SymFloat, SymBool),
        fetch_sym_proxy(proxy_mode.tracer),
        pytree.tree_map_only(_ProxyTensor, lambda e: e.proxy, (f_args, f_kwargs))
    )

    # When we trace through a torch.tensor invocation, you never actually
    # see a torch.ops.aten.tensor call. Instead, the way this function is
    # implemented internally is that we allocate a plain tensor (this is
    # *guaranteed* to be a plain tensor, we disable all modes when doing
    # so), and then call at::lift_fresh on it (to give modes a chance to do
    # their stuff).  Furthermore, the tensor argument to lift_fresh is guaranteed
    # to be freshly allocated, so we want lift_fresh to be a no-op (directly
    # returning the input argument).
    #
    # Here is the basic problem: when we trace this sequence of executions
    # into an FX graph, what happens to this call sequence?  Traditionally,
    # tensor constants get interned as buffers on the FX GraphModule.  But
    # this is dangerous.  Consider:
    #
    #       x = torch.tensor(1)
    #       x.add_(2)
    #
    # Naively, this traces into:
    #
    #       t = self._tensor_constant0  # initialized to torch.tensor(1)
    #       x = torch.ops.aten.lift_fresh(t)
    #       x.add_(2)
    #
    # If lift_fresh returns t directly, the subsequent add_ call will
    # modify the tensor constant. Really, the problem is we've violated
    # the invariant the argument to lift is fresh.  So what we should
    # preserve the invariant by replacing lift_fresh with lift_fresh_copy:
    #
    #       t = self._tensor_constant0  # initialized to torch.tensor(1)
    #       x = torch.ops.aten.lift_fresh_copy(t)
    #       x.add_(2)
    #
    # This is what the overload modification does.
    if func is torch.ops.aten.lift_fresh.default:
        func = torch.ops.aten.lift_fresh_copy.default


    proxy_out = proxy_mode.tracer.create_proxy('call_function', func, proxy_args, proxy_kwargs,
                                               name=proxy_mode.tracer.graph._target_to_str(func.overloadpacket.__name__))

    # This makes DCE marginally less likely to DCE inplace operations.
    # It is not strictly necessary
    # Kind of a hacky way to test if an op is in-place or not
    if func.overloadpacket.__name__[-1] == "_" and func.overloadpacket.__name__[0] != "_":
        if isinstance(args[0], List):
            # e.g., c10d::allreduce_ returns a list of tensors as the first element
            # in the output.
            for i, a in enumerate(args[0]):
                a.proxy = proxy_out[0][i]
        else:
            args[0].proxy = proxy_out

    out = func(*args, **kwargs)

    # In some circumstances, we will be tracing in a situation where a tensor
    # is *statically* known to be a constant (currently, this only happens if
    # you run torch.tensor; deterministic factory functions like torch.arange
    # don't get this treatment).  When the tensor in question is small, it's
    # helpful to due constant propagation in case we call item() (in which
    # case we can return the constant value that is known, rather than give
    # an error.)  The logic here tests if constant propagation is possible
    # (because all of the inputs are constant).  If so, we disable fake tensor
    # mode (if it is on) and do true compute on the constant.
    #
    # It's worth highlighting that we're making a policy decision here.
    # There is a potential that the tensor is actually quite large, and we
    # don't actually want to run the compute.  The tensor being quite large
    # is one of the reasons why factory functions don't get this treatment
    # (since they can be quite large; if a parameter is initialized to a
    # constant value it will be!)  Similarly, there is also a potential
    # to run an operator that blows up the size of a small tensor; we don't
    # protect against this case, but we could force, e.g., only single
    # element constant computation by testing the numel of the result before
    # propagating const-ness.  Similarly, we don't require the constant to
    # live on CPU, but we could.
    any_constant = pytree.tree_any_only(_ProxyTensor, lambda t: t.constant is not None, (f_args, f_kwargs))

    constant = None

    # If this is a lift, the input tensor is guaranteed to be a
    # constant, so we keep a copy of the original argument along so
    # we can query it if we're asked to item() it at some later point
    if func is torch.ops.aten.lift_fresh_copy.default and out.numel() <= CONSTANT_NUMEL_LIMIT:
        with maybe_disable_fake_tensor_mode():
            constant = args[0].clone()
    elif (
        torch.Tag.nondeterministic_seeded not in func.tags
        and all_constant
        and any_constant
        and pytree.tree_all_only(torch.Tensor, lambda t: t.numel() <= CONSTANT_NUMEL_LIMIT, out)
    ):
        # NB: do NOT include factories as constants
        with maybe_disable_fake_tensor_mode():
            const_args, const_kwargs = pytree.tree_map_only(
                _ProxyTensor, lambda t: t.constant, (f_args, f_kwargs)
            )
            constant = func(*const_args, **const_kwargs)
    else:
        constant = None

    track_tensor_tree(out, proxy_out, constant=constant, tracer=tracer)
    return out

class _SymNodeDict:
    """
    Wrapper around a dictionary that will hash SymInts with their nodes
    """
    def __init__(self):
        self.sym_node_dict = {}

    def __setitem__(self, key: py_sym_types, value: Any):
        self.sym_node_dict[key.node] = value

    def __getitem__(self, key: py_sym_types):
        return self.sym_node_dict[key.node]

    def __contains__(self, key: py_sym_types):
        return key.node in self.sym_node_dict

    def get(self, key: py_sym_types, default: Any = None):
        return self.sym_node_dict.get(key.node, default)

class PythonKeyTracer(Tracer):
    def __init__(self):
        super().__init__(autowrap_modules=())
        self.tensor_tracker = WeakTensorKeyDictionary()
        self.symnode_tracker = _SymNodeDict()  # type: ignore[var-annotated]
        self.script_object_tracker = WeakIdKeyDictionary(dict=None, ref_type=_WeakHashRef)

    # In general, we don't want to make modules leaves. In principle, users of
    # this tracer might want to override this in order to turn a couple specific
    # modules into leaves in the traced graph.
    def call_module(
            self, m: torch.nn.Module, forward: Callable[..., Any], args: Tuple[Any, ...], kwargs: Dict[str, Any]
    ) -> Any:
        return forward(*args, **kwargs)

    # We don't want to turn getattr calls into proxies. So we just return the actual value.
    def getattr(self, attr, attr_val, parameter_proxy_cache):
        return attr_val

    def create_arg(self, a: Any):
        if isinstance(a, torch.nn.Parameter):
            for n, p in self.root.named_parameters():
                if a is p:
                    return self.create_node('get_attr', n, (), {})
            qualname: Optional[str] = None

            if not qualname:
                i = 0
                while True:
                    qualname = f'_param_constant{i}'
                    if not hasattr(self.root, qualname):
                        break
                    i += 1
                setattr(self.root, qualname, a)

            return self.create_node('get_attr', qualname, (), {})
        elif isinstance(a, (SymInt, SymFloat, SymBool)):
            assert a.node.constant is not None
            return a.node.constant
        return super().create_arg(a)

    def unwrap_proxy(self, e):
        if isinstance(e, torch.Tensor):
            return get_proxy_slot(e, self, e, lambda e: e.proxy)
        elif isinstance(e, (torch.SymInt, torch.SymFloat, torch.SymBool)):
            return get_proxy_slot(e, self, e, lambda e: e())
        elif isinstance(e, torch.ScriptObject):
            return get_proxy_slot(e, self, e)
        else:
            return e


@torch._disable_dynamo
def dispatch_trace(
        root: Union[torch.nn.Module, Callable],
        tracer: Tracer,
        concrete_args: Optional[Tuple[Any, ...]] = None,
) -> GraphModule:
    graph = tracer.trace(root, concrete_args)
    from torch._inductor.fx_passes.dedupe_symint_uses import dedupe_symints
    dedupe_symints(graph)
    name = root.__class__.__name__ if isinstance(root, torch.nn.Module) else root.__name__
    return fx._lazy_graph_module._make_graph_module(tracer.root, graph, name)


@contextlib.contextmanager
def _pop_proxy_mode_temporarily():
    old = _unset_proxy_mode()
    try:
        yield old
    finally:
        _set_proxy_mode(old)


def wrap_key(f, tensors, tracer, pre_dispatch: bool):
    flat_tensors, tensors_spec = pytree.tree_flatten(tensors)

    @functools.wraps(f)
    def wrapped(*proxies):
        flat_proxies, proxies_spec = pytree.tree_flatten(proxies)
        assert len(flat_proxies) == len(flat_tensors)
        with _pop_proxy_mode_temporarily() as m:
            assert isinstance(m, ProxyTorchDispatchMode)
            track_tensor_tree(flat_tensors, flat_proxies, constant=None, tracer=tracer)

        out = f(*tensors)
        out = pytree.tree_map_only(
            torch.Tensor,
            lambda t: get_proxy_slot(t, tracer, t, lambda x: x.proxy),
            out
        )
        out = pytree.tree_map_only(
            (SymInt, SymFloat, SymBool),
            lambda t: get_proxy_slot(t, tracer)(),
            out
        )
        return out

    return wrapped

ORIGINAL_ATEN = None
@contextmanager
def set_original_aten_op(func):
    global ORIGINAL_ATEN
    if ORIGINAL_ATEN is None and fx_traceback.has_preserved_node_meta():
        ORIGINAL_ATEN = func
        fx_traceback.current_meta['original_aten'] = func
        try:
            yield
        finally:
            ORIGINAL_ATEN = None
            fx_traceback.current_meta['original_aten'] = None
    else:
        yield



# This mode is **only** used for pre_dispatch tracing.
# In particular, we need to make sure that autograd/autocast API's
# that do not desugar into dispatcher operators stay in the graph.
class PreDispatchTorchFunctionMode(TorchFunctionMode):

    def __init__(self, tracer):
        self.tracer = tracer

    def __torch_function__(self, func, types, args=(), kwargs=None):
        kwargs = kwargs or {}
        if func in _side_effectful_need_to_be_preserved_pre_dispatch:
            # It's for passing the export verifier which needs to verify the meta['val']
            # TODO(tmanlaibaatar): we should systematically couple it with expoert verifier,
            # instead of hardcoding it here.
            node = self.tracer.create_node("call_function", func, args, {})
            if func is torch._C._set_grad_enabled:
                node.meta['val'] = None
            return node
            # Don't actually run the function! We just want to trace the calls
            # into a graph. We don't actualy want to change global autograd state.
        return func(*args, **kwargs)


class ProxyTorchDispatchMode(TorchDispatchMode):
    def __init__(self, tracer, tracing_mode, pre_dispatch=False, _allow_fake_constant=False, _error_on_data_dependent_ops=True):
        dk = torch._C.DispatchKey.PreDispatch if pre_dispatch else None
        super().__init__(dk)
        self.tracer = tracer
        self.tracing_mode = tracing_mode
        self.enable_tracing = True
        self.pre_dispatch = pre_dispatch
        self._allow_fake_constant = _allow_fake_constant
        self._error_on_data_dependent_ops = _error_on_data_dependent_ops
        self.sym_mode = ProxySymDispatchMode(tracer)
        self.trace_state = {}
        self._managers = []
        # Indicates to our torch_dispatch dispatching infra that
        # this is an "infra" mode with lower dispatching precedence.
        self._mode_key = torch._C._TorchDispatchModeKey.PROXY
        # Every time we enter a mode, we maintain a stack telling us what the previous
        # ProxyTorchDispatchMode state was (if there was any).
        # This lets us properly reset the state on exit.
        self.enter_stack: List[Optional[ProxyTorchDispatchMode]] = []

    @count
    def __torch_dispatch__(self, func, types, args=(), kwargs=None):
        with self.sym_mode.enable(False), set_original_aten_op(func):
            return self.inner_torch_dispatch(func, types, args, kwargs)

    def __enter__(self):
        # sym mode first, then us...
        m = self.sym_mode.enable(True)
        self._managers.append(m)
        m.__enter__()
        # Stash and store the previous proxy mode (there may or may not be one)
        maybe_prev_proxy_mode = _unset_proxy_mode()
        self.enter_stack.append(maybe_prev_proxy_mode)
        return super().__enter__()

    def __exit__(self, exc_type, exc_value, traceback):
        m = self._managers.pop()
        # ...exit us first, then sym mode
        b = super().__exit__(exc_type, exc_value, traceback)

        # Re-enable the previous proxy mode, if there was one.
        mb_previous_proxy_mode = self.enter_stack.pop()
        if mb_previous_proxy_mode is not None:
            _set_proxy_mode(mb_previous_proxy_mode)

        if not b:
            return m.__exit__(exc_type, exc_value, traceback)
        else:
            return m.__exit__(None, None, None)


    def inner_torch_dispatch(self, func, types, args=(), kwargs=None):
        if not self.enable_tracing:
            return func(*args, **kwargs)

        if func in [prim.device.default]:
            return func(*args, **kwargs)

        return proxy_call(self, func, self.pre_dispatch, args, kwargs)


class ProxySymDispatchMode(SymDispatchMode):
    def __init__(self, tracer):
        super().__init__()
        self.tracer = tracer
        # When false, we don't trace operations.  If you do this, you MUST
        # call track_tensor/track_tensor_tree on all results of the operation
        # to ensure we can adequately track the results
        self.enable_tracing = True

    @contextmanager
    def enable(self, b):
        old = self.enable_tracing
        self.enable_tracing = b
        try:
            yield
        finally:
            self.enable_tracing = old

    def _compute_proxy(self, func, args, out: Union[SymInt, SymFloat, SymBool]):
        n_args = tuple(
            get_proxy_slot(a, self.tracer)().node if isinstance(a, py_sym_types) else a
            for a in args
        )

        # func doesn't have a __torch_function__ that Proxy can interpose, so
        # we gotta do it manually
        n_out = self.tracer.create_node("call_function", func, n_args, {})
        p_out = fx.Proxy(n_out, self.tracer)
        set_meta(p_out, out)
        return p_out

    def __sym_dispatch__(self, func, types, args, kwargs):
        if not self.enable_tracing:
            return func(*args, **kwargs)

        # Peephole optimize multiply by one
        # NB: be careful not to trigger guards here!
        if func == operator.mul:
            if isinstance(args[1], int) and args[1] == 1:
                return args[0]
            elif isinstance(args[0], int) and args[0] == 1:
                return args[1]

        # For speed, we assume there are no nested data structures
        # (otherwise we could use tree_map)
        # We also assume there are no keyword arguments.
        assert not kwargs
        out = func(*args, **kwargs)

        # If func returned a constant, we don't need to trace; we have
        # determined that the result is constant (no matter if the inputs
        # were symbolic) and it is no longer necessary to trace the
        # computation.  This could occur if func triggered some guards.
        if isinstance(out, py_sym_types):
            # Delays tracing out the proxies on this op until we actually need it
            p_out_thunk = thunkify(self._compute_proxy, func=func, args=args, out=out)
            set_proxy_slot(out, self.tracer, p_out_thunk)

        return out


# TODO: I'm not sure what the point of this class is; you can just
# make_fx through a regular Interpreter
class DecompositionInterpreter(torch.fx.Interpreter):
    def __init__(self, module: torch.fx.GraphModule, new_graph: torch.fx.Graph, decomposition_table=None, **kwargs):
        super().__init__(module, **kwargs)
        self.new_graph = new_graph
        self.tracer = torch.fx.proxy.GraphAppendingTracer(self.new_graph)
        # Blegh
        self.tracer.tensor_tracker = WeakTensorKeyDictionary()  # type: ignore[attr-defined]
        self.tracer.symnode_tracker = weakref.WeakKeyDictionary()  # type: ignore[attr-defined]
        self.decomposition_table = decomposition_table
        if self.decomposition_table is None:
            self.decomposition_table = {}
        self.mode = ProxyTorchDispatchMode(self.tracer, tracing_mode="real")

    def placeholder(self, target, args, kwargs):
        out = super().placeholder(target, args, kwargs)
        proxy = torch.fx.Proxy(self.new_graph.placeholder(target), self.tracer)
        track_tensor_tree(out, proxy, constant=None, tracer=self.tracer)
        # TODO handle case where the first character of target is '*'
        return out

    def get_attr(self, target, args, kwargs):
        out = super().get_attr(target, args, kwargs)
        proxy = torch.fx.Proxy(self.new_graph.get_attr(target), self.tracer)
        track_tensor_tree(out, proxy, constant=None, tracer=self.tracer)
        return out

    # call_function, call_method, call_module get traced automatically by the outer mode.

    def output(self, target, args, kwargs):
        out = super().output(target, args, kwargs)

        def unwrap(e):
            return get_proxy_slot(e, self.tracer, e, lambda x: x.proxy.node)
        self.new_graph.output(pytree.tree_map(unwrap, out))
        return out

    def run(self, *args, **kwargs):
        # Should enter the mode at least once for being able to restore it later
        # See: https://github.com/pytorch/pytorch/pull/82549#discussion_r934782025
        with decompose(self.decomposition_table), self.mode:
            return super().run(*args, **kwargs)


def wrapper_and_args_for_make_fx(func, args, kwargs):
    # make_fx doesn't support kwargs, so we need to do this flattening
    # and then unflatten the args before calling func
    flat_args, spec = pytree.tree_flatten((args, kwargs))

    def wrapped(flat_args):
        fn_args, fn_kwargs = pytree.tree_unflatten(flat_args, spec)
        return func(*fn_args, **fn_kwargs)
    return wrapped, flat_args

@contextmanager
def disable_autocast_cache():
    old_value = torch.is_autocast_cache_enabled()
    torch.set_autocast_cache_enabled(False)
    try:
        yield
    finally:
        torch.set_autocast_cache_enabled(old_value)


class _ModuleStackTracer(PythonKeyTracer):
    r"""Customized version of PythonKeyTracer that retains module stack
    information in node.meta["nn_module_stack"].

    FX symbolic trace actually does this already, but it relies on `self.root`
    being the actual module being traced. Since make_fx traces a lambda of our
    creation, things don't work properly.

    So for this version we hold onto a reference to the original module
    (scope_root) and use that to match the path. Also when we see,
            A
           / \
          B   C
           \ /
            D
    we want to record the path as A.B.D by recording only one path.
    See Note [Preserving the nn module stack metadata during export non-strict mode]  # noqa: W605
    """

    def __init__(self, scope_root):
        super().__init__()
        self.scope_root = scope_root
        self.proxy_paths = WeakKeyDictionary()
        self.proxy_modules = WeakKeyDictionary()
        self.counter = 0

        self.module_id_cache = defaultdict(list)
        for name, mod in self.scope_root.named_modules(remove_duplicate=False):
            self.module_id_cache[id(mod)].append(name)

        self_ = self

        class AttrProxy:
            def __init__(self, base, path):
                self.__class__ = type(
                    base.__class__.__name__,
                    (self.__class__, base.__class__),
                    {},
                )
                self.__dict__ = base.__dict__
                self.__class__.__module__ = base.__class__.__module__
                self.__class__.__qualname__ = base.__class__.__qualname__
                self_.proxy_paths[self] = path
                self_.proxy_modules[self] = base

            def __getattr__(self, name):
                assert isinstance(self, torch.nn.Module)
                attr_val = super().__getattr__(name)
                if isinstance(attr_val, AttrProxy):
                    attr_val = self_.proxy_modules[attr_val]
                elif not isinstance(attr_val, torch.nn.Module):
                    return attr_val
                return AttrProxy(attr_val, self_.proxy_paths[self] + "." + name)

            @property
            def _modules(self):
                assert "_modules" in self.__dict__
                submodules = self.__dict__["_modules"]
                assert isinstance(submodules, dict)
                return {
                    key: AttrProxy(value, self_.proxy_paths[self] + "." + str(key))
                    for key, value in submodules.items()
                }

        self.proxy_type = AttrProxy

    def path_of_module(self, mod: torch.nn.Module) -> str:
        """
        Use tracked access path during tracing instead of the default BFS behavior.
        Still use all the possible module paths to verify the result.
        """
        if mod is self.scope_root:
            return ""

        if isinstance(mod, self.proxy_type):
            return self.proxy_paths[mod]

        return Tracer.path_of_module(self, mod)

    def getattr(self, attr, attr_val, parameter_proxy_cache):
        if not isinstance(attr_val, torch.nn.Module) or isinstance(attr_val, torch.fx.GraphModule):
            return super().getattr(attr, attr_val, parameter_proxy_cache)
        if isinstance(attr_val, self.proxy_type):
            return attr_val
        return self.proxy_type(attr_val, attr)

    def trace(self, root, concrete_args):
        res = super().trace(root, concrete_args)
        # Since we are making AttrProxy mimic the original
        # submodule, when someone registers a module directly
        # to the tracer while tracing, the proxy object gets registered
        # first. So we need to replace the proxy modules with the real ones
        # This can happen during HOO tracing
        proxy_module_names_to_be_replaced = []
        for name, module in self.root.named_modules():
            if module in self.proxy_modules:
                proxy_module_names_to_be_replaced.append((name, module))

        def _delete_proxy_attr(obj, target):
            # Copied from fx/graph_module.py
            # Customized it for proxy type
            atoms = target.split(".")
            path, target_submod = atoms[:-1], atoms[-1]
            assert isinstance(obj, torch.nn.Module)
            mod = obj

            # Get the parent module
            for item in path:

                if not hasattr(mod, item):
                    return False

                mod = getattr(mod, item)

                if not isinstance(mod, (self.proxy_type, torch.nn.Module)):
                    return False

            if not hasattr(mod, target_submod):
                return False

            # At least the leaf module should be proxy type.
            if not isinstance(getattr(mod, target_submod), self.proxy_type):
                return False

            delattr(mod, target_submod)
            return True

        for (proxy_module_name, proxy_module) in proxy_module_names_to_be_replaced:
            _delete_proxy_attr(self.root, proxy_module_name)
            actual_module = self.proxy_modules[proxy_module]
            _assign_attr(actual_module, self.root, proxy_module_name)

        return res


    def call_module(self, m, forward, args, kwargs):
        """PythonKeyTracer overrides call_module to avoid the scope handling,
        but we actually want it.
        """
        from torch._dynamo import OptimizedModule
        # FIXME (tmanlaibaatar)
        # When we call torch.compile inside HOO, we will end up
        # invoking a module that is not registered on the root. For
        # now, we just inline them. But once we start supporting
        # mark_strict in export, we do need to properly handle this.
        # Right now, it doesn't matter because current non-strict
        # use cases don't need to work with HOO.
        if isinstance(m, (OptimizedModule, GraphModule)):
            return forward(*args, **kwargs)
        return Tracer.call_module(self, m, forward, args, kwargs)


    def is_leaf_module(self, m, module_qualified_name):
        return False


def make_fx(f,
            decomposition_table=None,
            tracing_mode="real",
            _allow_non_fake_inputs=False,
            *,
            pre_dispatch=False,
            record_module_stack=False,
            _allow_fake_constant=False,
            _error_on_data_dependent_ops=True):
    assert tracing_mode in ["real", "fake", "symbolic"]

    if decomposition_table is None:
        decomposition_table = {}

    if torch.ops.aten.sym_numel.default not in decomposition_table:
        decomposition_table = {
            **decomposition_table,
            torch.ops.aten.sym_numel.default: torch._decomp.decompositions.sym_numel
        }

    @functools.wraps(f)
    def wrapped(*args):
        # Avoid importing sympy at a module level
        from .symbolic_shapes import ShapeEnv

        phs = pytree.tree_map(lambda _: fx.PH, args)  # type: ignore[attr-defined]

        if hasattr(f, "_orig_mod") and record_module_stack:
            scope_root = f._orig_mod
            fx_tracer = _ModuleStackTracer(scope_root)
        else:
            fx_tracer = PythonKeyTracer()
        fake_tensor_mode: Any = nullcontext()
        if tracing_mode == "real":
            fake_tensor_mode = nullcontext()
        elif tracing_mode == "fake":
            import torch._dynamo
            fake_tensor_mode = torch._dynamo.utils.detect_fake_mode(args)
            if fake_tensor_mode is None:
                fake_tensor_mode = FakeTensorMode(
                    allow_fallback_kernels=True,
                    allow_non_fake_inputs=_allow_non_fake_inputs,
                    shape_env=ShapeEnv(),
                    static_shapes=True,
                )
        elif tracing_mode == "symbolic":
            import torch._dynamo
            fake_tensor_mode = torch._dynamo.utils.detect_fake_mode(args)
            if fake_tensor_mode is None:
                shape_env = ShapeEnv()
                fake_tensor_mode = FakeTensorMode(
                    allow_fallback_kernels=False,
                    allow_non_fake_inputs=_allow_non_fake_inputs,
                    shape_env=shape_env)
            else:
                shape_env = fake_tensor_mode.shape_env
                assert shape_env is not None, "shape_env should be set if tracing with 'symbolic'"

        else:
            raise AssertionError(f"Unexpected tracing type: {tracing_mode}")

        python_dispatcher_mode: Any = nullcontext()
        pre_dispatch_mode: Any = nullcontext()
        # pre-autograd tracing uses per-dispatch-key modes,
        # which requires the python dispatcher
        if tracing_mode == "symbolic" or pre_dispatch:
            python_dispatcher_mode = enable_python_dispatcher()
        if pre_dispatch:
            pre_dispatch_mode = enable_pre_dispatch()

        proxy_function_mode: Any = nullcontext()
        if pre_dispatch:
            proxy_function_mode = PreDispatchTorchFunctionMode(fx_tracer)

        proxy_mode = ProxyTorchDispatchMode(fx_tracer,
                                            tracing_mode,
                                            pre_dispatch=pre_dispatch,
                                            _allow_fake_constant=_allow_fake_constant,
                                            _error_on_data_dependent_ops=_error_on_data_dependent_ops)

        arg_count = 0

        def wrap_fake(x):
            nonlocal arg_count
            # TODO: it would be nice to line these up with the names
            # FX will choose for the placeholders, but we don't
            # actually know what the names will be at this point yet
            # NB: the Source here is actually meaningless
            from torch._dynamo.source import ConstantSource
            source = ConstantSource(f"input{arg_count}")
            if isinstance(x, torch.Tensor):
                arg_count += 1
                return fake_tensor_mode.from_tensor(x, source=source)  # type: ignore[attr-defined]
            # NB: don't match on bools
            elif type(x) is int and tracing_mode == "symbolic":
                return shape_env.create_symintnode(shape_env.create_symbol(x, source, positive=None), hint=x, source=source)

            return x

        sym_mode = proxy_mode.sym_mode

        wrap_fn_map = {
            "real": lambda x: x,
            "fake": wrap_fake,
            "symbolic": wrap_fake,
        }
        args = pytree.tree_map(wrap_fn_map[tracing_mode], args)

        if not hasattr(inspect.unwrap(f), '__code__') or inspect.unwrap(f).__code__.co_flags & inspect.CO_VARARGS:
            # FX doesn't support varargs, so we gotta fake up a wrapper
            # TODO: Would be nice to fix this at the source...
            func = fake_signature(f, len(phs))
        else:
            func = f

        # We disable the autocast cache as the autocast cache causes type conversions on parameters to
        # check a cache, which introduces untracked tensors into the graph
        #
        # We also disable tracing by any other tensor proxy-based tracers except the current. The
        # purpose of `make_fx` is to produce graphmodules as a side effect; its internal execution is
        # thus irrelevant to any external functional trace.
        with decompose(decomposition_table), fake_tensor_mode, python_dispatcher_mode, pre_dispatch_mode, proxy_function_mode, \
             sym_mode, proxy_mode, disable_autocast_cache():
            t = dispatch_trace(wrap_key(func, args, fx_tracer, pre_dispatch), tracer=fx_tracer, concrete_args=tuple(phs))

        # TODO: kind of a bad way to do it, should maybe figure out a better way
        if tracing_mode == "symbolic":
            t.shape_env = shape_env  # type: ignore[assignment]
        return t

    return wrapped


def get_torch_dispatch_modes():
    return torch.utils._python_dispatch._get_current_dispatch_mode_stack()


def get_innermost_proxy_mode():
    return torch._C._get_dispatch_mode(torch._C._TorchDispatchModeKey.PROXY)


@contextlib.contextmanager
def disable_proxy_modes_tracing(enable_current=False):
    # enable_current=True is now a no-op, since only one proxy mode
    # can live on the stack at a time.
    # We should kill this API in a future PR.
    maybe_old = None
    if not enable_current:
        # Only one proxy_mode can be "active" at a time.
        # So we simply remove our active mode.
        maybe_old = torch._C._unset_dispatch_mode(torch._C._TorchDispatchModeKey.PROXY)
    try:
        yield
    finally:
        if maybe_old is not None:
            torch._C._set_dispatch_mode(maybe_old)


def maybe_handle_decomp(proxy_mode, op, args, kwargs):
    if op in CURRENT_DECOMPOSITION_TABLE:
        with proxy_mode:
            return CURRENT_DECOMPOSITION_TABLE[op](*args, **kwargs)
    return NotImplemented


def get_isolated_graphmodule(func, args, kwargs, tracing_mode="real"):
    """A helper function used to get the GraphModule for the given func.

    It's expected to be used in the ProxyTensor tracing context.
    It detaches the args and kwargs from the current tracer so that the trace of
    the current graph module can be created without any side-effects.
    """
    wrapped, all_args = wrapper_and_args_for_make_fx(func, args, kwargs)

    with disable_proxy_modes_tracing():
        gm = make_fx(wrapped, tracing_mode=tracing_mode)(all_args)
    return gm<|MERGE_RESOLUTION|>--- conflicted
+++ resolved
@@ -187,9 +187,7 @@
     def try_set_proxy_slot(outer_s, proxy_callable, *args):
         assert callable(proxy_callable)
         if isinstance(outer_s, SymInt):
-<<<<<<< HEAD
-            inner_s = outer_s.node
-            set_proxy_slot(inner_s, tracer, thunkify(proxy_callable, outer_s, *args))
+            set_proxy_slot(outer_s, tracer, thunkify(proxy_callable, outer_s, *args))
 
     def enable_tf(fn):
         # If we have redispatched from a __torch_function__, TF may be disabled
@@ -200,9 +198,6 @@
             return fn(*args, **kwargs)
         return inner
 
-=======
-            set_proxy_slot(outer_s, tracer, thunkify(proxy_callable, outer_s, *args))
->>>>>>> e26ee53e
     # The basic idea is that we need to associate each tensor/SymInt
     # with a Proxy.  How do we setup this association?  We just store
     # the proxy on the proxy slot of the object, keyed on the tracer
