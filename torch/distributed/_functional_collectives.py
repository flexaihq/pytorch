--- conflicted
+++ resolved
@@ -10,14 +10,7 @@
 from torch.fx.experimental.proxy_tensor import get_innermost_proxy_mode
 
 from . import _functional_collectives_impl as fun_col_impl
-<<<<<<< HEAD
-from ._functional_collectives_impl import (  # noqa: F401
-    _register_tensor_wrapper,
-    native_funcol_enabled,
-)
-=======
 from ._functional_collectives_impl import _register_tensor_wrapper  # noqa: F401
->>>>>>> f34905f6
 
 try:
     from torch.utils._cxx_pytree import tree_map_only
@@ -144,14 +137,7 @@
 
     Waiting follows device semantics, which means blocking on CPU and synchronizing streams on CUDA.
     """
-<<<<<<< HEAD
-    if native_funcol_enabled():
-        return torch.ops._c10d_functional.wait_tensor(tensor)  # type: ignore[attr-defined]
-    else:
-        return torch.ops.c10d_functional.wait_tensor(tensor)  # type: ignore[attr-defined]
-=======
     return torch.ops._c10d_functional.wait_tensor(tensor)  # type: ignore[attr-defined]
->>>>>>> f34905f6
 
 
 def broadcast(self: torch.Tensor, src: int, group: RANK_TYPES, tag: str = ""):
@@ -163,19 +149,8 @@
         group (ProcessGroup or List[int]): The process group to work on.
         tag (str, optional): A unique identifier for the collective. Default: empty string
     """
-<<<<<<< HEAD
-    if native_funcol_enabled():
-        group_name = _resolve_group_name(group, tag)
-        tensor = torch.ops._c10d_functional.broadcast(self, src, group_name)
-    else:
-        tag, rankset, group_size = _expand_group(group, tag)
-        tensor = torch.ops.c10d_functional.broadcast(
-            self, src, tag, rankset, group_size
-        )
-=======
     group_name = _resolve_group_name(group, tag)
     tensor = torch.ops._c10d_functional.broadcast(self, src, group_name)
->>>>>>> f34905f6
     return _maybe_wrap_tensor(tensor)
 
 
@@ -196,25 +171,8 @@
     :: N.B. If you pass a PG or a 1D list to perform a MPMD collective, the compiler won't be able to recover
     that information and perform collective algebraic optimization. Use other forms of input for that.
     """
-<<<<<<< HEAD
-    if native_funcol_enabled():
-        group_name = _resolve_group_name(group, tag)
-        tensor = torch.ops._c10d_functional.all_reduce(
-            self, reduceOp.lower(), group_name
-        )
-    else:
-        tag, rankset, group_size = _expand_group(group, tag)
-        tensor = torch.ops.c10d_functional.all_reduce(  # type: ignore[attr-defined]
-            self,
-            reduceOp,
-            tag,
-            rankset,
-            group_size,
-        )
-=======
     group_name = _resolve_group_name(group, tag)
     tensor = torch.ops._c10d_functional.all_reduce(self, reduceOp.lower(), group_name)
->>>>>>> f34905f6
     return _maybe_wrap_tensor(tensor)
 
 
@@ -241,28 +199,11 @@
     that information and perform collective algebraic optimization. Use other forms of input for that.
     """
     assert self.is_contiguous()
-<<<<<<< HEAD
-    if native_funcol_enabled():
-        group_name = _resolve_group_name(group, tag)
-        group_size = c10d._get_group_size_by_name(group_name)
-        tensor = torch.ops._c10d_functional.all_gather_into_tensor(
-            self, group_size, group_name
-        )
-    else:
-        tag, rankset, group_size = _expand_group(group, tag)
-        tensor = torch.ops.c10d_functional.all_gather_into_tensor(  # type: ignore[attr-defined]
-            self,
-            tag,
-            rankset,
-            group_size,
-        )
-=======
     group_name = _resolve_group_name(group, tag)
     group_size = c10d._get_group_size_by_name(group_name)
     tensor = torch.ops._c10d_functional.all_gather_into_tensor(
         self, group_size, group_name
     )
->>>>>>> f34905f6
     res = _maybe_wrap_tensor(tensor)
     # TODO this should be done inside AsyncCollectiveTensor to delay the wait() call
     if gather_dim != 0:
@@ -329,16 +270,8 @@
     :: N.B. If you pass a PG or a 1D list to perform a MPMD collective, the compiler won't be able to recover
     that information and perform collective algebraic optimization. Use other forms of input for that.
     """
-<<<<<<< HEAD
-    if native_funcol_enabled():
-        group_name = _resolve_group_name(group, tag)
-        group_size = c10d._get_group_size_by_name(group_name)
-    else:
-        tag, rankset, group_size = _expand_group(group, tag)
-=======
     group_name = _resolve_group_name(group, tag)
     group_size = c10d._get_group_size_by_name(group_name)
->>>>>>> f34905f6
 
     assert (
         self.size(scatter_dim) % group_size == 0
@@ -347,30 +280,12 @@
         tensor_list = torch.chunk(self, group_size, dim=scatter_dim)
         self = torch.cat(tensor_list)
 
-<<<<<<< HEAD
-    if native_funcol_enabled():
-        tensor = torch.ops._c10d_functional.reduce_scatter_tensor(
-            self,
-            reduceOp.lower(),
-            group_size,
-            group_name,  # type: ignore[possibly-undefined]
-        )
-    else:
-        tensor = torch.ops.c10d_functional.reduce_scatter_tensor(  # type: ignore[attr-defined]
-            self,
-            reduceOp,
-            tag,
-            rankset,  # type: ignore[possibly-undefined]
-            group_size,
-        )
-=======
     tensor = torch.ops._c10d_functional.reduce_scatter_tensor(
         self,
         reduceOp.lower(),
         group_size,
         group_name,  # type: ignore[possibly-undefined]
     )
->>>>>>> f34905f6
     res = _maybe_wrap_tensor(tensor)
     return res
 
@@ -433,31 +348,12 @@
     :: N.B. If you pass a PG or a 1D list to perform a MPMD collective, the compiler won't be able to recover
     that information and perform collective algebraic optimization. Use other forms of input for that.
     """
-<<<<<<< HEAD
-    if native_funcol_enabled():
-        group_name = _resolve_group_name(group, tag)
-        tensor_list = torch.ops._c10d_functional.all_reduce_coalesced(  # type: ignore[attr-defined]
-            self,
-            reduceOp.lower(),
-            group_name,
-        )
-    else:
-        tag, rankset, group_size = _expand_group(group, tag)
-        tensor_list = torch.ops.c10d_functional.all_reduce_coalesced(  # type: ignore[attr-defined]
-            self,
-            reduceOp,
-            tag,
-            rankset,
-            group_size,
-        )
-=======
     group_name = _resolve_group_name(group, tag)
     tensor_list = torch.ops._c10d_functional.all_reduce_coalesced(  # type: ignore[attr-defined]
         self,
         reduceOp.lower(),
         group_name,
     )
->>>>>>> f34905f6
     return list(map(_maybe_wrap_tensor, tensor_list))
 
 
@@ -480,24 +376,6 @@
     :: N.B. If you pass a PG or a 1D list to perform a MPMD collective, the compiler won't be able to recover
     that information and perform collective algebraic optimization. Use other forms of input for that.
     """
-<<<<<<< HEAD
-    if native_funcol_enabled():
-        group_name = _resolve_group_name(group, tag)
-        group_size = c10d._get_group_size_by_name(group_name)
-        tensor_list = torch.ops._c10d_functional.all_gather_into_tensor_coalesced(  # type: ignore[attr-defined]
-            self,
-            group_size,
-            group_name,
-        )
-    else:
-        tag, rankset, group_size = _expand_group(group, tag)
-        tensor_list = torch.ops.c10d_functional.all_gather_into_tensor_coalesced(  # type: ignore[attr-defined]
-            self,
-            tag,
-            rankset,
-            group_size,
-        )
-=======
     group_name = _resolve_group_name(group, tag)
     group_size = c10d._get_group_size_by_name(group_name)
     tensor_list = torch.ops._c10d_functional.all_gather_into_tensor_coalesced(  # type: ignore[attr-defined]
@@ -505,7 +383,6 @@
         group_size,
         group_name,
     )
->>>>>>> f34905f6
     return list(map(_maybe_wrap_tensor, tensor_list))
 
 
@@ -531,16 +408,8 @@
     :: N.B. If you pass a PG or a 1D list to perform a MPMD collective, the compiler won't be able to recover
     that information and perform collective algebraic optimization. Use other forms of input for that.
     """
-<<<<<<< HEAD
-    if native_funcol_enabled():
-        group_name = _resolve_group_name(group, tag)
-        group_size = c10d._get_group_size_by_name(group_name)
-    else:
-        tag, rankset, group_size = _expand_group(group, tag)
-=======
     group_name = _resolve_group_name(group, tag)
     group_size = c10d._get_group_size_by_name(group_name)
->>>>>>> f34905f6
 
     assert len(scatter_dim) == len(inputs)
     for idx, (dim, tensor) in enumerate(zip(scatter_dim, inputs)):
@@ -551,30 +420,12 @@
             tensor_list = torch.chunk(tensor, group_size, dim=dim)
             inputs[idx] = torch.cat(tensor_list)
 
-<<<<<<< HEAD
-    if native_funcol_enabled():
-        tensor_list = torch.ops._c10d_functional.reduce_scatter_tensor_coalesced(  # type: ignore[attr-defined]
-            inputs,
-            reduceOp.lower(),
-            group_size,
-            group_name,  # type: ignore[possibly-undefined]
-        )
-    else:
-        tensor_list = torch.ops.c10d_functional.reduce_scatter_tensor_coalesced(  # type: ignore[attr-defined]
-            inputs,
-            reduceOp,
-            tag,
-            rankset,  # type: ignore[possibly-undefined]
-            group_size,
-        )
-=======
     tensor_list = torch.ops._c10d_functional.reduce_scatter_tensor_coalesced(  # type: ignore[attr-defined]
         inputs,
         reduceOp.lower(),
         group_size,
         group_name,  # type: ignore[possibly-undefined]
     )
->>>>>>> f34905f6
 
     return list(map(_maybe_wrap_tensor, tensor_list))
 
@@ -620,34 +471,6 @@
         assert all(
             isinstance(size, (int, torch.SymInt)) for size in input_split_sizes
         ), input_split_sizes
-<<<<<<< HEAD
-    if native_funcol_enabled():
-        group_name = _resolve_group_name(group, tag)
-        group_size = c10d._get_group_size_by_name(group_name)
-        if output_split_sizes is None or input_split_sizes is None:
-            assert output_split_sizes is None and input_split_sizes is None, (
-                "output_split_sizes and input_split_sizes must either be "
-                "specified together or both set to None"
-            )
-            output_split_sizes = [self.shape[0] // group_size] * group_size
-            input_split_sizes = output_split_sizes
-        tensor = torch.ops._c10d_functional.all_to_all_single(  # type: ignore[attr-defined]
-            self,
-            output_split_sizes,
-            input_split_sizes,
-            group_name,
-        )
-    else:
-        tag, rankset, group_size = _expand_group(group, tag)
-        tensor = torch.ops.c10d_functional.all_to_all_single(  # type: ignore[attr-defined]
-            self,
-            output_split_sizes,
-            input_split_sizes,
-            tag,
-            rankset,
-            group_size,
-        )
-=======
     group_name = _resolve_group_name(group, tag)
     group_size = c10d._get_group_size_by_name(group_name)
     if output_split_sizes is None or input_split_sizes is None:
@@ -663,7 +486,6 @@
         input_split_sizes,
         group_name,
     )
->>>>>>> f34905f6
     return _maybe_wrap_tensor(tensor)
 
 
@@ -956,8 +778,6 @@
         raise ValueError(f"Unsupported group type: {type(group)}, {group}")
 
 
-<<<<<<< HEAD
-=======
 class _FromTorchTensor(torch.autograd.Function):
     """
     _FromTorchTensor allows autograd to propagate from a normal Tensor to an
@@ -976,7 +796,6 @@
         return grad_output
 
 
->>>>>>> f34905f6
 def _are_we_tracing() -> bool:
     if is_torchdynamo_compiling():
         return True
@@ -1259,10 +1078,6 @@
     assert (
         not async_op
     ), "Can't remap async version of inplace op to functional collective"
-<<<<<<< HEAD
-    return output.copy_(
-        all_to_all_single(input, output_split_sizes, input_split_sizes, group, tag)
-=======
 
     group = group or dist.group.WORLD
     assert group is not None
@@ -1275,7 +1090,6 @@
             group,
             tag,
         )
->>>>>>> f34905f6
     )
 
 
@@ -1293,12 +1107,9 @@
         t.size(0) == tensor.size(0) for t in tensor_list
     ), "Remapping variable size all_gather is not yet supported"
 
-<<<<<<< HEAD
-=======
     group = group or dist.group.WORLD
     assert group is not None
 
->>>>>>> f34905f6
     output = all_gather_tensor(tensor, 0, group, tag)
 
     # Use aten.slice instead of aten.split because the latter causes
