# Copyright (c) Meta Platforms, Inc. and affiliates

import logging
from abc import ABC, abstractmethod
from collections import defaultdict
<<<<<<< HEAD
from typing import Any, Callable, Dict, List, Optional, Tuple, TYPE_CHECKING, Union
=======
from enum import Enum
from typing import Any, Callable, Dict, List, NamedTuple, Optional, Tuple, Union
>>>>>>> b054470d

import torch
import torch.distributed as dist
from torch.profiler import record_function

from .microbatch import merge_chunks, split_args_kwargs_into_chunks
from .PipelineStage import _PipelineStageBase

if TYPE_CHECKING:
    from ._IR import Pipe


__all__ = [
    "PipelineScheduleSingle",
    "PipelineScheduleMulti",
    "Schedule1F1B",
    "ScheduleGPipe",
    "ScheduleInterleaved1F1B",
    "ScheduleLoopedBFS",
]

logger = logging.getLogger(__name__)


class _ComputationType(Enum):
    FORWARD = 1
    BACKWARD = 2

    def __str__(self):
        if self == _ComputationType.FORWARD:
            return "F"
        else:
            return "B"


class _Action(NamedTuple):
    computation_type: _ComputationType
    microbatch_index: int
    stage_index: int

    def __repr__(self):
        return f"{self.computation_type}{self.microbatch_index}_s{self.stage_index}"


class _PipelineSchedule(ABC):
    def __init__(
        self,
        n_microbatches: int,
        loss_fn: Optional[Callable[..., torch.Tensor]] = None,
        output_merge_spec: Optional[Union[Dict[str, Any], Tuple[Any]]] = None,
    ):
        # From arguments
        self._n_microbatches = n_microbatches
        self._loss_fn = loss_fn
        self._output_merge_spec = output_merge_spec
        # Derived
        self._has_backward = self._loss_fn is not None
        # To be filled by subclasses
        self._pipe_info: Optional[Pipe.PipeInfo] = None

        # Holds the losses for each microbatch.
        self._internal_losses: List[torch.Tensor] = []
        logger.info(f"Using {self.__class__.__name__}")  # noqa: G004

    def _maybe_compute_loss(self, stage, output, target_mbs, mb_index):
        if stage.is_last and self._has_backward:
            loss = self._compute_loss(output, target_mbs[mb_index])  # type: ignore[index]
            self._internal_losses.append(loss)

    def _maybe_get_loss(self, stage, mb_index):
        valid_index = 0 <= mb_index < len(self._internal_losses)
        if stage.is_last and self._has_backward and valid_index:
            return self._internal_losses[mb_index]
        elif len(self._internal_losses) != 0 and not valid_index:
            raise RuntimeError(
                f"Loss for microbatch {mb_index} is not available. "
                f"Available losses for microbatches: {self._internal_losses}"
            )
        else:
            return None

    def _update_losses(self, stages, losses):
        """
        Update the losses to those in the internal state
        """
        # if stages not a list turn into a list
        if not isinstance(stages, list):
            stages = [stages]
        contains_last_stage = any(stage.is_last for stage in stages)

        # Return losses if there is a container passed in
        if contains_last_stage and losses is not None:
            if len(self._internal_losses) != self._n_microbatches:
                raise RuntimeError(
                    f"Expecting {self._n_microbatches} losses but got {len(self._internal_losses)}"
                )

            # Clean external container first
            losses.clear()
            # Copy internal losses to external container
            losses.extend(self._internal_losses)

        self._internal_losses.clear()

    @abstractmethod
    def _step_microbatches(
        self,
        arg_mbs: Optional[List] = None,
        kwarg_mbs: Optional[List] = None,
        target_mbs: Optional[List] = None,
        losses: Optional[List] = None,
    ):
        """
        Run one iteration of the pipeline schedule with list of microbatches.
        Will go through all the microbatches according to the schedule
        implementation.

        Args:
            microbatches: list of microbatch args.
        """
        raise NotImplementedError

    @abstractmethod
    def step(self, *args, target=None, losses: Optional[List] = None, **kwargs):
        """
        Run one iteration of the pipeline schedule with *whole-batch* input.
        Will chunk the input into microbatches automatically, and go through the
        microbatches according to the schedule implementation.

        args: positional arguments to the model (as in non-pipeline case).
        kwargs: keyword arguments to the model (as in non-pipeline case).
        target: target for the loss function.
        losses: a list to store the losses for each microbatch.
        """
        raise NotImplementedError

    def _check_inputs(
        self,
        arg_mbs: Optional[List] = None,
        kwarg_mbs: Optional[List] = None,
        target_mbs: Optional[List] = None,
        losses: Optional[List] = None,
    ):
        """
        Pre-process/check inputs
        """

        def check_type_and_len(mbs, name: str):
            if not isinstance(mbs, list):
                raise TypeError(f"{name} must be a list but got a {type(mbs)}")
            if len(mbs) != self._n_microbatches:
                raise ValueError(
                    f"Expecting {self._n_microbatches} {name} but got {len(mbs)}"
                )

        if arg_mbs is not None:
            check_type_and_len(arg_mbs, "arg_mbs")
        else:
            arg_mbs = [()] * self._n_microbatches

        if kwarg_mbs is not None:
            check_type_and_len(kwarg_mbs, "kwarg_mbs")
        else:
            kwarg_mbs = [{}] * self._n_microbatches

        if target_mbs is not None:
            check_type_and_len(target_mbs, "target_mbs")

        if losses is not None:
            if not isinstance(losses, list):
                raise TypeError(f"losses must be a list but got a {type(losses)}")

        return arg_mbs, kwarg_mbs

    def _compute_loss(self, output, target):
        return self._loss_fn(output, target)  # type: ignore[misc]

    def _split_inputs(
        self,
        args: Tuple[Any, ...],
        kwargs: Optional[Dict[str, Any]] = None,
    ):
        """
        Splits a full-batch input into chunks (i.e. microbatches) and returns
        the chunks
        """
        if self._pipe_info is not None:
            # Use spec from `pipe_info`
            args_chunk_spec = self._pipe_info.args_chunk_spec
            kwargs_chunk_spec = self._pipe_info.kwargs_chunk_spec
        else:
            # Use default spec from `microbatch.py` (i.e. chunk dim 0 for each arg/kwarg)
            args_chunk_spec = None
            kwargs_chunk_spec = None

        if args or kwargs:
            args_split, kwargs_split = split_args_kwargs_into_chunks(
                args,
                kwargs,
                self._n_microbatches,
                args_chunk_spec,
                kwargs_chunk_spec,
            )
            return args_split, kwargs_split
        else:
            # Empty inputs (e.g. when called on middle stages)
            # Return a list of empty tuples/dicts with matching length as chunks
            return [()] * self._n_microbatches, [{}] * self._n_microbatches

    def _merge_outputs(self, output_chunks: List[Any]) -> Any:
        """
        Merge output chunks back to a batch state.
        If output_merge_spec is None, the utility will merge output chunks by dimension 0 (batch dim).
        """
        return merge_chunks(
            output_chunks,
            self._output_merge_spec,
        )


def _batch_p2p(p2p_ops: List[dist.P2POp], desc: Optional[str] = None):
    """
    Simple wrapper over batch_isend_irecv from torch.distributed, which just adds a descriptive logger on top.
    """
    if len(p2p_ops) == 0:
        return None
    desc_str = f"{desc}, " if desc else ""
    logger.debug(f"batch_p2p {desc_str}{p2p_ops}")  # noqa: G004
    return dist.batch_isend_irecv(p2p_ops).pop()


def _sorted_batch_p2p(
    p2p_ops: List[dist.P2POp], desc: Optional[str] = None
) -> Dict[int, dist.Work]:
    """
    Sorts the list of P2P ops by the peer rank, and then calls
    batch_isend_irecv. Return a dictionary of works by peer rank. This function
    helps us avoid hangs in case of skip connections.
    """
    # Arrange p2p_ops by peer rank:
    #   int is the peer rank;
    #   List is the list of ops towards the peer
    ops_by_peer: Dict[int, List[dist.P2POp]] = defaultdict(list)
    work_by_peer: Dict[int, dist.Work] = {}
    if len(p2p_ops) == 0:
        return work_by_peer

    # Classify the ops by peer rank
    for op in p2p_ops:
        ops_by_peer[op.peer].append(op)

    # Call batch_isend_irecv per peer, in sorted order of the peers (to avoid hangs)
    for peer, ops in sorted(ops_by_peer.items()):
        work_by_peer[peer] = _batch_p2p(ops, desc=desc)

    return work_by_peer


class PipelineScheduleSingle(_PipelineSchedule):
    """
    Base class for single-stage schedules.
    Implements the `step` method.
    Derived classes should implement `_step_microbatches`.
    """

    def __init__(
        self,
        stage: _PipelineStageBase,
        n_microbatches: int,
        loss_fn: Optional[Callable] = None,
        output_merge_spec: Optional[Union[Dict[str, Any], Tuple[Any]]] = None,
    ):
        # Init parent
        super().__init__(
            n_microbatches=n_microbatches,
            loss_fn=loss_fn,
            output_merge_spec=output_merge_spec,
        )
        self._pipe_info = (
            stage.pipe_info if hasattr(stage, "pipe_info") else None  # type: ignore[attr-defined]
        )
        # Self attributes
        self._stage = stage
        self._num_stages = stage.num_stages
        # Set the same has_backward flag for stage object
        self._stage.has_backward = self._has_backward

    def step(self, *args, target=None, losses: Optional[List] = None, **kwargs):
        # Clean per iteration
        self._stage.clear_runtime_states()

        # Split inputs into microbatches
        args_split, kwargs_split = self._split_inputs(args, kwargs)

        # Split target into microbatches
        if target is not None:
            targets_split = list(torch.tensor_split(target, self._n_microbatches))
        else:
            targets_split = None

        # Run microbatches
        self._step_microbatches(args_split, kwargs_split, targets_split, losses)

        # Return merged results per original format
        if self._stage.is_last:
            return self._merge_outputs(self._stage.output_chunks)
        else:
            return None


class ScheduleGPipe(PipelineScheduleSingle):
    """
    The GPipe schedule.
    Will go through all the microbatches in a fill-drain manner.
    """

    def _step_microbatches(
        self,
        arg_mbs: Optional[List] = None,
        kwarg_mbs: Optional[List] = None,
        target_mbs: Optional[List] = None,
        losses: Optional[List] = None,
    ):
        """
        Run one iteration of the pipeline schedule with list of microbatches.
        Will go through all the microbatches according to the GPipe schedule.

        Args:
            microbatches: list of microbatch args.
        """
        arg_mbs, kwarg_mbs = self._check_inputs(arg_mbs, kwarg_mbs, target_mbs, losses)

        # Delay send waits
        fwd_sends_to_wait: List[dist.Work] = []

        # Run microbatches
        for i in range(self._n_microbatches):
            with record_function(f"Forward {i}"):
                ops = self._stage.get_fwd_recv_ops()
                works = _sorted_batch_p2p(ops, desc="fwd_recv")
                for work in works.values():
                    work.wait()

                output = self._stage.forward_one_chunk(arg_mbs[i], kwarg_mbs[i])  # type: ignore[index]

                ops = self._stage.get_fwd_send_ops()
                works = _sorted_batch_p2p(ops, desc="fwd_send")
                fwd_sends_to_wait.extend(works.values())

            logger.debug(
                f"[{self._stage.stage_index}] Forwarded microbatch {i}"  # noqa: G004
            )

            self._maybe_compute_loss(self._stage, output, target_mbs, i)

        # Wait for all forward sends to finish
        # This should not have performance impact because by the time the first
        # backward arrives all the forward sends should have been finished.
        for work in fwd_sends_to_wait:
            work.wait()

        # No loss function, no need to run backward
        if not self._has_backward:
            return

        # Run backward
        # Delay send waits
        bwd_sends_to_wait: List[dist.Work] = []
        for i in range(self._n_microbatches):
            # set library-specific data-parallel config flags to ensure gradient accumulation across microbatches
            self._stage._configure_data_parallel_mode(i == self._n_microbatches - 1)

            with record_function(f"Backward {i}"):
                ops = self._stage.get_bwd_recv_ops()
                works = _sorted_batch_p2p(ops, desc="bwd_recv")
                for work in works.values():
                    work.wait()

                loss = self._maybe_get_loss(self._stage, i)
                self._stage.backward_one_chunk(loss=loss)

                ops = self._stage.get_bwd_send_ops()
                works = _sorted_batch_p2p(ops, desc="bwd_send")
                bwd_sends_to_wait.extend(works.values())

            logger.debug(
                f"[{self._stage.stage_index}] Backwarded microbatch {i}"  # noqa: G004
            )

        # Return losses if there is a container passed in
        self._update_losses(self._stage, losses)

        # Wait for all backward sends to finish
        for work in bwd_sends_to_wait:
            work.wait()


class Schedule1F1B(PipelineScheduleSingle):
    """
    The 1F1B schedule.
    Will perform one forward and one backward on the microbatches in steady state.
    """

    def _step_microbatches(
        self,
        arg_mbs: Optional[List] = None,
        kwarg_mbs: Optional[List] = None,
        target_mbs: Optional[List] = None,
        losses: Optional[List] = None,
    ):
        """
        Run one iteration of the pipeline schedule with list of microbatches.
        Will go through all the microbatches according to the 1F1B schedule.

        Args:
            microbatches: list of microbatch args.
        """
        arg_mbs, kwarg_mbs = self._check_inputs(arg_mbs, kwarg_mbs, target_mbs, losses)

        # Last stage has 1 warmup, second-to-last 2 warmups, ...
        # first stage `num_stages` warmups
        warmup_chunks = min(
            self._n_microbatches,
            self._num_stages - self._stage.stage_index,
        )

        # Chunk counters
        fwd_mb_index = 0
        bwd_mb_index = 0

        # Warmup phase
        send_work = None
        fwd_sends = []
        for _ in range(warmup_chunks):
            # Receive activations
            fwd_recvs = self._stage.get_fwd_recv_ops()
            if recv_work := _batch_p2p(fwd_recvs, desc="fwd_recv"):
                recv_work.wait()

            # Compute
            output = self._stage.forward_one_chunk(arg_mbs[fwd_mb_index], kwarg_mbs[fwd_mb_index])  # type: ignore[index]

            # Clear previous chunk's forward sends (hopefully they have well
            # finished, otherwise, we are heavily communication bound, in which
            # case it doesn't create a lot of benefit to compute next chunk
            # eagerly either)
            if send_work:
                send_work.wait()

            # Send activations
            fwd_sends = self._stage.get_fwd_send_ops()
            if fwd_mb_index != warmup_chunks - 1:
                # Safe to fire
                send_work = _batch_p2p(fwd_sends, desc="fwd_send")
            # otherwise:
            #   The last foward send is left for fuse with first 1B in 1B1F below

            # Compute loss
            self._maybe_compute_loss(self._stage, output, target_mbs, fwd_mb_index)
            fwd_mb_index += 1

        # Now we should have send ops left over, to be fused with first 1B of 1B1F phase below.

        # 1B1F phase
        while True:  # Don't worry, we have a break inside
            # We actually do 1B first as the `1B1F` name indicates, so prepare its recv ops
            bwd_recvs = self._stage.get_bwd_recv_ops()

            # Now, we need to fire the fwd_sends and bwd_recvs together
            if fuse_work := _batch_p2p(fwd_sends + bwd_recvs, desc="fwd_send_bwd_recv"):
                fuse_work.wait()

            # Backward one chunk
            loss = self._maybe_get_loss(self._stage, bwd_mb_index)
            self._stage.backward_one_chunk(loss=loss)

            # Get the bwd send ops, but don't fire, to be fused with the 1F below
            bwd_sends = self._stage.get_bwd_send_ops()
            bwd_mb_index += 1

            if fwd_mb_index == self._n_microbatches:
                # We are done with 1B1F, so break with some left-over bwd_sends
                break

            # We prepare 1F of the `1B1F`
            fwd_recvs = self._stage.get_fwd_recv_ops()

            # Fuse it with bwd_sends above
            if fuse_work := _batch_p2p(bwd_sends + fwd_recvs, desc="bwd_send_fwd_recv"):
                fuse_work.wait()

            # Now do the fwd
            output = self._stage.forward_one_chunk(arg_mbs[fwd_mb_index], kwarg_mbs[fwd_mb_index])  # type: ignore[index]

            # Compute loss
            self._maybe_compute_loss(self._stage, output, target_mbs, fwd_mb_index)

            # Get the fwd send ops, but don't fire, leave it for the next iter (wrap-around)
            fwd_sends = self._stage.get_fwd_send_ops()
            fwd_mb_index += 1

        # Remember we still have some bwd_sends left over after the break? Now it is time to fire it
        send_work = _batch_p2p(bwd_sends, desc="bwd_send")

        # Cooldown
        while bwd_mb_index < self._n_microbatches:
            # prepare bwd recv ops
            bwd_recvs = self._stage.get_bwd_recv_ops()
            if recv_work := _batch_p2p(bwd_recvs, desc="bwd_recv"):
                recv_work.wait()

            # Backward one chunk
            loss = self._maybe_get_loss(self._stage, bwd_mb_index)
            self._stage.backward_one_chunk(loss=loss)

            # Clear previous chunk's backward sends (hopefully they have well finished)
            if send_work:
                send_work.wait()

            # Get the bwd send ops, fire it
            bwd_sends = self._stage.get_bwd_send_ops()
            send_work = _batch_p2p(bwd_sends, desc="bwd_send")
            bwd_mb_index += 1

        # Wait for the last backward send to finish
        if send_work:
            send_work.wait()

        # Return losses if there is a container passed in
        self._update_losses(self._stage, losses)


class PipelineScheduleMulti(_PipelineSchedule):
    """
    Base class for multi-stage schedules.
    Implements the `step` method.
    Derived classes should implement `_step_microbatches`.
    """

    def __init__(
        self,
        stages: List[_PipelineStageBase],
        n_microbatches: int,
        loss_fn: Optional[Callable] = None,
        output_merge_spec: Optional[Union[Dict[str, Any], Tuple[Any]]] = None,
    ):
        if len(stages) <= 1:
            raise ValueError(
                f"Multi-stage schedule expects at least two stages but got {len(stages)}"
            )
        # Init parent
        super().__init__(
            n_microbatches=n_microbatches,
            loss_fn=loss_fn,
            output_merge_spec=output_merge_spec,
        )
        self._pipe_info = (
            stages[0].pipe_info if hasattr(stages[0], "pipe_info") else None  # type: ignore[attr-defined]
        )
        # Self attributes
        self._stages = stages
        self._num_stages = stages[0].num_stages
        # Set the same has_backward flag for stage object
        for stage in self._stages:
            stage.has_backward = self._has_backward

        self._should_compute_loss = (
            lambda stage: stage.is_last and self._loss_fn is not None
        )

    def step(self, *args, target=None, losses: Optional[List] = None, **kwargs):
        # Clean per iteration
        for stage in self._stages:
            stage.clear_runtime_states()

        # Split inputs into microbatches
        args_split, kwargs_split = self._split_inputs(args, kwargs)

        # Split target into microbatches
        if target is not None:
            targets_split = list(torch.tensor_split(target, self._n_microbatches))
        else:
            targets_split = None

        # Run microbatches
        self._step_microbatches(args_split, kwargs_split, targets_split, losses)

        # Return merged results per original format
        for stage in self._stages:
            if stage.is_last:
                return self._merge_outputs(stage.output_chunks)
        # Does not contain the last stage
        return None


class ScheduleLoopedBFS(PipelineScheduleMulti):
    """
    Breadth-First Pipeline Parallelism.
    See https://arxiv.org/abs/2211.05953 for details.
    Simliar to Interleaved 1F1B, Looped BFS supports multiple stages per rank.
    What is different is that when microbatches are ready for multiple local
    stages, Loops BFS will prioritizes the earlier stage, running all available
    microbatches at once.
    """

    def _step_microbatches(
        self,
        arg_mbs: Optional[List] = None,
        kwarg_mbs: Optional[List] = None,
        target_mbs: Optional[List] = None,  # TODO
        losses: Optional[List] = None,  # TODO
    ):
        """
        Run one iteration of the pipeline schedule with list of microbatches.
        Will go through all the microbatches according to the Looped BFS schedule.

        Args:
            microbatches: list of microbatch args.
        """
        # Pre-process inputs
        if arg_mbs is not None:
            # TODO: fix this so it is preset
            self._n_microbatches = len(arg_mbs)
            assert len(arg_mbs) == self._n_microbatches
        else:
            arg_mbs = [()] * self._n_microbatches

        if kwarg_mbs is not None:
            assert len(kwarg_mbs) == self._n_microbatches
        else:
            kwarg_mbs = [{}] * self._n_microbatches

        for stage in self._stages:
            for i in range(self._n_microbatches):
                with record_function(f"Stage {stage.stage_index} Forward"):
                    ops = stage.get_fwd_recv_ops()
                    if ops:
                        _batch_p2p(ops, desc="fwd_recv").wait()

                    output = stage.forward_one_chunk(arg_mbs[i], kwarg_mbs[i])
                    self._maybe_compute_loss(stage, output, target_mbs, i)

                    ops = stage.get_fwd_send_ops()
                    if ops:
                        _batch_p2p(ops, desc="fwd_send")

        for stage in reversed(self._stages):
            for i in range(self._n_microbatches):
                stage._configure_data_parallel_mode(i == self._n_microbatches - 1)
                with record_function(f"Stage {stage.stage_index} Backward"):
                    ops = stage.get_bwd_recv_ops()
                    if ops:
                        _batch_p2p(ops, desc="bwd_recv").wait()

                    loss = self._maybe_get_loss(stage, i)
                    stage.backward_one_chunk(loss=loss)

                    ops = stage.get_bwd_send_ops()
                    if ops:
                        _batch_p2p(ops, desc="bwd_send")

        self._update_losses(self._stages, losses)


class ScheduleInterleaved1F1B(PipelineScheduleMulti):
    """
    The Interleaved 1F1B schedule.
    See https://arxiv.org/pdf/2104.04473 for details.
    Will perform one forward and one backward on the microbatches in steady
    state and supports multiple stages per rank. When microbatches are ready for
    multiple local stages, Interleaved 1F1B prioritizes the earlier microbatch
    (also called "depth first").
    """

    def __init__(
        self,
        stages: List[_PipelineStageBase],
        n_microbatches: int,
        loss_fn: Optional[Callable] = None,
        output_merge_spec: Optional[Union[Dict[str, Any], Tuple[Any]]] = None,
    ):
        self.pp_group_size = stages[0].group_size
        # TODO: is this limitation a must?
        if n_microbatches % self.pp_group_size != 0:
            raise ValueError(
                f"Interleaved 1F1B schedule requires the number of microbatches ({n_microbatches}) \
                to be a multiple of the number of pipeline ranks ({self.pp_group_size})."
            )

        super().__init__(
            stages=stages,
            n_microbatches=n_microbatches,
            loss_fn=loss_fn,
            output_merge_spec=output_merge_spec,
        )

        self.n_local_stages = len(stages)
        self.rank = stages[0].group_rank
        self.group = stages[0].group

        # 1. Create the pipeline_order (all ranks do this calculation)
        # This will be used to keep track of the current state of the entire pipeline
        # pipeline_order[rank] = [Action(computation_type, microbatch_index, stage_index), ...]
        self.pipeline_order: Dict[int, List[Optional[_Action]]] = {}
        # ========================================================================
        for rank in range(self.pp_group_size):
            rank_ops = self._calculate_single_rank_operations(rank)
            self.pipeline_order[rank] = rank_ops

    def _calculate_single_rank_operations(self, rank) -> List[Optional[_Action]]:
        def get_rank_warmup_ops(rank):
            # Warms up operations for last stage
            warmups_ops_last_stage = (self.n_local_stages - 1) * self.pp_group_size
            # Increment warmup operations by 2 for each hop away from the last stage
            warmup_ops = warmups_ops_last_stage + 2 * ((self.pp_group_size - 1) - rank)
            # We cannot have more warmup operations than there are number of microbatches, so cap it there
            return min(warmup_ops, self._n_microbatches * self.n_local_stages)

        warmup_ops = get_rank_warmup_ops(rank)
        microbatch_ops = self.n_local_stages * self._n_microbatches
        # fwd_bwd_ops should encompass the remaining forwards
        fwd_bwd_ops = microbatch_ops - warmup_ops
        # cooldown_ops should encompass the remaining backwards
        cooldown_ops = microbatch_ops - fwd_bwd_ops
        # total ops encompass both forward and backward ops
        total_ops = warmup_ops + fwd_bwd_ops + cooldown_ops
        # warmup_ops + fwd_bwd_ops * 2 + cooldown_ops == microbatch_ops * 2

        logger.debug(
            "rank %s, warmup_ops %s, 1f1b %s, cooldown_ops %s total_ops %s",
            rank,
            warmup_ops,
            fwd_bwd_ops,
            cooldown_ops,
            total_ops,
        )

        # Calculates the stage index based on step and pp_group_size
        def forward_stage_index(step):
            # Get the local index from 0 to n_local_stages-1
            local_index = (step // self.pp_group_size) % self.n_local_stages
            return (local_index * self.pp_group_size) + rank

        def backward_stage_index(step):
            local_index = (
                self.n_local_stages
                - 1
                - ((step - warmup_ops) // self.pp_group_size) % self.n_local_stages
            )
            return (local_index * self.pp_group_size) + rank

        # Dictionary for tracking {stage index : current microbatch index}
        # All stages start with handling microbatch 0
        fwd_stage_mb_index: Dict[int, int] = defaultdict(int)
        bwd_stage_mb_index: Dict[int, int] = defaultdict(int)

        # Store the list of operations used for that rank
        rank_ops: List[Optional[_Action]] = []
        # Pre-padding, rank starts with no-ops based on the warmup.
        for _ in range(rank):
            rank_ops.append(None)

        # These are used to calculate the number of slots to fill with no-ops, to account for the delay in warmup
        # when we want to wait for the backward to trickle back up and start 1f1b to align all ranks.
        # Formula:
        # pre-padding + warmup_ops + post_warmup_ops = earliest time step of first backward
        # post_warmup_ops = [earliest time step of first backward] - (warmup_ops + pre-padding)
        # earliest time step of first backward = [local_stages * group_size + 2 * (group_size - 1 - rank)]
        # warmup_ops = calculated above
        post_warmup_ops = (
            self.n_local_stages * self.pp_group_size
            + 2 * (self.pp_group_size - 1 - rank)
        ) - (warmup_ops + rank)

        for op in range(total_ops):
            # Warmup phase
            if op < warmup_ops:
                fwd_stage_index = forward_stage_index(op)
                # This will assign the current microbatch index and update it as well
                fwd_stage_mb_index[fwd_stage_index] = (
                    mb_index := fwd_stage_mb_index[fwd_stage_index]
                ) + 1
                rank_ops.append(
                    _Action(_ComputationType.FORWARD, mb_index, fwd_stage_index)
                )
                if op == warmup_ops - 1:
                    # This is the last step in the warmup phase, so we need to wait for the backward to trickle back up
                    rank_ops.extend([None] * post_warmup_ops)
            # 1F1B Phase (forward and backward)
            elif warmup_ops <= op < warmup_ops + fwd_bwd_ops:
                fwd_stage_index = forward_stage_index(op)
                fwd_stage_mb_index[fwd_stage_index] = (
                    fwd_mb_index := fwd_stage_mb_index[fwd_stage_index]
                ) + 1
                rank_ops.append(
                    _Action(_ComputationType.FORWARD, fwd_mb_index, fwd_stage_index)
                )

                bwd_stage_index = backward_stage_index(op)
                bwd_stage_mb_index[bwd_stage_index] = (
                    bwd_mb_index := bwd_stage_mb_index[bwd_stage_index]
                ) + 1
                rank_ops.append(
                    _Action(_ComputationType.BACKWARD, bwd_mb_index, bwd_stage_index)
                )
            # Cooldown phase
            else:
                # During cooldown phase, we need steps to align with 1f1b happening in other ranks
                # TODO: we don't need to always append, after all 1f1b are finished we can stop appending None
                rank_ops.append(None)
                bwd_stage_index = backward_stage_index(op)
                bwd_stage_mb_index[bwd_stage_index] = (
                    bwd_mb_index := bwd_stage_mb_index[bwd_stage_index]
                ) + 1
                rank_ops.append(
                    _Action(_ComputationType.BACKWARD, bwd_mb_index, bwd_stage_index)
                )

        # Post padding
        for _ in range(self.pp_group_size - rank - 1):
            rank_ops.append(None)
        return rank_ops

    def _step_microbatches(
        self,
        arg_mbs: Optional[List] = None,
        kwarg_mbs: Optional[List] = None,
        target_mbs: Optional[List] = None,
        losses: Optional[List] = None,
    ):
        """
        Operate on the microbatches using the interleaved 1f1b schedule.

        TODO: Interleaved 1F1B does not use sorted_batch_isend_irecv(). As a result, this schedule does
        not support models with skip connections.
        """
        arg_mbs, kwarg_mbs = self._check_inputs(arg_mbs, kwarg_mbs, target_mbs, losses)

        # Based on the plan in Step 1 created in __init__:
        # 2. Perform communication based on the pipeline_order
        stage_index_to_stage: Dict[int, _PipelineStageBase] = {
            stage.stage_index: stage for stage in self._stages
        }
        prev_rank: int = (self.rank - 1) % self.pp_group_size
        next_rank: int = (self.rank + 1) % self.pp_group_size

        for time_step, action in enumerate(self.pipeline_order[self.rank]):
            prev_rank_ops = self.pipeline_order[prev_rank]
            next_rank_ops = self.pipeline_order[next_rank]
            ops: List[dist.P2POp] = []
            if action is not None:
                computation_type, mb_index, stage_index = action
                if computation_type == _ComputationType.FORWARD:
                    # perform forward computation
                    stage = stage_index_to_stage[stage_index]
                    output = stage.forward_one_chunk(
                        arg_mbs[mb_index], kwarg_mbs[mb_index]
                    )
                    self._maybe_compute_loss(stage, output, target_mbs, mb_index)
                    ops.extend(stage.get_fwd_send_ops())
                elif computation_type == _ComputationType.BACKWARD:
                    # perform backward computation
                    stage = stage_index_to_stage[stage_index]
                    stage._configure_data_parallel_mode(
                        mb_index == self._n_microbatches - 1
                    )
                    loss = self._maybe_get_loss(stage, mb_index)
                    stage.backward_one_chunk(loss=loss)
                    ops.extend(stage.get_bwd_send_ops())
                else:
                    raise ValueError(f"Unknown computation type {computation_type}")

            # Look at the neighboring ranks for this current timestep and determine whether
            # this current rank needs to do any recv communication
            prev_rank_action = None
            if time_step < len(prev_rank_ops):
                prev_rank_action = prev_rank_ops[time_step]
            if prev_rank_action is not None:
                computation_type, mb_index, stage_index = prev_rank_action
                # Only handle sends for the forward from a previous rank
                if computation_type == _ComputationType.FORWARD:
                    # If not the last stage, then receive fwd activations
                    if stage_index != self._num_stages - 1:
                        # TODO: We are assuming that stage will always receive from stage-1
                        # however that is not necessarily true of get_fwd_recv_ops
                        stage = stage_index_to_stage[stage_index + 1]
                        ops.extend(stage.get_fwd_recv_ops())
                elif computation_type == _ComputationType.BACKWARD:
                    # Previous rank doing backward has no influence for the current rank forward recv
                    pass
                else:
                    raise ValueError(f"Unknown computation type {computation_type}")

            next_rank_action = None
            if time_step < len(next_rank_ops):
                next_rank_action = next_rank_ops[time_step]
            if next_rank_action is not None:
                computation_type, mb_index, stage_index = next_rank_action
                # Only handle receives for the backwards from a next rank
                if computation_type == _ComputationType.FORWARD:
                    # Next rank doing forward has no influence for the current rank backward recv
                    pass
                elif computation_type == _ComputationType.BACKWARD:
                    # If not the first stage, then receive bwd gradients
                    if stage_index != 0:
                        # TODO: We are assuming that stage will always receive from stage+1
                        # however that is not necessarily true of get_bwd_recv_ops
                        stage = stage_index_to_stage[stage_index - 1]
                        ops.extend(stage.get_bwd_recv_ops())
                else:
                    raise ValueError(f"Unknown computation type {computation_type}")

            # do the communication
            if ops:
                _batch_p2p(ops).wait()
        # Return losses if there is a container passed in
        self._update_losses(self._stages, losses)<|MERGE_RESOLUTION|>--- conflicted
+++ resolved
@@ -3,12 +3,18 @@
 import logging
 from abc import ABC, abstractmethod
 from collections import defaultdict
-<<<<<<< HEAD
-from typing import Any, Callable, Dict, List, Optional, Tuple, TYPE_CHECKING, Union
-=======
 from enum import Enum
-from typing import Any, Callable, Dict, List, NamedTuple, Optional, Tuple, Union
->>>>>>> b054470d
+from typing import (
+    Any,
+    Callable,
+    Dict,
+    List,
+    NamedTuple,
+    Optional,
+    Tuple,
+    TYPE_CHECKING,
+    Union,
+)
 
 import torch
 import torch.distributed as dist
