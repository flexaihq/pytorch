--- conflicted
+++ resolved
@@ -4,7 +4,6 @@
 
 import torch
 import torch.distributed as dist
-from torch.utils._contextlib import _DecoratorContextManager
 from ._fsdp_common import (
     _get_dim0_padded_size,
     _raise_assert_with_print,
@@ -87,6 +86,7 @@
         )
 
 
+@torch.no_grad()
 def foreach_all_gather_copy_out(
     all_gather_result: AllGatherResult,
     fsdp_params: List[FSDPParam],
@@ -96,32 +96,20 @@
         all_gather_output,
         all_gather_event,
         all_gather_work,
-<<<<<<< HEAD
         param_all_gather_input_dtypes,
         param_all_gather_input_numels,
         all_gather_input_split_sizes,
-=======
-        all_gather_input_numels,
->>>>>>> 278a0e16
     ) = all_gather_result
     if all_gather_event is not None:  # sync op
         torch.cuda.current_stream().wait_event(all_gather_event)
     if all_gather_work is not None:  # async op
         all_gather_work.wait()
-<<<<<<< HEAD
     world_size, device = group.size(), all_gather_output.device
     for all_gather_input_numels, all_gather_input_dtypes, fsdp_param in zip(
         param_all_gather_input_numels, param_all_gather_input_dtypes, fsdp_params
     ):
         fsdp_param.init_all_gather_outputs(
             all_gather_input_numels, all_gather_input_dtypes, world_size, device
-=======
-    world_size = group.size()
-    dtype, device = all_gather_output.dtype, all_gather_output.device
-    for all_gather_input_numel, fsdp_param in zip(all_gather_input_numels, fsdp_params):
-        fsdp_param.init_all_gather_output(
-            all_gather_input_numel, world_size, dtype, device
->>>>>>> 278a0e16
         )  # no-op after 1st call
         fsdp_param.alloc_all_gather_outputs()
     all_gather_output = all_gather_output.view(world_size, -1)
@@ -130,14 +118,9 @@
         for fsdp_param in fsdp_params
         for t in fsdp_param.all_gather_outputs
     ]
-    with _unsafe_preserve_version_counters(out):
-        torch.split_with_sizes_copy(
-<<<<<<< HEAD
-            all_gather_output, all_gather_input_split_sizes, dim=1, out=out
-=======
-            all_gather_output, all_gather_input_numels, dim=1, out=out
->>>>>>> 278a0e16
-        )
+    torch.split_with_sizes_copy(
+        all_gather_output, all_gather_input_split_sizes, dim=1, out=out
+    )
 
 
 @torch.no_grad()
@@ -259,24 +242,4 @@
 
 def _div_if_needed(tensor: torch.Tensor, div_factor: float) -> None:
     if div_factor > 1:
-        tensor.div_(div_factor)
-
-
-# We need this context for the backward all-gather, which would otherwise
-# raise an error when writing to the all-gather output tensors in-place, e.g.:
-# RuntimeError: one of the variables needed for gradient computation has been
-# modified by an inplace operation: [torch.cuda.FloatTensor [15, 3]], which is
-# output 0 of AsStridedBackward0, is at version 3; expected version 2 instead.
-class _unsafe_preserve_version_counters(_DecoratorContextManager):
-    # Same as `_unsafe_preserve_version_counter` but only entering/exiting the
-    # context manager once for a list of tensors to reduce CPU overhead
-    def __init__(self, tensors: List[torch.Tensor]) -> None:
-        self.tensors = tensors
-        self.prev_versions = [t._version for t in tensors]
-
-    def __enter__(self) -> None:
-        pass
-
-    def __exit__(self, *args) -> None:
-        for tensor, prev_version in zip(self.tensors, self.prev_versions):
-            torch._C._autograd._unsafe_set_version_counter(tensor, prev_version)+        tensor.div_(div_factor)