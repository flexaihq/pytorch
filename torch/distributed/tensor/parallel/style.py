# Copyright (c) Meta Platforms, Inc. and affiliates
from abc import ABC, abstractmethod
from typing import Optional, Union, Tuple
from functools import partial

import torch
import torch.nn as nn
from torch.distributed._tensor import DeviceMesh, DTensor, Placement, Replicate, Shard, distribute_tensor, distribute_module


__all__ = [
    "ParallelStyle",
    "RowwiseParallel",
    "SequenceParallel",
    "ColwiseParallel",
    "PrepareModuleInput",
    "PrepareModuleOutput",
]


class ParallelStyle(ABC):
    """
    The parallel style contract defines how the module or submodule should be parallelized.

    It only defines the ``apply`` method for ``parallelize_module`` to use, this allows maximum
    flexibility for different kind of style implementations.
    """

    @abstractmethod
    def _apply(self, module: nn.Module, device_mesh: DeviceMesh) -> nn.Module:
        ...


class ColwiseParallel(ParallelStyle):
    """
    Partition a compatible nn.Module in a column-wise fashion. Currently supports nn.Linear and nn.Embedding.
    Users can compose it together with RowwiseParallel to achieve the sharding of more complicated modules.
    (i.e. MLP, Attention)

    Keyword Args:
        input_layouts (Placement, optional):
            The DTensor layout of input tensor for the nn.Module, this is used to annotate the input tensor to
            become a DTensor. If not specified, we assume the input tensor to be replicated.
        output_layouts (Placement, optional):
            The DTensor layout of the output for the nn.Module, this is used to ensure the output of the nn.Module
            with the user desired layout. If not specified, the output tensor is sharded on the last dimension.
        use_local_output (bool, optional):
            Whether to use local :class:`torch.Tensor` instead of :class:`DTensor` for the module output, default: True.
    Returns:
        A :class:`ParallelStyle` object that represents Colwise sharding of the nn.Module.

    Example::
        >>> # xdoctest: +SKIP(failing)
        >>> from torch.distributed.tensor.parallel import parallelize_module, ColwiseParallel
        >>> from torch.distributed.device_mesh import init_device_mesh
        >>> ...
        >>> m = Model(...)  # m is a nn.Module that contains a "w1" nn.Linear submodule
        >>> tp_mesh = init_device_mesh("cuda", (8,))
        >>>
        >>> # By default, the input of the "w1" Linear will be converted to Replicated DTensor
        >>> # and the output of "w1" will return :class:`torch.Tensor` that shards on the last dim.
        >>>
        >>> sharded_mod = parallelize_module(m, tp_mesh, {"w1": ColwiseParallel()})
        >>> ...

    .. note:: By default ``ColwiseParallel`` output is sharded on the last dimension if the ``output_layouts`` not
        specified, if there're operators that require specific tensor shape (i.e. before the paired ``RowwiseParallel``),
        keep in mind that if the output is sharded the operator might need to be adjusted to the sharded size.
    """

    def __init__(
        self,
        *,
        input_layouts: Optional[Placement] = None,
        output_layouts: Optional[Placement] = None,
        use_local_output: bool = True
    ):
        super().__init__()
        self.input_layouts = (input_layouts or Replicate(), )
        self.output_layouts = (output_layouts or Shard(-1), )
        # colwise linear runtime sharding (desired sharding):
        # 1. requires replicate input
        # 2. shard output on last dim
        self.desired_input_layouts = (Replicate(), )
        self.use_local_output = use_local_output

    @staticmethod
    def _prepare_input_fn(input_layouts, desired_input_layouts, mod, inputs, device_mesh):
        # TODO: figure out dynamo support for instance method and switch this to instance method

        # annotate module input placements/sharding with input_layouts
        input_tensor = inputs[0]
        if not isinstance(input_tensor, DTensor):
            input_tensor = DTensor.from_local(input_tensor, device_mesh, input_layouts, run_check=False)

        # transform the input layouts to the desired layouts of ColwiseParallel
        if input_layouts != desired_input_layouts:
            input_tensor = input_tensor.redistribute(placements=desired_input_layouts, async_op=True)
        return input_tensor

    def _partition_linear_fn(self, name, module, device_mesh):
        # colwise shard weight/bias to Shard(0), weight be Shard(0)
        # means Colwise as Linear is input * weight^T + bias, where
        # weight would become Shard(1)
        for name, param in module.named_parameters():
            dist_param = nn.Parameter(
                distribute_tensor(param, device_mesh, [Shard(0)])
            )
            module.register_parameter(name, dist_param)

    def _partition_embedding_fn(self, name, module, device_mesh):
        # colwise shard embedding.weight is straight forward as Shard(1)
        for name, param in module.named_parameters():
            dist_param = nn.Parameter(
                distribute_tensor(param, device_mesh, [Shard(1)])
            )
            module.register_parameter(name, dist_param)

    @staticmethod
    def _prepare_output_fn(output_layouts, use_local_output, mod, outputs, device_mesh):
        # outputs is a shard on last dimension DTensor, i.e. Shard(-1)
<<<<<<< HEAD
        outputs = outputs.redistribute(placements=output_layouts, async_op=True)
=======
        if outputs.placements != output_layouts:
            outputs = outputs.redistribute(placements=output_layouts, async_op=True)
>>>>>>> 19d27a13
        # back to local tensor
        return outputs.to_local() if use_local_output else outputs

    def _apply(self, module: nn.Module, device_mesh: DeviceMesh) -> nn.Module:
        if isinstance(module, nn.Linear):
            partition_fn = self._partition_linear_fn
        elif isinstance(module, nn.Embedding):
            partition_fn = self._partition_embedding_fn
        else:
            raise NotImplementedError("ColwiseParallel currently only support nn.Linear and nn.Embedding!")

        return distribute_module(
            module,
            device_mesh,
            partition_fn,
            partial(self._prepare_input_fn, self.input_layouts, self.desired_input_layouts),
            partial(self._prepare_output_fn, self.output_layouts, self.use_local_output),
        )


class RowwiseParallel(ParallelStyle):
    """
    Partition a compatible nn.Module in a row-wise fashion. Currently supports nn.Linear and nn.Embedding.
    Users can compose it with ColwiseParallel to achieve the sharding of more complicated modules.
    (i.e. MLP, Attention)

    Keyword Args:
        input_layouts (Placement, optional):
            The DTensor layout of input tensor for the nn.Module, this is used to annotate the input tensor to
            become a DTensor. If not specified, we assume the input tensor to be sharded on the last dimension.
        output_layouts (Placement, optional):
            The DTensor layout of the output for the nn.Module, this is used to ensure the output of the nn.Module
            with the user desired layout. If not specified, the output tensor is replicated.
        use_local_output (bool, optional):
            Whether to use local :class:`torch.Tensor` instead of :class:`DTensor` for the module output, default: True.
    Returns:
        A :class:`ParallelStyle` object that represents Rowwise sharding of the nn.Module.

    Example::
        >>> # xdoctest: +SKIP(failing)
        >>> from torch.distributed.tensor.parallel import parallelize_module, RowwiseParallel
        >>> from torch.distributed.device_mesh import init_device_mesh
        >>> ...
        >>> m = Model(...)  # m is a nn.Module that contains a "w2" nn.Linear submodule
        >>> tp_mesh = init_device_mesh("cuda", (8,))
        >>>
        >>> # By default, the input of the "w2" Linear will be converted to DTensor that shards on the last dim
        >>> # and the output of "w2" will return a replicated :class:`torch.Tensor`.
        >>>
        >>> sharded_mod = parallelize_module(m, tp_mesh, {"w2": RowwiseParallel()}),
        >>> ...
    """

    def __init__(
        self,
        *,
        input_layouts: Optional[Placement] = None,
        output_layouts: Optional[Placement] = None,
        use_local_output: bool = True
    ):
        super().__init__()
        self.input_layouts = (input_layouts or Shard(-1), )
        self.output_layouts = (output_layouts or Replicate(), )
        self.use_local_output = use_local_output

    @staticmethod
    def _prepare_input_fn(input_layouts, desired_input_layouts, mod, inputs, device_mesh):
        input_tensor = inputs[0]
        if not isinstance(input_tensor, DTensor):
            input_tensor = DTensor.from_local(input_tensor, device_mesh, input_layouts, run_check=False)

        if input_layouts != desired_input_layouts:
            input_tensor = input_tensor.redistribute(placements=desired_input_layouts, async_op=True)
        return input_tensor

    def _partition_linear_fn(self, name, module, device_mesh):
        # Rowwise shard weight to Shard(1), bias to Replicate(), weight be Shard(1)
        # means Rowwise as nn.Linear is input * weight^T + bias, where
        # weight would become Shard(0)
        module.register_parameter("weight", nn.Parameter(
            distribute_tensor(module.weight, device_mesh, [Shard(1)])
        ))
        if module.bias is not None:
            module.register_parameter("bias", nn.Parameter(
                distribute_tensor(module.bias, device_mesh, [Replicate()])
            ))

    def _partition_embedding_fn(self, name, module, device_mesh):
        # rowwise shard embedding.weight is Shard(0)
        for name, param in module.named_parameters():
            dist_param = nn.Parameter(
                distribute_tensor(param, device_mesh, [Shard(0)])
            )
            module.register_parameter(name, dist_param)

    @staticmethod
    def _prepare_output_fn(output_layouts, use_local_output, mod, outputs, device_mesh):
        # Rowwise sharding produces partial output, depending on output layouts:
        # 1. to replicate -> allreduce
        # 2. to shard -> reduce_scatter
<<<<<<< HEAD
        outputs = outputs.redistribute(placements=output_layouts, async_op=True)
=======
        if outputs.placements != output_layouts:
            outputs = outputs.redistribute(placements=output_layouts, async_op=True)
>>>>>>> 19d27a13
        # back to local tensor if use_local_output is True
        return outputs.to_local() if use_local_output else outputs

    def _apply(self, module: nn.Module, device_mesh: DeviceMesh) -> nn.Module:
        if isinstance(module, nn.Linear):
            partition_fn = self._partition_linear_fn
            # rowwise linear runtime sharding requires input tensor shard on last dim
            self.desired_input_layouts: Tuple[Placement, ...] = (Shard(-1), )
        elif isinstance(module, nn.Embedding):
            partition_fn = self._partition_embedding_fn
            # rowwise embedding runtime sharding requires input tensor replicated
            self.desired_input_layouts = (Replicate(), )
        else:
            raise NotImplementedError("RowwiseParallel currently only support nn.Linear and nn.Embedding!")

        return distribute_module(
            module,
            device_mesh,
            partition_fn,
            partial(self._prepare_input_fn, self.input_layouts, self.desired_input_layouts),
            partial(self._prepare_output_fn, self.output_layouts, self.use_local_output),
        )


class SequenceParallel(ParallelStyle):
    """
    SequenceParallel replicates a compatible ``nn.Module`` parameters and runs the sharded computation with
    input sharded on the sequence dimension. This currently supports ``nn.LayerNorm``, ``nn.Dropout``, and the
    `RMSNorm python implementation <https://github.com/facebookresearch/llama/blob/main/llama/model.py#L34>`__

    This style implements the operation that is described in the paper
    `Reducing Activation Recomputation in Large Transformer Models <https://arxiv.org/abs/2205.05198>`__

    Both the input and output of the ``nn.Module`` will be sharded on the sequence dimension.

    Keyword Args:
        sequence_dim (int, optional):
            The sequence dimension of the input tensor for the ``nn.Module``, this is used to annotate the input tensor to
            become a DTensor that is sharded on the sequence dimension, default: 1.
        use_local_output (bool, optional):
            Whether to use local :class:`torch.Tensor` instead of :class:`DTensor` for the module output, default: False.
    Returns:
        A :class:`ParallelStyle` object that represents Sequence Parallel of the ``nn.Module``.

    Example::
        >>> # xdoctest: +SKIP(failing)
        >>> from torch.distributed.tensor.parallel import parallelize_module, SequenceParallel
        >>> from torch.distributed.device_mesh import init_device_mesh
        >>> ...
        >>> m = Model(...)  # m is a nn.Module that contains a "norm" nn.LayerNorm submodule
        >>> tp_mesh = init_device_mesh("cuda", (8,))
        >>>
        >>> # By default, the input of the "norm" will be converted to DTensor that shards on the sequence dim
        >>> # and the output of "norm" will return a sharded on sequence dimension :class:`DTensor`.
        >>>
        >>> sharded_mod = parallelize_module(m, tp_mesh, {"norm": SequenceParallel()}),
        >>> ...

    .. note:: SequenceParallel style assumes ones initialization if there are weights in the nn.Module (i.e.
        ``nn.LayerNorm`` or ``RMSNorm``, and they by default have ones initialization). If you have custom
        inits for the weights on those modules, you need to broadcast the weights before/after parallelizing
        to ensure that they are replicated.
    """
    def __init__(
        self,
        *,
        sequence_dim: int = 1,
        use_local_output: bool = False
    ):
        super().__init__()
        self.sequence_dim = sequence_dim
        self.use_local_output = use_local_output

    def _replicate_module_fn(self, name: str, module: nn.Module, device_mesh: DeviceMesh):
        for p_name, param in module.named_parameters():
            # simple replication with fixed ones_ init from LayerNorm/RMSNorm, which allow
            # us to simply just use from_local
            replicated_param = torch.nn.Parameter(
                DTensor.from_local(param, device_mesh, [Replicate()], run_check=False)
            )
            module.register_parameter(p_name, replicated_param)

    @staticmethod
    def _prepare_input_fn(sequence_dim, mod, inputs, device_mesh):
        input_tensor = inputs[0]
        if isinstance(input_tensor, DTensor):
            return inputs
        elif isinstance(input_tensor, torch.Tensor):
            return DTensor.from_local(input_tensor, device_mesh, [Shard(sequence_dim)], run_check=False)
        else:
            raise ValueError(f"expecting input of {mod} to be a torch.Tensor or DTensor, but got {input_tensor}")

    @staticmethod
    def _prepare_output_fn(use_local_output, mod, outputs, device_mesh):
        return outputs.to_local() if use_local_output else outputs

    def _apply(self, module: nn.Module, device_mesh: DeviceMesh) -> nn.Module:
        return distribute_module(
            module,
            device_mesh,
            self._replicate_module_fn,
            partial(self._prepare_input_fn, self.sequence_dim),
            partial(self._prepare_output_fn, self.use_local_output),
        )


class PrepareModuleInput(ParallelStyle):
    """
    Configure the nn.Module's inputs to convert the input tensors of the nn.Module to DTensors at runtime according to
    ``input_layouts``, and perform layout redistribution according to the ``desired_input_layouts``.

    Keyword Args:
        input_layouts (Union[Placement, Tuple[Placement]]):
            The DTensor layouts of input tensors for the nn.Module, this is used to convert the input tensors to
            DTensors. If some inputs are not torch.Tensor or no need to convert to DTensors, ``None`` need to be specified
            as a placeholder.
        desired_input_layouts (Union[Placement, Tuple[Placement]]):
            The desired DTensor layout of input tensors for the nn.Module, this is used to ensure the inputs of the nn.Module
            have the desired DTensor layouts. This argument needs to have the same length with ``input_layouts``.
        use_local_output (bool, optional):
            Whether to use local :class:`torch.Tensor` instead of :class:`DTensor` for the module inputs, default: False.
    Returns:
        A :class:`ParallelStyle` object that prepares the sharding layouts of the nn.Module's inputs.

    Example::
        >>> # xdoctest: +SKIP(failing)
        >>> from torch.distributed.tensor.parallel import parallelize_module, PrepareModuleInput
        >>> from torch.distributed.device_mesh import init_device_mesh
        >>> ...
        >>> block = TransformerBlock(...)  # block is a nn.Module that contains an "attn" Attention submodule
        >>> tp_mesh = init_device_mesh("cuda", (8,))
        >>>
        >>> # According to the style specified below, the first input of attn will be annotated to Sharded DTensor
        >>> # and then redistributed to Replicated DTensor.
        >>> parallelize_module(
        >>>     block, # this can be a submodule or module
        >>>     tp_mesh,
        >>>     parallelize_plan={
        >>>         "attn": PrepareModuleInput(
        >>>             input_layouts=(Shard(0), None, None, ...),
        >>>             desired_input_layouts=(Replicate(), None, None, ...)
        >>>         ),
        >>>     }
        >>> )
    """

    def __init__(
        self,
        *,
        input_layouts: Union[Placement, Tuple[Placement]],
        desired_input_layouts: Union[Placement, Tuple[Placement]],
        use_local_output: bool = False
    ):
        self.input_layouts = (input_layouts,) if isinstance(input_layouts, Placement) else input_layouts
        self.desired_input_layouts = \
            (desired_input_layouts,) if isinstance(desired_input_layouts, Placement) else desired_input_layouts
        self.use_local_output = use_local_output
        assert len(self.input_layouts) == len(self.desired_input_layouts), \
            "input_layouts and desired_input_layouts should have same length!"

    def _prepare_input_fn(self, inputs, device_mesh):
        prepared_inputs = []
        if not isinstance(inputs, tuple):
            inputs = (inputs,)
        if len(inputs) != len(self.input_layouts):
            raise ValueError("module inputs and input_layouts should have same length!")

        for inp, input_layout, desired_layout in zip(inputs, self.input_layouts, self.desired_input_layouts):
            if input_layout is not None:
                if isinstance(inp, DTensor):
                    # TODO: re-enable the check once we fix the compile path
                    # assert inp.placements[0] == input_layout
                    dt_inp = inp
                else:
                    dt_inp = DTensor.from_local(inp, device_mesh, (input_layout,), run_check=False)
                if input_layout != desired_layout:
                    dt_inp = dt_inp.redistribute(placements=(desired_layout,))
                prepared_inputs.append(dt_inp.to_local() if self.use_local_output else dt_inp)
            else:
                prepared_inputs.append(inp)
        return tuple(prepared_inputs)

    def _apply(self, module: nn.Module, device_mesh: DeviceMesh) -> nn.Module:
        module.register_forward_pre_hook(lambda _, inputs: self._prepare_input_fn(inputs, device_mesh))  # type: ignore[misc, call-arg]
        return module


class PrepareModuleOutput(ParallelStyle):
    """
    Configure the nn.Module's outputs to convert the output tensors of the nn.Module to DTensors at runtime according to
    ``output_layouts``, and perform layout redistribution according to the ``desired_output_layouts``.

    Keyword Args:
        output_layouts (Union[Placement, Tuple[Placement]]):
            The DTensor layouts of output tensors for the nn.Module, this is used to convert the output tensors to
            DTensors if they are :class:`torch.Tensor`. If some outputs are not torch.Tensor or no need to convert to DTensors,
            ``None`` need to be specified as a placeholder.
        desired_output_layouts (Union[Placement, Tuple[Placement]]):
            The desired DTensor layouts of output tensors for the nn.Module, this is used to ensure the outputs of the nn.Module
            have the desired DTensor layouts.
        use_local_output (bool, optional):
            Whether to use local :class:`torch.Tensor` instead of :class:`DTensor` for the module outputs, default: True.
    Returns:
        A ParallelStyle object that prepares the sharding layouts of the nn.Module's outputs.

    Example::
        >>> # xdoctest: +SKIP(failing)
        >>> from torch.distributed.tensor.parallel import parallelize_module, PrepareModuleOutput
        >>> from torch.distributed.device_mesh import init_device_mesh
        >>> ...
        >>> block = TransformerBlock(...)  # block is a nn.Module that contains an "attn" Attention submodule
        >>> tp_mesh = init_device_mesh("cuda", (8,))
        >>>
        >>> # According to the style specified below, the output of the TransformerBlock will be converted to Replicated DTensor
        >>> # and then redistributed to Sharded DTensor.
        >>> parallelize_module(
        >>>     block, # this can be a submodule or module
        >>>     tp_mesh,
        >>>     parallelize_plan = PrepareModuleOutput(
        >>>         output_layouts=Replicate(),
        >>>         desired_output_layouts=Shard(0)
        >>>     )
        >>> )
    """
    def __init__(
        self,
        *,
        output_layouts: Union[Placement, Tuple[Placement]],
        desired_output_layouts: Union[Placement, Tuple[Placement]],
        use_local_output: bool = True
    ):
        self.output_layouts = (output_layouts,) if isinstance(output_layouts, Placement) else output_layouts
        self.desired_output_layouts = \
            (desired_output_layouts,) if isinstance(desired_output_layouts, Placement) else desired_output_layouts
        self.use_local_output = use_local_output
        assert len(self.output_layouts) == len(self.desired_output_layouts), \
            "output_layouts and desired_output_layouts should have same length!"

    def _prepare_out_fn(self, outputs, device_mesh):
        prepared_outputs = []
        if not isinstance(outputs, tuple):
            outputs = (outputs,)
        if len(outputs) != len(self.output_layouts):
            raise ValueError("module outputs and output_layouts should have same length!")
        for out, out_layout, desired_out_layout in zip(outputs, self.output_layouts, self.desired_output_layouts):
            if out_layout is not None:
                if isinstance(out, DTensor):
                    # TODO: re-enable the check once we fix the compile path
                    # assert out.placements[0] == out_layout
                    dt_out = out
                else:
                    dt_out = DTensor.from_local(out, device_mesh, (out_layout,), run_check=False)

                if out_layout != desired_out_layout:
                    dt_out = dt_out.redistribute(placements=(desired_out_layout,))
                prepared_outputs.append(dt_out.to_local() if self.use_local_output else dt_out)
            else:
                prepared_outputs.append(out)
        if len(prepared_outputs) == 1:
            return prepared_outputs[0]
        else:
            return tuple(prepared_outputs)

    def _apply(self, module: nn.Module, device_mesh: DeviceMesh) -> nn.Module:
        module.register_forward_hook(lambda _, inputs, outputs: self._prepare_out_fn(outputs, device_mesh))  # type: ignore[misc, call-arg]
        return module<|MERGE_RESOLUTION|>--- conflicted
+++ resolved
@@ -119,12 +119,8 @@
     @staticmethod
     def _prepare_output_fn(output_layouts, use_local_output, mod, outputs, device_mesh):
         # outputs is a shard on last dimension DTensor, i.e. Shard(-1)
-<<<<<<< HEAD
-        outputs = outputs.redistribute(placements=output_layouts, async_op=True)
-=======
         if outputs.placements != output_layouts:
             outputs = outputs.redistribute(placements=output_layouts, async_op=True)
->>>>>>> 19d27a13
         # back to local tensor
         return outputs.to_local() if use_local_output else outputs
 
@@ -225,12 +221,8 @@
         # Rowwise sharding produces partial output, depending on output layouts:
         # 1. to replicate -> allreduce
         # 2. to shard -> reduce_scatter
-<<<<<<< HEAD
-        outputs = outputs.redistribute(placements=output_layouts, async_op=True)
-=======
         if outputs.placements != output_layouts:
             outputs = outputs.redistribute(placements=output_layouts, async_op=True)
->>>>>>> 19d27a13
         # back to local tensor if use_local_output is True
         return outputs.to_local() if use_local_output else outputs
 
