# mypy: allow-untyped-defs
# Copyright (c) Meta Platforms, Inc. and affiliates
import functools
import itertools
import operator
from typing import cast, Iterable, List, Optional, Sequence, Tuple, Union

import torch
from torch.distributed._tensor._collective_utils import redistribute_cost
from torch.distributed._tensor._op_schema import (
    OpSchema,
    OpStrategy,
    PlacementList,
    PlacementStrategy,
    RuntimeSchemaInfo,
)
from torch.distributed._tensor.api import DTensor
from torch.distributed._tensor.device_mesh import DeviceMesh
from torch.distributed._tensor.placement_types import (
    DTensorSpec,
    Partial,
    Placement,
    Replicate,
    Shard,
)


# convenient wrapper to register sharding propagation rules
# pyre-fixme[3]: Return type must be annotated.
# pyre-fixme[2]: Parameter must be annotated.
def register_prop_rule(op, schema_info=None):
    # pyre-fixme[53]: Captured variable `func` is not annotated.
    # pyre-fixme[3]: Return type must be annotated.
    # pyre-fixme[2]: Parameter must be annotated.
    def wrapper(impl):
        overloads = op if isinstance(op, list) else [op]
        for overload in overloads:
            DTensor._op_dispatcher.sharding_propagator.register_sharding_prop_rule(
                overload, impl, schema_info
            )
        return impl

    return wrapper


def register_op_strategy(op, schema_info=None):
    # pyre-fixme[53]: Captured variable `func` is not annotated.
    # pyre-fixme[3]: Return type must be annotated.
    # pyre-fixme[2]: Parameter must be annotated.

    # For every ATen op that accepts any args in this list,
    # the arg itself can impact the strides (and potentially the sharding strategy)
    # of the output tensor.
    # thus, we will detect ATen schemas with any of these args and ensure
    # that they get specialized here.
    arg_names_that_require_specializing_cache_strategy = [
        "memory_format",
    ]

    def wrapper(impl):
        if isinstance(op, list):
            overloads = op
        else:
            overloads = [op]

        for overload in overloads:
            curr_schema_info = None
            if schema_info is None:
                specialized_args = [
                    a.name
                    for a in overload._schema.arguments
                    if a.name in arg_names_that_require_specializing_cache_strategy
                ]
                if any(specialized_args):
                    curr_schema_info = RuntimeSchemaInfo(
                        static_kwargkey=specialized_args
                    )
            else:
                curr_schema_info = schema_info
            DTensor._op_dispatcher.sharding_propagator.register_op_strategy(
                overload, impl, curr_schema_info
            )
        return impl

    return wrapper


def as_list(
    x: Union[List[object], object],
    # pyre-fixme[11]: Annotation `immutable_list` is not defined as a type.
) -> Union[List[object], torch.fx.immutable_collections.immutable_list]:  # type: ignore[valid-type]
    # During tracing, `aten.sum.dim_IntList` uses `immutable_list` for its args,
    # which is an object but treated as a list by the tracer. Therefore, keep
    # `immutable_list` intact here as well.
    if type(x) is list or isinstance(x, torch.fx.immutable_collections.immutable_list):
        return x
    else:
        return [x]


def normalize_dim(dim: int, ndim: int) -> int:
    return dim if dim >= 0 else dim + ndim


def normalize_dims(dims: Union[int, Sequence[int]], ndim: int) -> Sequence[int]:
    """Normalize a dim or a sequence of dims, so that they are all positive."""
    if isinstance(dims, int):
        dims = (normalize_dim(dims, ndim),)
    elif isinstance(dims, list):
        dims = [normalize_dim(dim, ndim) for dim in dims]
    elif isinstance(dims, tuple):
        dims = tuple([normalize_dim(dim, ndim) for dim in dims])
    return dims


def normalize_to_torch_size(size) -> torch.Size:
    """
    Unify variable types of size argument to torch.Size
    Acceptable types include:
        int, Sequence[int], Tuple[int], Tuple[Sequence[int]],
        or torch.Size
    """
    if isinstance(size, torch.Size):
        return size

    if isinstance(size, int):
        torch_size = [size]
    elif len(size) == 1 and isinstance(size[0], Sequence):
        torch_size = list(size[0])
    else:
        torch_size = list(size)
    return torch.Size(torch_size)


def prod(xs: Iterable[int]) -> int:
    return functools.reduce(operator.mul, xs, 1)


def is_tensor_shardable(shape: Sequence[int], spec: DTensorSpec) -> bool:
    """Check if the shape is shardable according to the spec."""
    # number of shards in each tensor dimension
    shards_map = [1] * len(shape)
    for i, placement in enumerate(spec.placements):
        if placement.is_shard():
            shard_dim = cast(Shard, placement).dim
            shards_map[shard_dim] *= spec.mesh.size(i)

    for i, dim_size in enumerate(shape):
        # TODO: maybe we should determine is_shardable based on
        #       whether it's evenly sharded or not
        if shards_map[i] > 1 and dim_size < shards_map[i]:
            return False

    return True


def is_tensor_evenly_shardable(shape: Sequence[int], spec: DTensorSpec) -> bool:
    """Check if the shape is evenly shardable according to the spec."""
    # number of shards in each tensor dimension
    shards_map = [1] * len(shape)
    for i, placement in enumerate(spec.placements):
        if placement.is_shard():
            shard_dim = cast(Shard, placement).dim
            shards_map[shard_dim] *= spec.mesh.size(i)

    for i, dim_size in enumerate(shape):
        if shards_map[i] > 1 and (dim_size % shards_map[i] != 0):
            return False

    return True


def is_tensor_dim_sharded(spec: DTensorSpec, dim: int) -> bool:
    """Return True if tensor dim is sharded."""
    return any(p.is_shard(dim) for p in spec.placements)


def is_tensor_partial(spec: DTensorSpec) -> bool:
    """Return True if tensor is partial on the mesh."""
    return any(p.is_partial() for p in spec.placements)


def infer_broadcast_dims_map(
    common_shape: torch.Size, input_shape: torch.Size
) -> List[int]:
    # infer the broadcast dims map, where it maps from the common shape dim to the input shape dim
    # this is aligned with the broadcast semantics
    common_ndim = len(common_shape)
    input_ndim = len(input_shape)
    broadcast_dims_map = [-1] * common_ndim
    for idx in range(-1, -1 - input_ndim, -1):
        if input_shape[idx] == common_shape[idx]:
            broadcast_dims_map[common_ndim + idx] = input_ndim + idx
    return broadcast_dims_map


def map_placements_after_broadcast(
    placements: Tuple[Placement, ...],
    shape: torch.Size,
    broadcast_dims_map: List[int],
) -> Tuple[Placement, ...]:
    """Map each placement based on the output shape after broadcast."""
    new_placements: List[Placement] = []
    for placement in placements:
        if isinstance(placement, (Replicate, Partial)):
            new_placements.append(placement)
        else:
            assert isinstance(placement, Shard)
            shard_dim = normalize_dim(placement.dim, len(shape))
            new_shard_dim = broadcast_dims_map[shard_dim]
            if new_shard_dim != -1:
                # there's a map from the common shape shard dim to
                # the input shape shard dim before broadcasting,
                # use that instead
                new_placements.append(Shard(new_shard_dim))
            else:
                # there's no map between common shape shard dim and
                # the input shape shard dim before broadcasting,
                # in this case it means implicit broadcasting happen
                # in this dim, so we can just mark it as replicate
                # and implict broadcast will broadcast automatically
                # to the sharded shape
                new_placements.append(Replicate())

    return tuple(new_placements)


def generate_redistribute_costs(
    src_strategy: OpStrategy, dst_spec: DTensorSpec
) -> List[float]:
    redistribute_costs: List[float] = []
    for strat in src_strategy.strategies:
        redistribute_costs.append(redistribute_cost(strat.output_spec, dst_spec))

    return redistribute_costs


def expand_to_full_mesh_op_strategy(
    mesh: DeviceMesh,
    op_schema: OpSchema,
    single_mesh_dim_strategies: List[PlacementList],
    *,
    input_index: int = 1,
    inplace_op: bool = False,
) -> OpStrategy:
    # Expand the single_mesh_dim_strategies to full mesh dim strategies.
    all_mesh_dim_strategies = [single_mesh_dim_strategies] * mesh.ndim

    strategy_combs = itertools.product(*all_mesh_dim_strategies)

    all_strategies = []
    for strategy_comb in strategy_combs:
        spec_list: List[Optional[DTensorSpec]] = []
        for specs in zip(*strategy_comb):
            if specs[0] is not None:
                spec_list.append(DTensorSpec(mesh, specs))
            else:
                spec_list.append(None)

        input_specs: List[DTensorSpec] = [
            s for s in spec_list[input_index:] if isinstance(s, DTensorSpec)
        ]

        input_args_strategy = op_schema.args_strategy
        assert len(input_specs) == len(input_args_strategy)
        self_spec = input_args_strategy[0].strategies[0].output_spec

        if inplace_op and self_spec.placements != input_specs[0].placements:
            # if it's inplace op, we would only allow the placement strategy to be added when the
            # input_spec matches the first argument's runtime sharding, otherwise we skip
            continue

        # check inputs shardable
        inputs_shardable = all(
            is_tensor_shardable(inp.shape, s)
            for inp, s in zip(input_args_strategy, input_specs)
        )

        # only add to the all_strategies list when all inputs are shardable
        if inputs_shardable:
            redistribute_cost = [
                generate_redistribute_costs(input_strategy, input_spec)
                for input_strategy, input_spec in zip(input_args_strategy, input_specs)
            ]
            if input_index > 1:
                output_specs = tuple(spec_list[:input_index])
            else:
                if spec_list[0] is not None:
                    output_specs = spec_list[0]  # type: ignore[assignment]
                else:
                    raise RuntimeError("output spec is None")
            strategy = PlacementStrategy(
<<<<<<< HEAD
                output_specs=(
                    tuple(spec_list[:input_index]) if input_index > 1 else spec_list[0]
                ),
=======
                output_specs=output_specs,
>>>>>>> 9eac5be1
                input_specs=input_specs,
                redistribute_cost=redistribute_cost,
            )
            all_strategies.append(strategy)

    return OpStrategy(all_strategies)<|MERGE_RESOLUTION|>--- conflicted
+++ resolved
@@ -290,13 +290,7 @@
                 else:
                     raise RuntimeError("output spec is None")
             strategy = PlacementStrategy(
-<<<<<<< HEAD
-                output_specs=(
-                    tuple(spec_list[:input_index]) if input_index > 1 else spec_list[0]
-                ),
-=======
                 output_specs=output_specs,
->>>>>>> 9eac5be1
                 input_specs=input_specs,
                 redistribute_cost=redistribute_cost,
             )
