--- conflicted
+++ resolved
@@ -30,7 +30,7 @@
 
 
 # TODO: expose a single API
-__all__ = ["attention_context_parallel", "AttentionOp", "AttentionContextParallel"]
+__all__ = ["context_parallel"]
 
 aten = torch.ops.aten
 logger = logging.getLogger(__name__)
@@ -39,17 +39,6 @@
 # for the experimental purpose.
 _convert_to_f32 = True
 
-<<<<<<< HEAD
-def _sdpa_handler(
-    op_call: torch._ops.OpOverload,
-    args: Tuple[object, ...],
-    kwargs: Dict[str, object],
-) -> object:
-    # extract local tensor and sharding infos to a OpInfo
-    op_info = DTensor._op_dispatcher.unwrap_to_op_info(op_call, args, kwargs)
-    logger.debug("Dispatching op_call: %s", op_info.schema)
-=======
->>>>>>> d12bbcd7
 
 class _CausalBehavior(Enum):
     SKIP = None
@@ -546,11 +535,8 @@
 customized_ops = {
     aten._scaled_dot_product_flash_attention.default: _sdpa_handler,
     aten._scaled_dot_product_flash_attention_backward.default: _sdpa_backward_handler,
-<<<<<<< HEAD
-=======
     aten._scaled_dot_product_efficient_attention.default: _sdpa_handler,
     aten._scaled_dot_product_efficient_attention_backward.default: _sdpa_backward_handler,
->>>>>>> d12bbcd7
 }
 
 
