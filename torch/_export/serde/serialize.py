import base64
import copy
import dataclasses
import heapq
import inspect
import io
import json
import logging
import math
import operator
import typing
import copyreg

from contextlib import contextmanager
from dataclasses import dataclass, field
from enum import Enum
from typing import (
    Any,
    Callable,
    cast,
    Dict,
    Iterator,
    List,
    Optional,
    Set,
    Tuple,
    Union,
)

import sympy

import torch
import torch.export.exported_program as ep
from torch._export.serde.schema import SchemaVersion
from torch._export.verifier import load_verifier
from torch._subclasses.fake_tensor import FakeTensor, FakeTensorMode
from torch.fx.experimental import symbolic_shapes
from torch.utils import _pytree as pytree
from torch.utils._pytree import treespec_dumps, treespec_loads
from torch.utils._sympy.value_ranges import ValueRanges

from .schema import (  # type: ignore[attr-defined]
    Argument,
    BufferMutationSpec,
    CustomObjArgument,
    Device,
    ExportedProgram,
    GradientToParameterSpec,
    GradientToUserInputSpec,
    Graph,
    GraphArgument,
    GraphModule,
    GraphSignature,
    InputSpec,
    InputToBufferSpec,
    InputToCustomObjSpec,
    InputToParameterSpec,
    InputToTensorConstantSpec,
    InputTokenSpec,
    Layout,
    LossOutputSpec,
    MemoryFormat,
    ModuleCallEntry,
    ModuleCallSignature,
    NamedArgument,
    Node,
    OptionalTensorArgument,
    OutputSpec,
    OutputTokenSpec,
    RangeConstraint,
    ScalarType,
    SCHEMA_VERSION,
    SymBool,
    SymBoolArgument,
    SymExpr,
    SymExprHint,
    SymInt,
    SymIntArgument,
    TensorArgument,
    TensorMeta,
    TokenArgument,
    TREESPEC_VERSION,
    UserInputMutationSpec,
    UserInputSpec,
    UserOutputSpec,
)
from .union import _Union


__all__ = [
    "serialize",
    "GraphModuleSerializer",
    "ExportedProgramSerializer",
    "GraphModuleDeserializer",
    "ExportedProgramDeserializer",
]

from .upgrade import GraphModuleOpUpgrader

log = logging.getLogger(__name__)


class SerializeError(RuntimeError):
    pass


def _reverse_map(d: Dict[Any, Enum]):
    return {v.value: k for k, v in d.items()}


MetaType = Union[
    FakeTensor, int, torch.SymInt, bool, torch.SymBool, ep.CustomObjArgument
]


ST_DELIMITER = ";"

_TORCH_TO_SERIALIZE_DTYPE = {
    torch.uint8: ScalarType.BYTE,
    torch.int8: ScalarType.CHAR,
    torch.int16: ScalarType.SHORT,
    torch.int32: ScalarType.INT,
    torch.int64: ScalarType.LONG,
    torch.float16: ScalarType.HALF,
    torch.float32: ScalarType.FLOAT,
    torch.float64: ScalarType.DOUBLE,
    torch.complex32: ScalarType.COMPLEXHALF,
    torch.complex64: ScalarType.COMPLEXFLOAT,
    torch.complex128: ScalarType.COMPLEXDOUBLE,
    torch.bool: ScalarType.BOOL,
    torch.bfloat16: ScalarType.BFLOAT16,
}


_SERIALIZE_TO_TORCH_DTYPE = _reverse_map(_TORCH_TO_SERIALIZE_DTYPE)  # type: ignore[arg-type]


_TORCH_TO_SERIALIZE_LAYOUT = {
    torch.sparse_coo: Layout.SparseCoo,
    torch.sparse_csr: Layout.SparseCsr,
    torch.sparse_csc: Layout.SparseCsc,
    torch.sparse_bsr: Layout.SparseBsr,
    torch.sparse_bsc: Layout.SparseBsc,
    torch._mkldnn: Layout._mkldnn,  # type: ignore[attr-defined]
    torch.strided: Layout.Strided,
}


_SERIALIZE_TO_TORCH_LAYOUT = _reverse_map(_TORCH_TO_SERIALIZE_LAYOUT)  # type: ignore[arg-type]


_TORCH_TO_SERIALIZE_MEMORY_FORMAT = {
    torch.contiguous_format: MemoryFormat.ContiguousFormat,
    torch.channels_last: MemoryFormat.ChannelsLast,
    torch.channels_last_3d: MemoryFormat.ChannelsLast3d,
    torch.preserve_format: MemoryFormat.PreserveFormat,
}


_SERIALIZE_TO_TORCH_MEMORY_FORMAT = _reverse_map(_TORCH_TO_SERIALIZE_MEMORY_FORMAT)  # type: ignore[arg-type]


_SYM_INT_OPS = {
    operator.mul,
    operator.add,
    operator.sub,
    operator.floordiv,
    operator.mod,
    torch.sym_int,
    torch.sym_ite,
    torch.sym_max,
    torch.sym_min,
    torch.sym_sqrt,
}


_SYM_BOOL_OPS = {
    operator.eq,
    operator.ne,
    operator.le,
    operator.ge,
    operator.lt,
    operator.gt,
    torch.sym_not,
}


@dataclass
class SerializedArtifact:
    exported_program: bytes
    state_dict: bytes
    constants: bytes


@dataclass
class _SerializedProgram:
    exported_program: ExportedProgram
    state_dict: bytes
    constants: bytes


def deserialize_device(d: Device) -> torch.device:
    if d.index is None:
        return torch.device(type=d.type)  # type: ignore[call-overload]
    return torch.device(type=d.type, index=d.index)


def serialize_sym_int(s: Union[int, torch.SymInt]) -> SymInt:
    if isinstance(s, (torch.SymInt, int)):
        if symbolic_shapes.is_concrete_int(s):
            return SymInt.create(as_int=int(s))
        else:
            assert isinstance(s, torch.SymInt)
            if s.node.hint is None:
                return SymInt.create(as_expr=SymExpr(str(s)))
            else:
                return SymInt.create(
                    as_expr=SymExpr(str(s), hint=SymExprHint.create(as_int=s.node.hint))
                )
    else:
        raise SerializeError(
            f"SymInt should be either symbol or int, got `{s}` of type `{type(s)}`"
        )


def serialize_sym_bool(s: Union[bool, torch.SymBool]) -> SymBool:
    if isinstance(s, (torch.SymBool, bool)):
        if symbolic_shapes.is_concrete_bool(s):
            return SymBool.create(as_bool=bool(s))
        else:
            return SymBool.create(as_expr=SymExpr(expr_str=str(s)))
    else:
        raise SerializeError(
            f"SymBool should be either symbol or bool, got `{s}` of type `{type(s)}`"
        )


def serialize_tensor_meta(t: torch.Tensor) -> TensorMeta:
    """
    Extract a TensorMeta describing `t`.
    """
    return TensorMeta(
        dtype=_TORCH_TO_SERIALIZE_DTYPE[t.dtype],
        sizes=[serialize_sym_int(s) for s in t.shape],
        requires_grad=t.requires_grad,
        device=Device(type=t.device.type, index=t.device.index),
        strides=[serialize_sym_int(s) for s in t.stride()],
        storage_offset=serialize_sym_int(0),  # TODO needs to be fixed.
        layout=_TORCH_TO_SERIALIZE_LAYOUT[t.layout],
    )


_CURRENT_DESERIALIZER: Optional["GraphModuleDeserializer"] = None


def _reduce_fake_tensor(fake_tensor: FakeTensor):
    is_parameter = isinstance(fake_tensor, torch.nn.Parameter)
    tensor_meta = serialize_tensor_meta(fake_tensor)
    tensor_meta_bytes = json.dumps(
        _dataclass_to_dict(tensor_meta), cls=EnumEncoder
    ).encode("utf-8")
    return _reconstruct_fake_tensor, (tensor_meta_bytes, is_parameter)


def _reconstruct_fake_tensor(
    serialized_tensor_meta: bytes, is_parameter: bool
) -> FakeTensor:
    # Deserialize the bytes into a TensorMeta
    json_tensor_meta = json.loads(serialized_tensor_meta.decode("utf-8"))
    tensor_meta = _dict_to_dataclass(TensorMeta, json_tensor_meta)
    # Find the current fake mode
    assert (
        _CURRENT_DESERIALIZER is not None
    ), "Need access to current deserializer state"
    fake_tensor = _CURRENT_DESERIALIZER.deserialize_tensor_meta(tensor_meta)
    if is_parameter:
        fake_tensor = torch.nn.Parameter(fake_tensor)  # type: ignore[assignment]
    return fake_tensor


def serialize_torch_artifact(artifact: Dict[str, Any]) -> bytes:
    assert (
        FakeTensor not in copyreg.dispatch_table
    ), "Refusing to stomp on existing FakeTensor reducer"
    try:
        copyreg.pickle(FakeTensor, _reduce_fake_tensor)
        buffer = io.BytesIO()
        # This is a workaround for backend's tensor deserialization problem:
        # unpickleTensor() always create a tensor on the device where it was originally saved
        # This behavior is bad for multi-gpu training, as we wish to directly load the tensor
        # on the designated device.
        # For now, we simply move the tensor to cpu before saving.
        # TODO: this should be fixed by deserialization instead.
        torch.save(artifact, buffer)
        return buffer.getvalue()
    finally:
        del copyreg.dispatch_table[FakeTensor]


def deserialize_torch_artifact(serialized: Union[Dict[str, Any], bytes]):
    if isinstance(serialized, dict):
        return serialized
    if len(serialized) == 0:
        return {}
    buffer = io.BytesIO(serialized)
    buffer.seek(0)
    artifact = torch.load(buffer)
    assert isinstance(artifact, dict)
    return artifact


def _sympy_int_to_int(val: sympy.Expr):
    # Convert simple sympy Integers into concrete int
    if val == sympy.oo:
        return math.inf
    if val == -sympy.oo:
        return -math.inf
    if isinstance(val, sympy.Integer):
        return int(val)
    raise RuntimeError("Export constraints cannot be non-integer expressions")


def _int_to_sympy_int(val) -> sympy.Expr:
    # Convert concrete int into simple sympy Integers
    if val == math.inf:
        return sympy.oo
    if val == -math.inf:
        return -sympy.oo
    return sympy.Integer(val)


def serialize_range_constraints(
    range_constraints: Dict[sympy.Symbol, ValueRanges]
) -> Dict[str, RangeConstraint]:
    return {
        str(k): RangeConstraint(
            _sympy_int_to_int(v.lower),  # type: ignore[arg-type]
            _sympy_int_to_int(v.upper),  # type: ignore[arg-type]
        )
        for k, v in range_constraints.items()
    }


def _is_single_tensor_return(target: torch._ops.OpOverload) -> bool:
    returns = target._schema.returns
    return len(returns) == 1 and isinstance(returns[0].real_type, torch.TensorType)


def _is_single_tensor_list_return(target: torch._ops.OpOverload) -> bool:
    returns = target._schema.returns
    if len(returns) != 1:
        return False
    return_type = returns[0].real_type
    return isinstance(return_type, torch.ListType) and isinstance(
        return_type.getElementType(), torch.TensorType
    )

def _output_node_at_index(node, index):
    for user in node.users:
        assert user.target is operator.getitem, f"{user} is not a getitem node"
        if index == user.args[1]:
            return user
    return None



@dataclass
class GraphState:
    inputs: List[Argument] = field(default_factory=list)
    outputs: List[Argument] = field(default_factory=list)
    nodes: List[Node] = field(default_factory=list)
    tensor_values: Dict[str, TensorMeta] = field(default_factory=dict)
    sym_int_values: Dict[str, SymInt] = field(default_factory=dict)
    sym_bool_values: Dict[str, SymBool] = field(default_factory=dict)
    is_single_tensor_return: bool = False
    custom_obj_values: Dict[str, CustomObjArgument] = field(default_factory=dict)


class GraphModuleSerializer:
    def __init__(
        self,
        graph_signature: ep.ExportGraphSignature,
        module_call_graph: List[ep.ModuleCallEntry],
    ):
        self.graph_state = GraphState()
        self.graph_signature = graph_signature
        self.module_call_graph = module_call_graph
        self.custom_objs: Dict[str, torch._C.ScriptObject] = {}

    @contextmanager
    def save_graph_state(self):
        saved = self.graph_state
        self.graph_state = GraphState()
        try:
            yield
        finally:
            self.graph_state = saved

    def handle_placeholder(self, node: torch.fx.Node):
        assert node.op == "placeholder"
        if isinstance(node.meta["val"], torch.Tensor):
            graph_input = Argument.create(as_tensor=TensorArgument(name=node.name))
            self.graph_state.tensor_values[node.name] = serialize_tensor_meta(
                node.meta["val"]
            )
        elif isinstance(node.meta["val"], torch.SymInt):
            raise AssertionError("SymInt graph input is not implemented yet.")
        elif isinstance(node.meta["val"], (int, bool, str, float, type(None))):
            graph_input = self.serialize_input(node.meta["val"])
        elif isinstance(node.meta["val"], ep.CustomObjArgument):
            class_fqn = node.meta["val"].class_fqn
            graph_input = Argument.create(
                as_custom_obj=CustomObjArgument(name=node.name, class_fqn=class_fqn)
            )
            self.graph_state.custom_obj_values[node.name] = (
                self.serialize_script_obj_meta(node.meta["val"])
            )
        else:
            raise AssertionError(f"Unimplemented graph input type: {node.meta['val']}")
        self.graph_state.inputs.append(graph_input)

    def handle_output(self, node: torch.fx.Node):
        assert node.op == "output"
        assert len(node.args) == 1, "FX.Node's args should have one arg"
        node_args = node.args[0]
        if isinstance(node_args, torch.fx.Node):
            # For singleton tensor returns
            self.graph_state.is_single_tensor_return = True
            self.graph_state.outputs = [self.serialize_input(node_args)]
        else:
            assert isinstance(node_args, (tuple, list))
            self.graph_state.outputs = [self.serialize_input(arg) for arg in node_args]

    def serialize_operator(self, target) -> str:
        if isinstance(target, str):
            return target
        elif target.__module__.startswith("torch._ops"):
            # TODO(zhxchen17) Maybe provide a function name helper in FX.
            # From torch.fx.node._get_qualified_name
            module = target.__module__.replace("torch._ops", "torch.ops")
            return f"{module}.{target.__name__}"
        else:  # TODO(zhxchen17) Don't catch all here.
            return f"{target.__module__}.{target.__name__}"

    def handle_call_function(self, node: torch.fx.Node):
        assert node.op == "call_function"

        # getitem has been handled in the producer node, skip it here
        if node.target is operator.getitem:
            return

        if node.target in _SYM_INT_OPS:
            assert len(node.kwargs) == 0
            meta_val = node.meta["val"]
            ex_node = Node(
                target=self.serialize_operator(node.target),
                inputs=self.serialize_sym_op_inputs(node.target, node.args),
                outputs=[
                    Argument.create(
                        as_sym_int=self.serialize_sym_int_output(node.name, meta_val)
                    )
                ],
                metadata=self.serialize_metadata(node),
            )
        elif node.target in _SYM_BOOL_OPS:
            assert len(node.kwargs) == 0
            meta_val = node.meta["val"]
            ex_node = Node(
                target=self.serialize_operator(node.target),
                inputs=self.serialize_sym_op_inputs(node.target, node.args),
                outputs=[
                    Argument.create(
                        as_sym_bool=self.serialize_sym_bool_output(node.name, meta_val)
                    )
                ],
                metadata=self.serialize_metadata(node),
            )
        elif isinstance(node.target, torch._ops.OpOverload):
            ex_node = Node(
                target=self.serialize_operator(node.target),
                inputs=self.serialize_inputs(node.target, node.args, node.kwargs),
                outputs=self.serialize_outputs(node),
                # TODO: create a new tensor_values here, meta might have faketensor info
                metadata=self.serialize_metadata(node),
            )
        elif isinstance(node.target, torch._ops.HigherOrderOperator):
            ex_node = Node(
                target=self.serialize_operator(node.target),
                inputs=self.serialize_hoo_inputs(node.args, node.kwargs),
                outputs=self.serialize_hoo_outputs(node),
                metadata=self.serialize_metadata(node),
            )
        else:
            raise SerializeError(f"Serializing {node.target} is not supported")

        self.graph_state.nodes.append(ex_node)

    def handle_get_attr(self, node):
        pass

    def serialize_metadata(self, node: torch.fx.Node) -> Dict[str, str]:
        ret = {}
        if stack_trace := node.meta.get("stack_trace"):
            ret["stack_trace"] = stack_trace

        if nn_module_stack := node.meta.get("nn_module_stack"):

            def export_nn_module_stack(val):
                assert isinstance(val, tuple) and len(val) == 2
                path, ty = val

                assert isinstance(path, str)

                # node.meta["nn_module_stack"] could have two forms:
                # 1. (path: str, module_type: 'type'), e.g.
                #    ('', <class 'sigmoid.inference.MySimpleModel'>)
                # 2. (path: str, module_type: str), e.g.
                #    ('', 'sigmoid.inference.MySimpleModel')
                # ExportedProgram directly produced by torch.export() has form 1
                # ExportedProgram deserialized from disk has form 2
                # TODO: This is not ideal, we should fix this.
                if isinstance(ty, str):
                    normalized_ty = ty
                else:
                    normalized_ty = ty.__module__ + "." + ty.__qualname__

                return path + "," + normalized_ty

            # Serialize to "key,orig_path,type_str"
            nn_module_list = [
                f"{k},{export_nn_module_stack(v)}" for k, v in nn_module_stack.items()
            ]
            ret["nn_module_stack"] = ST_DELIMITER.join(nn_module_list)

        if source_fn_st := node.meta.get("source_fn_stack"):
            source_fn_list = [
                f"{source_fn[0]},{self.serialize_operator(source_fn[1])}"
                for source_fn in source_fn_st
            ]
            ret["source_fn_stack"] = ST_DELIMITER.join(source_fn_list)

        return ret

    def serialize_script_obj_meta(
        self, script_obj_meta: ep.CustomObjArgument
    ) -> CustomObjArgument:
        return CustomObjArgument(
            name=script_obj_meta.name,
            class_fqn=script_obj_meta.class_fqn,
        )

    def serialize_sym_op_inputs(self, op, args) -> List[NamedArgument]:
        serialized_args = []
        args_names = inspect.signature(op).parameters.keys()
        for args_name, arg in zip(args_names, args):
            serialized_args.append(
                NamedArgument(name=args_name, arg=self.serialize_input(arg))
            )
        return serialized_args

    def serialize_inputs(
        self, target: torch._ops.OpOverload, args, kwargs=None
    ) -> List[NamedArgument]:
        assert isinstance(target, torch._ops.OpOverload)
        kwargs = kwargs or {}
        serialized_args = []
        for i, schema_arg in enumerate(target._schema.arguments):
            if schema_arg.name in kwargs:
                serialized_args.append(
                    NamedArgument(
                        name=schema_arg.name,
                        arg=self.serialize_input(kwargs[schema_arg.name]),
                    )
                )
            elif not schema_arg.kwarg_only and i < len(args):
                serialized_args.append(
                    NamedArgument(
                        name=schema_arg.name,
                        arg=self.serialize_input(args[i]),
                    )
                )
            else:
                # We intentionally don't serialize the missing arguments
                # with default values
                pass

        return serialized_args

    def serialize_hoo_inputs(self, args, kwargs) -> List[NamedArgument]:
        """
        For serializing HOO inputs since HOOs do not have a schema.
        """
        inputs = [
            NamedArgument(
                name="",
                arg=self.serialize_input(a),
            )
            for a in args
        ]
        inputs.extend(
            [
                NamedArgument(name=name, arg=self.serialize_input(a))
                for name, a in kwargs.items()
            ]
        )
        return inputs

    def is_sym_int_arg(self, arg) -> bool:
        return isinstance(arg, int) or (
            isinstance(arg, torch.fx.Node)
            and arg.name in self.graph_state.sym_int_values
        )

    def is_sym_bool_arg(self, arg) -> bool:
        return isinstance(arg, bool) or (
            isinstance(arg, torch.fx.Node)
            and arg.name in self.graph_state.sym_bool_values
        )

    def serialize_input(self, arg) -> Argument:
        import torch._inductor.ir as inductor_ir

        inductor_tensor_buffers = (
            inductor_ir.Buffer,
            inductor_ir.ReinterpretView,
        )

        if isinstance(arg, torch.fx.Node):
            if arg.op == "get_attr":
                assert isinstance(arg.target, str)
                attr = getattr(arg.graph.owning_module, arg.target)

                if isinstance(attr, torch.Tensor):
                    raise SerializeError(
                        "getattr nodes containing tensors should not appear in the graph"
                    )
                elif isinstance(attr, torch.fx.GraphModule):
                    with self.save_graph_state():
                        graph = self.serialize_graph(attr)
                    return Argument.create(
                        as_graph=GraphArgument(name=arg.target, graph=graph)
                    )
                else:
                    raise SerializeError(
                        f"Unsupported getattr attribute {arg.target} with type: {type(attr)}"
                    )
            elif self.is_sym_int_arg(arg):
                return Argument.create(
                    as_sym_int=SymIntArgument.create(as_name=arg.name)
                )
            elif self.is_sym_bool_arg(arg):
                return Argument.create(
                    as_sym_bool=SymBoolArgument.create(as_name=arg.name)
                )
            else:
                if isinstance(arg.meta["val"], ep.CustomObjArgument):
                    return Argument.create(
                        as_custom_obj=CustomObjArgument(
                            name=arg.name, class_fqn=arg.meta["val"].class_fqn
                        )
                    )
                return Argument.create(as_tensor=TensorArgument(name=arg.name))
        elif isinstance(arg, inductor_tensor_buffers):
            # Other branches are for arguments in fx node.
            # This is a special branch for handling buffers (representing tensor arguments)
            # for inductor's ExternalFallbackNode
            # export_extern_kernel_node() is using this function to serialize arguments
            arg_name = arg.get_name()
            assert arg_name is not None, "Buffer must have valid name"
            return Argument.create(as_tensor=TensorArgument(name=arg_name))
        elif isinstance(arg, torch.SymInt):
            # This is a special branch for handling SymInt args in inductor's
            # ExternalFallbackNode.
            # For regular FX graph, SymInt arg should be a fx.Node with
            # self.is_sym_int_arg(arg) being true
            return Argument.create(as_sym_int=SymIntArgument.create(as_name=str(arg)))
        elif isinstance(arg, bool):
            return Argument.create(as_bool=arg)
        elif isinstance(arg, str):
            return Argument.create(as_string=arg)
        elif isinstance(arg, int):
            return Argument.create(as_int=arg)
        elif isinstance(arg, float):
            return Argument.create(as_float=arg)
        elif arg is None:
            return Argument.create(as_none=())
        elif isinstance(arg, (list, tuple)):
            # Must check bool first, as bool is also treated as int
            if all(isinstance(a, bool) for a in arg):
                return Argument.create(as_bools=list(arg))
            elif all(isinstance(a, int) for a in arg):
                return Argument.create(as_ints=list(arg))
            elif all(isinstance(a, float) for a in arg):
                return Argument.create(as_floats=list(arg))
            elif all(isinstance(a, str) for a in arg):
                return Argument.create(as_strings=list(arg))
            elif all(isinstance(a, torch.SymInt) for a in arg):
                # This is a special branch for handling SymInt args in inductor's
                # ExternalFallbackNode.
                # For regular FX graph, SymInt arg should be a fx.Node with
                # self.is_sym_int_arg(arg) being true
                return Argument.create(
                    as_sym_ints=[SymIntArgument.create(as_name=str(a)) for a in arg]
                )
            elif all(self.is_sym_int_arg(a) for a in arg):
                # list of sym_ints
                values = []
                for a in arg:
                    if isinstance(a, torch.fx.Node):
                        values.append(SymIntArgument.create(as_name=a.name))
                    elif isinstance(a, int):
                        values.append(SymIntArgument.create(as_int=a))
                return Argument.create(as_sym_ints=values)
            elif all(self.is_sym_bool_arg(a) for a in arg):
                # list of sym_bools
                values = []
                for a in arg:
                    if isinstance(a, torch.fx.Node):
                        values.append(SymBoolArgument.create(as_name=a.name))
                    elif isinstance(a, bool):
                        values.append(SymBoolArgument.create(as_bool=a))
                return Argument.create(as_sym_bools=values)
            elif all(isinstance(a, torch.fx.Node) for a in arg):
                # list of tensors
                arguments = []
                for a in arg:
                    if a.op == "get_attr":
                        raise SerializeError(
                            "getattr nodes containing tensors should not appear in the graph"
                        )
                    arguments.append(TensorArgument(name=a.name))
                return Argument.create(as_tensors=arguments)
            elif all(isinstance(a, (torch.fx.Node, type(None))) for a in arg):
                # list of optional tensors
                def serialize_optional_tensor_args(a):
                    if a is None:
                        return OptionalTensorArgument.create(as_none=())
                    elif isinstance(a, torch.fx.Node):
                        return OptionalTensorArgument.create(
                            as_tensor=TensorArgument(name=a.name)
                        )
                    else:
                        raise SerializeError(f"Unsupported list/tuple argument: {a}")

                return Argument.create(
                    as_optional_tensors=list(map(serialize_optional_tensor_args, arg))
                )
            elif all(isinstance(a, inductor_tensor_buffers) for a in arg):
                # list of inductor buffers
                return Argument.create(
                    as_tensors=[TensorArgument(name=a.get_name()) for a in arg],
                )
            elif all(
                isinstance(a, (*inductor_tensor_buffers, type(None))) for a in arg
            ):
                # list of inductor buffers as optional tensors
                def serialize_optional_tensor_args(a):
                    if a is None:
                        return OptionalTensorArgument.create(as_none=())
                    elif isinstance(a, inductor_tensor_buffers):
                        return OptionalTensorArgument.create(
                            as_tensor=TensorArgument(name=a.get_name())
                        )
                    else:
                        raise SerializeError(f"Unsupported list/tuple argument: {a}")

                return Argument.create(
                    as_optional_tensors=list(map(serialize_optional_tensor_args, arg))
                )
            else:
                raise SerializeError(
                    f"Unsupported list/tuple argument type: {[type(a) for a in arg]}"
                )
        elif isinstance(arg, torch.dtype):
            return Argument.create(as_scalar_type=_TORCH_TO_SERIALIZE_DTYPE[arg])
        elif isinstance(arg, torch.device):
            return Argument.create(as_device=Device(type=arg.type, index=arg.index))
        elif isinstance(arg, torch.memory_format):
            return Argument.create(
                as_memory_format=_TORCH_TO_SERIALIZE_MEMORY_FORMAT[arg]
            )
        elif isinstance(arg, torch.layout):
            return Argument.create(as_layout=_TORCH_TO_SERIALIZE_LAYOUT[arg])
        elif isinstance(arg, torch._C.ScriptObject):
            if not (
                arg._has_method("__getstate__")  # type: ignore[attr-defined]
                and arg._has_method("__setstate__")  # type: ignore[attr-defined]
            ):
                raise SerializeError(
                    f"Unable to serialize custom class {arg}. Please define "
                    "serialization methods via def_pickle()."
                )
            # Custom objects through torchind are serializable with pickle,
            # through implementing the .def_pickle function.  This should result
            # in the object containing a __getstate__ and __setstate__
            # serialize/deserialize function.
            custom_obj_name = f"_custom_obj_{len(self.custom_objs)}"
            self.custom_objs[custom_obj_name] = arg
            class_fqn = arg._type().qualified_name()  # type: ignore[attr-defined]
            return Argument.create(
                as_custom_obj=CustomObjArgument(custom_obj_name, class_fqn)
            )
        elif isinstance(arg, torch._ops.OpOverload):
            return Argument.create(as_operator=self.serialize_operator(arg))
        else:
            raise SerializeError(f"Unsupported argument type: {type(arg)}")

    def serialize_tensor_output(self, name, meta_val) -> TensorArgument:
        assert name not in self.graph_state.tensor_values
        self.graph_state.tensor_values[name] = serialize_tensor_meta(meta_val)
        return TensorArgument(name=name)

    def serialize_sym_int_output(self, name, meta_val) -> SymIntArgument:
        assert name not in self.graph_state.sym_int_values
        self.graph_state.sym_int_values[name] = serialize_sym_int(meta_val)
        return SymIntArgument.create(as_name=name)

    def serialize_sym_bool_output(self, name, meta_val) -> SymIntArgument:
        assert name not in self.graph_state.sym_bool_values
        self.graph_state.sym_bool_values[name] = serialize_sym_bool(meta_val)
        return SymBoolArgument.create(as_name=name)

    def serialize_input_spec(self, spec: ep.InputSpec) -> InputSpec:
        if spec.kind == ep.InputKind.USER_INPUT:
            return InputSpec.create(
                user_input=UserInputSpec(arg=self.serialize_argument_spec(spec.arg))
            )
        elif spec.kind == ep.InputKind.PARAMETER:
            assert spec.target is not None
            assert isinstance(spec.arg, ep.TensorArgument)
            return InputSpec.create(
                parameter=InputToParameterSpec(
                    arg=TensorArgument(name=spec.arg.name),
                    parameter_name=spec.target,
                )
            )
        elif spec.kind == ep.InputKind.BUFFER:
            assert spec.target is not None
            assert isinstance(spec.arg, ep.TensorArgument)
            assert spec.persistent is not None
            return InputSpec.create(
                buffer=InputToBufferSpec(
                    arg=TensorArgument(name=spec.arg.name),
                    buffer_name=spec.target,
                    persistent=spec.persistent,
                )
            )
        elif spec.kind == ep.InputKind.CONSTANT_TENSOR:
            assert spec.target is not None
            assert isinstance(spec.arg, ep.TensorArgument)
            return InputSpec.create(
                tensor_constant=InputToTensorConstantSpec(
                    arg=TensorArgument(name=spec.arg.name),
                    tensor_constant_name=spec.target,
                )
            )
        elif spec.kind == ep.InputKind.CUSTOM_OBJ:
            assert spec.target is not None
            assert isinstance(spec.arg, ep.CustomObjArgument)
            return InputSpec.create(
                custom_obj=InputToCustomObjSpec(
                    arg=CustomObjArgument(
                        name=spec.arg.name, class_fqn=spec.arg.class_fqn
                    ),
                    custom_obj_name=spec.target,
                )
            )
        elif spec.kind == ep.InputKind.TOKEN:
            assert isinstance(spec.arg, ep.TokenArgument)
            return InputSpec.create(
                token=InputTokenSpec(
                    arg=TokenArgument(name=spec.arg.name),
                )
            )
        else:
            raise AssertionError(f"Unknown argument kind: {spec}")

    def serialize_output_spec(self, spec: ep.OutputSpec) -> OutputSpec:
        if spec.kind == ep.OutputKind.USER_OUTPUT:
            return OutputSpec.create(
                user_output=UserOutputSpec(arg=self.serialize_argument_spec(spec.arg))
            )
        elif spec.kind == ep.OutputKind.LOSS_OUTPUT:
            assert isinstance(spec.arg, ep.TensorArgument)
            return OutputSpec.create(
                loss_output=LossOutputSpec(arg=TensorArgument(name=spec.arg.name))
            )
        elif spec.kind == ep.OutputKind.BUFFER_MUTATION:
            assert spec.target is not None
            assert isinstance(spec.arg, ep.TensorArgument)
            return OutputSpec.create(
                buffer_mutation=BufferMutationSpec(
                    arg=TensorArgument(name=spec.arg.name),
                    buffer_name=spec.target,
                )
            )
        elif spec.kind == ep.OutputKind.GRADIENT_TO_PARAMETER:
            assert spec.target is not None
            assert isinstance(spec.arg, ep.TensorArgument)
            return OutputSpec.create(
                gradient_to_parameter=GradientToParameterSpec(
                    arg=TensorArgument(name=spec.arg.name),
                    parameter_name=spec.target,
                )
            )
        elif spec.kind == ep.OutputKind.GRADIENT_TO_USER_INPUT:
            assert spec.target is not None
            assert isinstance(spec.arg, ep.TensorArgument)
            return OutputSpec.create(
                gradient_to_user_input=GradientToUserInputSpec(
                    arg=TensorArgument(name=spec.arg.name),
                    user_input_name=spec.target,
                )
            )
        elif spec.kind == ep.OutputKind.USER_INPUT_MUTATION:
            assert spec.target is not None
            assert isinstance(spec.arg, ep.TensorArgument)
            return OutputSpec.create(
                user_input_mutation=UserInputMutationSpec(
                    arg=TensorArgument(name=spec.arg.name),
                    user_input_name=spec.target,
                )
            )
        elif spec.kind == ep.OutputKind.TOKEN:
            assert isinstance(spec.arg, ep.TokenArgument)
            return OutputSpec.create(
                token=OutputTokenSpec(
                    arg=TokenArgument(name=spec.arg.name),
                )
            )
        else:
            raise AssertionError(f"Unknown argument kind: {spec}")

    def serialize_signature(self, sig: ep.ExportGraphSignature) -> GraphSignature:
        return GraphSignature(
            input_specs=[self.serialize_input_spec(s) for s in sig.input_specs],
            output_specs=[self.serialize_output_spec(s) for s in sig.output_specs],
        )

    def serialize_argument_spec(self, x: ep.ArgumentSpec) -> Argument:
        if isinstance(x, ep.TensorArgument):
            return Argument.create(as_tensor=TensorArgument(name=x.name))
        elif isinstance(x, ep.SymIntArgument):
            return Argument.create(as_sym_int=SymIntArgument.create(as_name=x.name))
        elif isinstance(x, ep.ConstantArgument):
            return self.serialize_input(x.value)
        elif isinstance(x, ep.CustomObjArgument):
            return Argument.create(
                as_custom_obj=CustomObjArgument(name=x.name, class_fqn=x.class_fqn)
            )
        else:
            raise AssertionError("TODO")

    def serialize_module_call_signature(
        self, module_call_signature: ep.ModuleCallSignature
    ) -> ModuleCallSignature:
        return ModuleCallSignature(
            inputs=[
                self.serialize_argument_spec(x) for x in module_call_signature.inputs
            ],
            outputs=[
                self.serialize_argument_spec(x) for x in module_call_signature.outputs
            ],
            in_spec=treespec_dumps(module_call_signature.in_spec, TREESPEC_VERSION),
            out_spec=treespec_dumps(module_call_signature.out_spec, TREESPEC_VERSION),
        )

    def serialize_module_call_graph(
        self, module_call_graph: List[ep.ModuleCallEntry]
    ) -> List[ModuleCallEntry]:
        return [
            ModuleCallEntry(
                fqn=entry.fqn,
                signature=(
                    self.serialize_module_call_signature(entry.signature)
                    if entry.signature
                    else None
                ),
            )
            for entry in module_call_graph
        ]

    def serialize_outputs(self, node: torch.fx.Node) -> List[Argument]:
        """For a given node, return the dataclass representing its output values.

        [NOTE: Multiple outputs] We handle aggregates differently than FX. For
        FX, it looks like:

            x = call_function("multiple_return", ...)
            element0 = call_function(getitem, x, 0)
            foo = call_function("use_output", element0)

        We do not want the intermediate `getitem` call, so our serialized thing looks like:

            element0, element1, element2 = call_function("multiple_return", ...)
            foo = call_function("use_output", element0)

        We want names to be consistent across these two schemes, so that we can
        mostly reuse the names coming from FX. This function computes a mapping from
        the FX representation to our representation, preserving the names.
        """
        assert node.op == "call_function" and isinstance(
            node.target, torch._ops.OpOverload
        )

        assert isinstance(node.target, torch._ops.OpOverload)
        returns = node.target._schema.returns

        if len(returns) == 0:
            return []

        meta_val = node.meta["val"]

        # Check single value return
        if _is_single_tensor_list_return(node.target):
            # e.g "-> Tensor[]"
            tensor_args = []
            for idx, meta in enumerate(meta_val):
                user_node = _output_node_at_index(node, idx)
                name = (
                    user_node.name
                    if user_node is not None
                    else f"{node.name}_unused_{idx}"
                )
                tensor_args.append(self.serialize_tensor_output(name, meta))
            return [Argument.create(as_tensors=tensor_args)]
        elif len(returns) == 1:
            return [self.serialize_output(node.name, meta_val)]

        # There are a two possibilities at this point:
        # - This operator returns a tuple of Tensors, e.g. "-> (Tensor, Tensor)"
        # - This operator returns a tuple of mixed of Tensor and Tensors, e.g. "-> (Tensor, Tensor[])"
        #
        # Either way, start by gathering a list of TensorArguments with the correct names.
        # For consistent naming with FX, consult the downstream `getitem` node and
        # make sure our outputs have the same name.

        output_arguments = []
        for idx, (meta, return_schema) in enumerate(zip(meta_val, returns)):
            if meta is None:
                assert isinstance(
                    return_schema.real_type, (torch.OptionalType, torch.TensorType)
                )
                # When the return type is annoated as Tensor type, the op can also return an
                # undefined Tensor which will be implicitly converted to None in Python.
                output_arguments.append(Argument.create(as_none=()))
            elif isinstance(meta, FakeTensor):
                assert isinstance(return_schema.real_type, torch.TensorType)
                user_node = _output_node_at_index(node, idx)
                name = (
                    user_node.name
                    if user_node is not None
                    else f"{node.name}_unused_{idx}"
                )
                output_arguments.append(self.serialize_output(name, meta))
            elif isinstance(meta, list):
                # for List[Tensor] return type
                assert isinstance(
                    return_schema.real_type, torch.ListType
                ) and isinstance(
                    return_schema.real_type.getElementType(), torch.TensorType
                )
                user_node = _output_node_at_index(node, idx)
                assert user_node is not None

                args = []
                for i, m in enumerate(meta):
                    if m is None:
                        continue
                    sub_user_node = _output_node_at_index(user_node, i)
                    assert sub_user_node is not None, f"No user found at index {i}"

                    args.append(self.serialize_tensor_output(sub_user_node.name, m))
                output_arguments.append(Argument.create(as_tensors=args))
            elif isinstance(meta, (int, SymInt)):
                user_node = _output_node_at_index(node, idx)
                name = (
                    user_node.name
                    if user_node is not None
                    else f"{node.name}_unused_{idx}"
                )
                output_arguments.append(self.serialize_output(name, meta))
            else:
                raise ValueError(
                    f"Unhandled output type {type(meta)} from node {node.format_node()}"
                )

        return output_arguments

    def serialize_hoo_outputs(self, node: torch.fx.Node) -> List[Argument]:
        """
        For serializing HOO outputs since HOOs do not have a schema.
        """
        meta_val = node.meta["val"]

        if isinstance(meta_val, tuple):
            # Note: Since we don't have a schema, we just serialize all tuple
            # outputs to be a list of values. Even if the output is supposed to
            # be a tensor list (Tensor[]), we will serialize it to be a list of
            # tensors (Tensor, Tensor, Tensor). An exception is that if there's
            # a singleton tensor, we will serialize this to be a singleton
            # tensor list so that the deserializer knows to insert getitem nodes.

            if len(meta_val) == 1:
                assert isinstance(meta_val[0], torch.Tensor)
                user_node = _output_node_at_index(node, 0)
                name = (
                    user_node.name
                    if user_node is not None
                    else f"{node.name}_unused_0"
                )
                return [Argument.create(as_tensors=[self.serialize_tensor_output(name, meta_val[0])])]

            outputs = []
            for i, element_meta_val in enumerate(meta_val):
                user_node = _output_node_at_index(node, i)
                if isinstance(element_meta_val, list):
                    # e.g "-> Tensor[]"
                    assert user_node is not None

                    tensors = []
                    for j, m in enumerate(element_meta_val):
                        if not isinstance(m, torch.Tensor):
                            raise SerializeError(f"Serialize list output with type {type(m)} nyi")

                        sub_user_node = _output_node_at_index(user_node, j)
                        name = (
                            sub_user_node.name
                            if sub_user_node is not None
                            else f"{user_node.name}_unused_{j}"
                        )
                        tensors.append(self.serialize_tensor_output(name, m))
                    outputs.append(Argument.create(as_tensors=tensors))

                else:
                    name = (
                        user_node.name
                        if user_node is not None
                        else f"{node.name}_unused_{i}"
                    )

                    outputs.append(self.serialize_output(name, element_meta_val))

            return outputs
        else:
            return [self.serialize_output(node.name, meta_val)]

    def serialize_output(self, name: str, meta_val: Any) -> Argument:
        # Check single value return
        if meta_val is None:
            return Argument.create(as_none=())
        if isinstance(meta_val, torch.Tensor):
            # e.g "-> Tensor"
            return Argument.create(
                as_tensor=self.serialize_tensor_output(name, meta_val)
            )
        elif isinstance(meta_val, (int, torch.SymInt)):
            # e.g "-> SymInt"
            return Argument.create(
                as_sym_int=self.serialize_sym_int_output(name, meta_val)
            )
        elif isinstance(meta_val, torch.SymBool):
            # e.g "-> SymBool"
            return Argument.create(
                as_sym_bool=self.serialize_sym_bool_output(name, meta_val)
            )

        # list outputs should've been handled earlier
        raise SerializeError(f"Unable to serialize output {meta_val}")

    def _handle_getitem_users(self, node: torch.fx.Node) -> List[TensorArgument]:
        meta_val = node.meta["val"]

        idx_to_name = {}
        for user in node.users:
            assert (
                user.target is operator.getitem
            ), f"User node {user} of {node} is incorrect"
            idx_to_name[user.args[1]] = user.name

        for idx, _ in enumerate(meta_val):
            # FX does not emit a getitem node for any outputs that are unused.
            # However, we need a name for them so that the number of outputs will
            # correctly match the schema. Just assign a dummy name.
            if idx not in idx_to_name:
                idx_to_name[idx] = f"{node.name}_unused_{idx}"

        arg_list = []
        for i, element_meta_val in enumerate(meta_val):
            arg_list.append(
                self.serialize_tensor_output(idx_to_name[i], element_meta_val)
            )

        return arg_list

    def serialize_graph(self, graph_module: torch.fx.GraphModule) -> Graph:
        assert isinstance(graph_module, torch.fx.GraphModule)
        for node in graph_module.graph.nodes:
            try:
                getattr(self, f"handle_{node.op}")(node)
            except Exception as e:
                raise SerializeError(
                    f"Failed serializing node {node} in graph: {node.format_node()}"
                ) from e

        return Graph(
            inputs=self.graph_state.inputs,
            nodes=self.graph_state.nodes,
            tensor_values=self.graph_state.tensor_values,
            sym_int_values=self.graph_state.sym_int_values,
            sym_bool_values=self.graph_state.sym_bool_values,
            custom_obj_values=self.graph_state.custom_obj_values,
            outputs=self.graph_state.outputs,
            is_single_tensor_return=self.graph_state.is_single_tensor_return,
        )

    def serialize(self, graph_module: torch.fx.GraphModule) -> GraphModule:
        graph = self.serialize_graph(graph_module)

        return GraphModule(
            graph=graph,
            signature=self.serialize_signature(self.graph_signature),
            module_call_graph=self.serialize_module_call_graph(self.module_call_graph),
        )


class ExportedProgramSerializer:
    def __init__(self, opset_version: Optional[Dict[str, int]] = None):
        self.opset_version: Dict[str, int] = {}
        if opset_version:
            self.opset_version.update(opset_version)
        if "aten" not in self.opset_version:
            self.opset_version["aten"] = torch._C._get_max_operator_version()

    def serialize(self, exported_program: ep.ExportedProgram) -> _SerializedProgram:
        """
        Args:
            exported_program: Exported Program to serialize
        """
        exported_program._validate()

        gm_serializer = GraphModuleSerializer(
            exported_program.graph_signature, exported_program.module_call_graph
        )
        serialized_graph_module = gm_serializer.serialize(exported_program.graph_module)
        serialized_range_constraints = serialize_range_constraints(
            exported_program.range_constraints
        )

        # TODO: Directly serialize exported_program.constants once
        # CustomClassHolders get stored in the ExportedProgram rather than in
        # the graph
        constants = {}
        for n, c in gm_serializer.custom_objs.items():
            constants[n] = c
        for n, t in exported_program.constants.items():
            assert n not in constants
            constants[n] = t

        serialized_ep = ExportedProgram(
            graph_module=serialized_graph_module,
            opset_version=self.opset_version,
            range_constraints=serialized_range_constraints,
            schema_version=SchemaVersion(
                major=SCHEMA_VERSION[0],
                minor=SCHEMA_VERSION[1],
            ),
            dialect=exported_program.dialect,
        )

        # Test canonical form is well defined.
        canonicalize(serialized_ep)

        return _SerializedProgram(
            serialized_ep,
            serialize_torch_artifact(exported_program.state_dict),
            serialize_torch_artifact(constants),
        )


class GraphModuleDeserializer:
    @dataclasses.dataclass
    class Result:
        graph_module: torch.fx.GraphModule
        signature: ep.ExportGraphSignature
        module_call_graph: List[ep.ModuleCallEntry]
        names_to_symbols: Dict[str, sympy.Symbol]
        state_dict: Dict[str, Union[torch.Tensor, torch.nn.Parameter]]
        constants: Dict[str, Union[torch.Tensor, torch.ScriptObject]]

    def __init__(self):
        self.serialized_name_to_node: Dict[str, torch.fx.Node] = {}
        self.serialized_name_to_meta: Dict[str, MetaType] = {}
        self.graph = torch.fx.Graph()
        self.module = torch.nn.Module()

    @contextmanager
    def save_graph_module(self) -> Iterator[None]:
        saved = (
            self.graph,
            self.module,
            self.serialized_name_to_node,
            self.serialized_name_to_meta,
        )
        self.graph = torch.fx.Graph()
        self.module = torch.nn.Module()
        self.serialized_name_to_node = {}
        self.serialized_name_to_meta = {}
        try:
            yield
        finally:
            (
                self.graph,
                self.module,
                self.serialized_name_to_node,
                self.serialized_name_to_meta,
            ) = saved

    def deserialize_operator(self, serialized_target: str):
        if serialized_target.startswith(
            "_operator"
        ):  # TODO(zhxchen17) Follow up on this.
            module = operator
            serialized_target_names = serialized_target.split(".")[1:]
        elif serialized_target.startswith("torch"):
            module = torch  # type: ignore[misc]
            serialized_target_names = serialized_target.split(".")[1:]
        else:  # TODO(zhxchen17) Don't catch all here.
            return serialized_target

        target = module
        for name in serialized_target_names:
            if not hasattr(target, name):
                return serialized_target
            else:
                target = getattr(target, name)
        return target

    def deserialize_sym_int(self, s: SymInt) -> Union[int, torch.SymInt]:
        val = s.value
        if s.type == "as_expr":
            if val.hint is None:
                hint = None
            else:
                assert val.hint.type == "as_int"
                hint = val.hint.value

            if val.expr_str in self.symbol_name_to_symbol:
                sym = self.symbol_name_to_symbol[val.expr_str]
            else:
                sym = sympy.sympify(val.expr_str, locals=self.symbol_name_to_symbol)
                # NOTE(avik): Assumptions on symbols are not explicitly serialized.
                # This seems dangerous: it might cause unknown differences in shape env behavior
                # on deserialization? Probably deserves a follow-up.

                # Here we force symbols corresponding to SymInts to be at least integers.
                # Otherwise some expressions that the shape env would otherwise evaluate to False,
                # e.g., 2*s = 9, can have rational solutions, e.g., 9/2.
                sym = sym.subs(
                    {s: sympy.Symbol(s.name, integer=True) for s in sym.free_symbols}
                )
                if isinstance(sym, sympy.Symbol):
                    self.symbol_name_to_symbol[val.expr_str] = sym
                    if hint is not None:
                        self.shape_env.add_var_to_val(sym, hint)

                    if vr := self.symbol_name_to_range.get(val.expr_str):
                        symbolic_shapes._constrain_symbol_range(
                            self.shape_env,
                            sym,
                            compiler_min=vr.lower,  # type: ignore[arg-type]
                            compiler_max=vr.upper,  # type: ignore[arg-type]
                        )
                else:
                    # Placeholders, in particular, can have shapes as symbolic expressions.
                    # We need to populate the shape env with the range constraints of their
                    # free symbols, otherwise evaluating such expressions will error.
                    self.symbol_name_to_symbol[val.expr_str] = sym
                    free_symbols = sym.free_symbols
                    for s in free_symbols:
                        if s.name not in self.symbol_name_to_symbol:
                            self.symbol_name_to_symbol[s.name] = s
                        if vr := self.symbol_name_to_range.get(s.name):
                            symbolic_shapes._constrain_symbol_range(
                                self.shape_env,
                                s,
                                compiler_min=vr.lower,  # type: ignore[arg-type]
                                compiler_max=vr.upper,  # type: ignore[arg-type]
                            )

            return self.shape_env.create_symintnode(sym, hint=hint)
        elif s.type == "as_int":
            assert isinstance(val, int)
            return val
        else:
            raise SerializeError(
                f"SymInt has invalid field type {s.type} with value {s.value}"
            )

    def deserialize_sym_bool(self, s: SymBool) -> Union[bool, torch.SymBool]:
        val = s.value
        if s.type == "as_expr":
            expr = sympy.sympify(val.expr_str, locals=self.symbol_name_to_symbol)
            return self.shape_env.create_symboolnode(expr)
        elif s.type == "as_bool":
            assert isinstance(val, bool)
            return val
        else:
            raise SerializeError(
                f"SymBool has invalid field type {s.type} with value {s.value}"
            )

    def deserialize_tensor_meta(
        self,
        tensor_meta: TensorMeta,
    ) -> FakeTensor:
        with self.fake_tensor_mode:
            return cast(
                FakeTensor,
                torch.empty_strided(
                    tuple(self.deserialize_sym_int(val) for val in tensor_meta.sizes),  # type: ignore[misc]
                    tuple(self.deserialize_sym_int(val) for val in tensor_meta.strides),  # type: ignore[misc]
                    device=deserialize_device(tensor_meta.device),
                    dtype=_SERIALIZE_TO_TORCH_DTYPE[tensor_meta.dtype],
                ),
            )

    def deserialize_script_obj_meta(
        self, script_obj_meta: CustomObjArgument
    ) -> ep.CustomObjArgument:
        return ep.CustomObjArgument(
            name=script_obj_meta.name,
            class_fqn=script_obj_meta.class_fqn,
        )

    def deserialize_graph_output(self, output) -> torch.fx.Node:
        if output.type == "as_tensor":
            return self.serialized_name_to_node[output.as_tensor.name]
        elif output.type == "as_sym_int":
            return self.serialized_name_to_node[output.as_sym_int.as_name]
        elif output.type == "as_sym_bool":
            return self.serialized_name_to_node[output.as_sym_bool.as_name]
        else:
            raise SerializeError(f"Unable to deserialize output node {output}")

    def deserialize_graph(self, serialized_graph: Graph) -> torch.fx.Graph:
        # Handle the tensor metas.
        for name, tensor_value in serialized_graph.tensor_values.items():
            meta_val = self.deserialize_tensor_meta(tensor_value)
            self.serialized_name_to_meta[name] = meta_val

        for name, sym_int_value in serialized_graph.sym_int_values.items():
            self.serialized_name_to_meta[name] = self.deserialize_sym_int(sym_int_value)

        for name, sym_bool_value in serialized_graph.sym_bool_values.items():
            self.serialized_name_to_meta[name] = self.deserialize_sym_bool(
                sym_bool_value
            )

        for name, script_obj_meta in serialized_graph.custom_obj_values.items():
            self.serialized_name_to_meta[name] = self.deserialize_script_obj_meta(
                script_obj_meta
            )

        # Inputs: convert to placeholder nodes in FX.
        for i, input_ in enumerate(serialized_graph.inputs):
            if input_.type in ("as_tensor", "as_sym_int", "as_custom_obj"):
                node_name = input_.value.name
                placeholder_node = self.graph.placeholder(node_name)
                if node_name:
                    placeholder_node.name = node_name
                self.sync_fx_node(node_name, placeholder_node)
            elif input_.type in (
                "as_int",
                "as_float",
                "as_bool",
                "as_none",
                "as_string",
            ):
                node_name = f"arg{i}"
                placeholder_node = self.graph.placeholder(node_name)
                placeholder_node.meta["val"] = self.deserialize_input(input_)
            else:
                raise SerializeError(f"Invalid input type {input_}")

        # Nodes: convert to call_function nodes.
        for serialized_node in serialized_graph.nodes:
            try:
                target = self.deserialize_operator(serialized_node.target)
                self.deserialize_node(serialized_node, target)

            except Exception as e:
                raise SerializeError(
                    f"Failed deserializing node {serialized_node}"
                ) from e

        # Outputs: convert to a single `output` node.
        outputs = []
        for output in serialized_graph.outputs:
            outputs.append(self.deserialize_graph_output(output))

        if serialized_graph.is_single_tensor_return:
            assert len(outputs) == 1
            outputs = outputs[0]  # type: ignore[assignment]
        else:
            outputs = tuple(outputs)  # type: ignore[assignment]

        output_node = self.graph.output(outputs)

        if serialized_graph.is_single_tensor_return:
            output_node.meta["val"] = output_node.args[0].meta["val"]
        else:
            output_node.meta["val"] = tuple(
                arg.meta["val"] for arg in output_node.args[0]
            )

        return self.graph

    def deserialize_node(self, serialized_node: Node, target: Callable) -> None:
        if target in _SYM_BOOL_OPS or target in _SYM_INT_OPS:
            name = serialized_node.outputs[0].value.as_name
            args = self.deserialize_sym_op_inputs(serialized_node.inputs)

            fx_node = self.graph.create_node("call_function", target, args, {}, name)
            self.deserialize_sym_op_outputs(serialized_node, fx_node)

        elif isinstance(target, torch._ops.HigherOrderOperator):
            args, kwargs = self.deserialize_hoo_inputs(serialized_node.inputs)
            # If HOP returns a single tensor, name the
            # newly-created node after it. This ensures that these tensor values
            # have names that are consistent with serialized.
            #
            # HOPs don't have schema yet, just check the output lengths and as_tensor attribute
            name = (
                serialized_node.outputs[0].as_tensor.name
                if len(serialized_node.outputs) == 1
                and hasattr(serialized_node.outputs[0], "as_tensor")
                else None
            )
            fx_node = self.graph.create_node(
                "call_function", target, args, kwargs, name
            )
            self.deserialize_outputs(serialized_node, fx_node)
            fx_node.meta.update(self.deserialize_metadata(serialized_node.metadata))

        elif isinstance(target, torch._ops.OpOverload):
            # For convenience: if this node returns a single tensor, name the
            # newly-created node after it. This ensures that these tensor values
            # have names that are consistent with serialized.
            name = (
                serialized_node.outputs[0].as_tensor.name
                if _is_single_tensor_return(target)
                else None  # FX will generate a name for us.
            )
            args, kwargs = self.deserialize_inputs(target, serialized_node)
            fx_node = self.graph.create_node(
                "call_function", target, args, kwargs, name
            )
            self.deserialize_outputs(serialized_node, fx_node)
        else:
            raise SerializeError(
                f"Unsupported target type for node {serialized_node}: {target}"
            )

        fx_node.meta.update(self.deserialize_metadata(serialized_node.metadata))

    def deserialize_input_spec(self, i: InputSpec) -> ep.InputSpec:
        if i.type == "user_input":
            return ep.InputSpec(
                kind=ep.InputKind.USER_INPUT,
                arg=self.deserialize_argument_spec(i.user_input.arg),
                target=None,
            )
        elif i.type == "parameter":
            return ep.InputSpec(
                kind=ep.InputKind.PARAMETER,
                arg=ep.TensorArgument(name=i.parameter.arg.name),
                target=i.parameter.parameter_name,
            )
        elif i.type == "buffer":
            return ep.InputSpec(
                kind=ep.InputKind.BUFFER,
                arg=ep.TensorArgument(name=i.buffer.arg.name),
                target=i.buffer.buffer_name,
                persistent=i.buffer.persistent,
            )
        elif i.type == "tensor_constant":
            return ep.InputSpec(
                kind=ep.InputKind.CONSTANT_TENSOR,
                arg=ep.TensorArgument(name=i.tensor_constant.arg.name),
                target=i.tensor_constant.tensor_constant_name,
            )
        elif i.type == "custom_obj":
            return ep.InputSpec(
                kind=ep.InputKind.CUSTOM_OBJ,
                arg=ep.CustomObjArgument(
                    name=i.custom_obj.arg.name, class_fqn=i.custom_obj.arg.class_fqn
                ),
                target=i.custom_obj.custom_obj_name,
            )
        if i.type == "token":
            return ep.InputSpec(
                kind=ep.InputKind.TOKEN,
                arg=ep.TokenArgument(name=i.token.arg.name),
                target=None
            )
        else:
            raise AssertionError(f"Unknown input spec {i}")

    def deserialize_output_spec(self, o: OutputSpec) -> ep.OutputSpec:
        if o.type == "user_output":
            return ep.OutputSpec(
                kind=ep.OutputKind.USER_OUTPUT,
                arg=self.deserialize_argument_spec(o.user_output.arg),
                target=None,
            )
        elif o.type == "loss_output":
            return ep.OutputSpec(
                kind=ep.OutputKind.LOSS_OUTPUT,
                arg=ep.TensorArgument(name=o.loss_output.arg.name),
                target=None,
            )
        elif o.type == "buffer_mutation":
            return ep.OutputSpec(
                kind=ep.OutputKind.BUFFER_MUTATION,
                arg=ep.TensorArgument(name=o.buffer_mutation.arg.name),
                target=o.buffer_mutation.buffer_name,
            )
        elif o.type == "gradient_to_parameter":
            return ep.OutputSpec(
                kind=ep.OutputKind.GRADIENT_TO_PARAMETER,
                arg=ep.TensorArgument(name=o.gradient_to_parameter.arg.name),
                target=o.gradient_to_parameter.parameter_name,
            )
        elif o.type == "gradient_to_user_input":
            return ep.OutputSpec(
                kind=ep.OutputKind.GRADIENT_TO_USER_INPUT,
                arg=ep.TensorArgument(name=o.gradient_to_user_input.arg.name),
                target=o.gradient_to_user_input.user_input_name,
            )
        elif o.type == "user_input_mutation":
            return ep.OutputSpec(
                kind=ep.OutputKind.USER_INPUT_MUTATION,
                arg=ep.TensorArgument(name=o.user_input_mutation.arg.name),
                target=o.user_input_mutation.user_input_name,
            )
        elif o.type == "token":
            return ep.OutputSpec(
                kind=ep.OutputKind.TOKEN,
                arg=ep.TokenArgument(name=o.token.arg.name),
                target=None
            )
        else:
            raise AssertionError(f"Unknown output spec {o}")

    def deserialize_signature(self, sig: GraphSignature) -> ep.ExportGraphSignature:
        return ep.ExportGraphSignature(
            input_specs=[self.deserialize_input_spec(i) for i in sig.input_specs],
            output_specs=[self.deserialize_output_spec(o) for o in sig.output_specs],
        )

    def deserialize(
        self,
        serialized_graph_module: GraphModule,
        serialized_state_dict: Union[Dict[str, torch.Tensor], bytes],
        constants: Union[Dict[str, Any], bytes],
        symbol_name_to_range: Optional[Dict[str, symbolic_shapes.ValueRanges]] = None,
    ) -> Result:
        global _CURRENT_DESERIALIZER
        assert _CURRENT_DESERIALIZER is None
        _CURRENT_DESERIALIZER = self
        try:
            self.shape_env = symbolic_shapes.ShapeEnv(assume_static_by_default=True)
            self.fake_tensor_mode = FakeTensorMode(
                allow_fallback_kernels=False,
                allow_non_fake_inputs=True,
                shape_env=self.shape_env,
            )
            self.symbol_name_to_symbol: Dict[str, sympy.Symbol] = {}
            self.symbol_name_to_range = (
                {} if symbol_name_to_range is None else symbol_name_to_range
            )
            self.signature = self.deserialize_signature(
                serialized_graph_module.signature
            )
            self.constants = deserialize_torch_artifact(constants)
            self.deserialize_graph(serialized_graph_module.graph)

            module_call_graph = self.deserialize_module_call_graph(
                serialized_graph_module.module_call_graph
            )
            return GraphModuleDeserializer.Result(
                graph_module=ep._create_graph_module_for_export(
                    self.module, self.graph
                ),
                signature=self.signature,
                module_call_graph=module_call_graph,
                names_to_symbols=self.symbol_name_to_symbol,
                state_dict=deserialize_torch_artifact(serialized_state_dict),
                constants=self.constants,
            )
        finally:
            _CURRENT_DESERIALIZER = None

    def sync_fx_node(self, name: str, fx_node: torch.fx.Node):
        if name in self.serialized_name_to_node:
            raise SerializeError(f"Node {name} has already been deserialized before.")
        self.serialized_name_to_node[name] = fx_node
        assert "val" not in fx_node.meta
        fx_node.meta["val"] = self.serialized_name_to_meta[name]

    def deserialize_sym_op_inputs(self, inputs):
        return tuple(self.deserialize_input(input.arg) for input in inputs)

    def deserialize_inputs(self, target: torch._ops.OpOverload, serialized_node: Node):
        schema_args = target._schema.arguments
        actual_args = {
            input.name: self.deserialize_input(input.arg)
            for input in serialized_node.inputs
        }
        args = []
        kwargs = {}
        for schema_arg in schema_args:
            is_positional = (
                not schema_arg.has_default_value() and not schema_arg.kwarg_only
            )
            if is_positional:
                args.append(actual_args[schema_arg.name])
            else:
                if schema_arg.name in actual_args:
                    kwargs[schema_arg.name] = actual_args[schema_arg.name]
        return tuple(args), kwargs

    def deserialize_hoo_inputs(self, inputs: List[NamedArgument]):
        """
        For deserializing HOO inputs since HOOs do not have a schema.
        """
        args = []
        kwargs = {}
        for input_ in inputs:
            if input_.name != "":
                kwargs[input_.name] = self.deserialize_input(input_.arg)
            else:
                args.append(self.deserialize_input(input_.arg))
        return (tuple(args), kwargs)

    def deserialize_input(self, inp: Argument) -> Any:
        value = inp.value
        typ_ = inp.type
        if typ_ == "as_none":
            # None should converted as None, but is encoded as bool in serialized
            # Convert serialized object to torch equivalent
            return None
        elif typ_ == "as_tensor":
            return self.serialized_name_to_node[inp.as_tensor.name]
        elif typ_ == "as_scalar_type":
            return _SERIALIZE_TO_TORCH_DTYPE[inp.as_scalar_type]
        elif typ_ == "as_memory_format":
            return _SERIALIZE_TO_TORCH_MEMORY_FORMAT[inp.as_memory_format]
        elif typ_ == "as_layout":
            return _SERIALIZE_TO_TORCH_LAYOUT[inp.as_layout]
        elif typ_ == "as_graph":
            assert isinstance(value, GraphArgument)
            with self.save_graph_module():
                self.deserialize_graph(value.graph)
                submodule = ep._create_graph_module_for_export(self.module, self.graph)
            self.module.register_module(value.name, submodule)
            return self.graph.create_node(
                "get_attr",
                value.name,
                name=value.name,
            )
        elif typ_ == "as_device":
            return deserialize_device(inp.as_device)
        elif typ_ == "as_int":
            return inp.as_int
        elif typ_ == "as_float":
            return inp.as_float
        elif typ_ == "as_bool":
            return inp.as_bool
        elif typ_ == "as_string":
            return inp.as_string
        elif typ_ == "as_sym_int":
            return self.deserialize_sym_argument(inp.as_sym_int)
        elif typ_ == "as_sym_bool":
            return self.deserialize_sym_argument(inp.as_sym_bool)
        elif isinstance(value, list):
            if len(value) == 0:
                return []
            elif typ_ == "as_tensors":
                result = []
                for arg in value:
                    result.append(self.serialized_name_to_node[arg.name])
                return result
            elif typ_ in ("as_ints", "as_floats", "as_bools", "as_strings"):
                # convert from serialized.python.types.List to python list
                return list(value)
            elif typ_ in ("as_sym_ints", "as_sym_bools"):
                return [self.deserialize_sym_argument(arg) for arg in value]
            elif typ_ == "as_optional_tensors":

                def deserialize_optional_tensor_args(a):
                    if a.type == "as_none":
                        return None
                    elif a.type == "as_tensor":
                        return self.serialized_name_to_node[a.value.name]
                    else:
                        raise SerializeError(f"Unhandled argument {inp}")

                return list(map(deserialize_optional_tensor_args, value))
            else:
                raise SerializeError(f"Unhandled argument {inp}")
        elif typ_ == "as_custom_obj":
            if inp.as_custom_obj.name in self.serialized_name_to_node:
                # Custom object has been lifted as an input
                return self.serialized_name_to_node[inp.as_custom_obj.name]
            return self.constants[inp.as_custom_obj.name]
        elif typ_ == "as_operator":
            return self.deserialize_operator(inp.as_operator)
        else:
            raise SerializeError(f"Unhandled argument {inp}")

    def deserialize_sym_argument(self, sym_arg):
        if isinstance(sym_arg, SymIntArgument):
            if sym_arg.type == "as_int":
                return sym_arg.as_int
            elif sym_arg.type == "as_name":
                return self.serialized_name_to_node[sym_arg.as_name]
        elif isinstance(sym_arg, SymBoolArgument):
            if sym_arg.type == "as_bool":
                return sym_arg.as_bool
            elif sym_arg.type == "as_name":
                return self.serialized_name_to_node[sym_arg.as_name]
        raise SerializeError(f"Unknown symbolic argument type: {sym_arg}")

    def deserialize_sym_op_outputs(self, serialized_node: Node, fx_node: torch.fx.Node):
        self.sync_fx_node(serialized_node.outputs[0].value.as_name, fx_node)

    def deserialize_outputs(self, serialized_node: Node, fx_node: torch.fx.Node):
        # Check single value return
        if len(serialized_node.outputs) == 0:
            return
        if (
            len(serialized_node.outputs) == 1
            and serialized_node.outputs[0].type == "as_tensor"
        ):
            self.sync_fx_node(serialized_node.outputs[0].as_tensor.name, fx_node)
            return
        elif len(serialized_node.outputs) == 1 and isinstance(
            serialized_node.outputs[0].value, (SymIntArgument, SymBoolArgument)
        ):
            self.sync_fx_node(serialized_node.outputs[0].value.as_name, fx_node)
            return

        self.deserialize_multiple_outputs(serialized_node, fx_node)

    def deserialize_multiple_outputs(
        self, serialized_node: Node, fx_node: torch.fx.Node
    ) -> None:
        deserialized_metadata = self.deserialize_metadata(serialized_node.metadata)

        def generate_getitem(
            meta_val,
            fx_node: torch.fx.Node,
            arg: Union[TensorArgument, SymIntArgument],
            idx: int,
        ):
            if isinstance(arg, TensorArgument):
                name = arg.name
            elif isinstance(arg, SymIntArgument):
                name = arg.as_name
            else:
                raise AssertionError(
                    f"generate_getitem got unknown argument type {type(arg)}"
                )
            individual_output = self.graph.create_node(
                "call_function",
                operator.getitem,
                (fx_node, idx),
                name=name,
            )
            self.sync_fx_node(name, individual_output)
            meta_val.append(self.serialized_name_to_meta[name])
            # The derived `getitem` nodes should have the same stacktrace as the
            # original `fx_node`
            individual_output.meta.update(deserialized_metadata)

        def generate_getitems(meta_val, fx_node: torch.fx.Node, args):
            for idx, arg in enumerate(args):
                if isinstance(arg, Argument):
                    arg = arg.value
                if isinstance(arg, (TensorArgument, SymIntArgument)):
                    generate_getitem(meta_val, fx_node, arg, idx)
                elif isinstance(arg, (list, tuple)):
                    list_output = self.graph.create_node(
                        "call_function",
                        operator.getitem,
                        (fx_node, idx),
                    )
                    meta_val.append([])
                    generate_getitems(meta_val[-1], list_output, arg)
                    list_output.meta.update(deserialized_metadata)
                    list_output.meta["val"] = meta_val[-1]
                else:
                    raise NotImplementedError(f"Unimplemented node output type: {arg}")

        # Convert multiple return types to FX format.
        # In FX, each node only returns one value. So in order to represent
        # multiple return values, we have to emit a `getitem` node for each
        # return value.
        # This performs the inverse mapping of the `serialize_outputs` call in
        # serialization, see [NOTE: Multiple outputs]
        meta_val: List[Any] = []
        if len(serialized_node.outputs) == 1:
            assert isinstance(serialized_node.outputs[0].value, list)
            assert isinstance(serialized_node.outputs[0].value[0], TensorArgument)
            generate_getitems(meta_val, fx_node, serialized_node.outputs[0].as_tensors)
        else:
            generate_getitems(meta_val, fx_node, serialized_node.outputs)

        # also update the metaval for `fx_node` to be a list(meta)
        fx_node.meta["val"] = tuple(meta_val)
        self.serialized_name_to_node[fx_node.name] = fx_node

    def deserialize_metadata(self, metadata: Dict[str, str]) -> Dict[str, Any]:
        ret: Dict[str, Any] = {}
        if stack_trace := metadata.get("stack_trace"):
            ret["stack_trace"] = stack_trace

        def deserialize_meta_func(serialized_target: str):
            module = None
            if serialized_target.startswith("torch.nn"):
                module = torch.nn
                serialized_target_names = serialized_target.split(".")[2:]
            elif serialized_target.startswith("torch"):
                module = torch
                serialized_target_names = serialized_target.split(".")[1:]
            else:
                return self.deserialize_operator(serialized_target)

            target = module
            for name in serialized_target_names:
                if not hasattr(target, name):
                    return serialized_target
                else:
                    target = getattr(target, name)
            return target

        if nn_module_stack_str := metadata.get("nn_module_stack"):
            # Originally serialized to "key,orig_path,type_str"
            def import_nn_module_stack(key, path, ty):
                return key, (path, ty)

            nn_module_stack = dict(
                import_nn_module_stack(*item.split(","))
                for item in nn_module_stack_str.split(ST_DELIMITER)
            )
            ret["nn_module_stack"] = nn_module_stack

        if source_fn_st_str := metadata.get("source_fn_stack"):
            # Originally serializes to "fx_node_name,op_str"
            source_fn_st = []
            for source_fn_str in source_fn_st_str.split(ST_DELIMITER):
                name, target_str = source_fn_str.split(",")
                source_fn_st.append((name, deserialize_meta_func(target_str)))
            ret["source_fn_stack"] = source_fn_st
        return ret

    def deserialize_argument_spec(self, x: Argument) -> ep.ArgumentSpec:
        if x.type == "as_tensor":
            return ep.TensorArgument(name=x.as_tensor.name)
        elif x.type == "as_sym_int":
            return ep.SymIntArgument(name=x.as_sym_int.as_name)
        else:
            return ep.ConstantArgument(value=self.deserialize_input(x))

    def deserialize_module_call_signature(
        self, module_call_signature: ModuleCallSignature
    ) -> ep.ModuleCallSignature:
        return ep.ModuleCallSignature(
            inputs=[
                self.deserialize_argument_spec(x) for x in module_call_signature.inputs
            ],
            outputs=[
                self.deserialize_argument_spec(x) for x in module_call_signature.outputs
            ],
            in_spec=treespec_loads(module_call_signature.in_spec),
            out_spec=treespec_loads(module_call_signature.out_spec),
        )

    def deserialize_module_call_graph(
        self, module_call_graph: List[ModuleCallEntry]
    ) -> List[ep.ModuleCallEntry]:
        return [
            ep.ModuleCallEntry(
                fqn=entry.fqn,
                signature=(
                    self.deserialize_module_call_signature(entry.signature)
                    if entry.signature
                    else None
                ),
            )
            for entry in module_call_graph
        ]


class ExportedProgramDeserializer:
    def __init__(self, expected_opset_version: Optional[Dict[str, int]] = None):
        self.expected_opset_version: Dict[str, int] = {}
        if expected_opset_version:
            self.expected_opset_version.update(expected_opset_version)
        if "aten" not in self.expected_opset_version:
            self.expected_opset_version["aten"] = torch._C._get_max_operator_version()

    def deserialize_range_constraints(
        self,
        symbol_name_to_range: Dict[str, symbolic_shapes.ValueRanges],
        symbol_name_to_symbol: Dict[str, sympy.Symbol],
    ) -> Dict[sympy.Symbol, ValueRanges]:
        range_constraints = {}
        for k, v in symbol_name_to_range.items():
            if symbol := symbol_name_to_symbol.get(k):
                range_constraints[symbol] = v  # type: ignore[arg-type]
            else:
                log.warning(f"Symbol {k} did not appear in the graph that was deserialized")  # noqa: G004
        return range_constraints

    def deserialize(
        self,
        exported_program: ExportedProgram,
        state_dict: Union[Dict[str, torch.Tensor], bytes],
        constants: Union[Dict[str, torch.Tensor], bytes],
    ) -> ep.ExportedProgram:
        assert isinstance(exported_program, ExportedProgram)

        if exported_program.schema_version.major != SCHEMA_VERSION[0]:
            raise SerializeError(
                f"Serialized schema version {exported_program.schema_version} "
                f"does not match our current schema version {SCHEMA_VERSION}."
            )

        symbol_name_to_range = {
            k: symbolic_shapes.ValueRanges(
                _int_to_sympy_int(v.min_val), _int_to_sympy_int(v.max_val)
            )
            for k, v in exported_program.range_constraints.items()
        }
<<<<<<< HEAD
        '''
        graph nodes contains 'input'
        '''
        res = (
            GraphModuleDeserializer()
            .deserialize(
                exported_program.graph_module,
                state_dict,
                constants,
                symbol_name_to_range,
            )
=======
        res = GraphModuleDeserializer().deserialize(
            exported_program.graph_module,
            state_dict,
            constants,
            symbol_name_to_range,
>>>>>>> 0cc60a05
        )
        range_constraints = self.deserialize_range_constraints(
            symbol_name_to_range,
            res.names_to_symbols,
        )
        model_opset_version: Optional[Dict[str, int]] = exported_program.opset_version
        self._validate_model_opset_version(model_opset_version)

        upgrader = GraphModuleOpUpgrader(
            self.expected_opset_version, model_opset_version
        )

        '''
        signature contains 'input'
        nodes contains 'input_1'
        '''
        exported_program = ep.ExportedProgram(
            root=res.graph_module,
            graph=res.graph_module.graph,
            graph_signature=res.signature,
            state_dict=res.state_dict,  # type: ignore[arg-type]
            range_constraints=range_constraints,
            module_call_graph=res.module_call_graph,
            example_inputs=None,
            verifier=load_verifier(exported_program.dialect),
            constants=res.constants,
        )
        return upgrader.upgrade(exported_program)

    def _validate_model_opset_version(
        self, model_opset_version: Optional[Dict[str, int]]
    ):
        """Compare model_opset_version with expected_opset_version and raise error if we can't resolve the version
        difference.
        E.g., model_opset_version = {"aten": 3, "custom": 4}
        expected_opset_version = {"aten": 4, "custom": 4}
        This means we can use an upgrader for ATen to reconcile the deserialized model.

        The logic of this method:

        For common op namespaces:
        1. if model version < expected version, this case can be handled by upgraders.
        2. if model version > expected version, we need downgraders but not implemented yet.
        3. if model version == expected version, we don't need extra handling.

        For op namespace only in model_opset_version, we should give a warning because it is missing from
        expected_opset_version.
        """
        if not model_opset_version:
            raise RuntimeError("Serialized model should have opset version.")
        common_namespaces = {
            key for key in model_opset_version if key in self.expected_opset_version
        }
        for namespace in common_namespaces:
            assert isinstance(
                model_version := model_opset_version[namespace], int
            ), f"model_opset_version value should be int, got {model_opset_version[namespace]}"

            assert isinstance(
                compiler_version := self.expected_opset_version[namespace], int
            ), f"expected_opset_version value should be int, got {self.expected_opset_version[namespace]}"

            # TODO(larryliu0820): Add support for upgrader & downgrader
            if model_version != compiler_version:
                raise NotImplementedError(
                    f"Model opset version {model_opset_version} doesn't match to compiler opset version "
                    f"{self.expected_opset_version}! Upgrader/downgrader is not implemented yet."
                )
        for namespace in model_opset_version:
            if namespace in common_namespaces:
                continue
            log.warning(
                "Compiler doesn't have a version table for op namespace: {ns}. ",
                extra={"ns": namespace},
            )


class EnumEncoder(json.JSONEncoder):
    def default(self, obj):
        if isinstance(obj, Enum):
            return obj.value
        if isinstance(obj, bytes):
            return base64.b64encode(obj).decode("utf-8")
        return super().default(obj)


def _dataclass_to_dict(obj):
    if isinstance(obj, _Union):
        return {obj.type: _dataclass_to_dict(obj.value)}
    elif dataclasses.is_dataclass(obj):
        return {
            f.name: _dataclass_to_dict(getattr(obj, f.name))
            for f in dataclasses.fields(obj)
            if not (f.default is None and getattr(obj, f.name) is None)
        }
    elif isinstance(obj, list):
        return [_dataclass_to_dict(x) for x in obj]
    elif isinstance(obj, tuple):
        return tuple(_dataclass_to_dict(x) for x in obj)
    elif isinstance(obj, dict):
        return {k: _dataclass_to_dict(v) for k, v in obj.items()}
    else:
        return obj


def serialize(
    exported_program: ep.ExportedProgram,
    opset_version: Optional[Dict[str, int]] = None,
) -> SerializedArtifact:
    serialized_program = ExportedProgramSerializer(opset_version).serialize(
        exported_program
    )
    assert isinstance(serialized_program.exported_program, ExportedProgram)

    json_program = json.dumps(
        _dataclass_to_dict(serialized_program.exported_program), cls=EnumEncoder
    )
    json_bytes = json_program.encode("utf-8")
    artifact = SerializedArtifact(
        json_bytes, serialized_program.state_dict, serialized_program.constants
    )
    return artifact


def _dict_to_dataclass(cls, data):
    assert not isinstance(cls, str), f"Unresolved class type: '{cls}'."
    if typing.get_origin(cls) == typing.Union and type(None) in typing.get_args(cls):
        if data is None:
            return None
        ty_args = typing.get_args(cls)
        assert len(ty_args) == 2
        return _dict_to_dataclass(ty_args[0], data)
    elif isinstance(cls, type) and issubclass(cls, _Union):
        assert isinstance(data, dict)
        assert len(data) == 1
        _type = next(iter(data.keys()))
        _value = next(iter(data.values()))
        assert isinstance(_type, str)
        field_type = cls.__annotations__[_type]
        return cls.create(**{_type: _dict_to_dataclass(field_type, _value)})
    elif dataclasses.is_dataclass(cls):
        obj = cls(**data)  # type: ignore[assignment]
        type_hints = typing.get_type_hints(cls)
        for f in dataclasses.fields(cls):
            name = f.name
            new_field_obj = _dict_to_dataclass(type_hints[name], getattr(obj, name))
            setattr(obj, name, new_field_obj)
        return obj
    elif isinstance(data, list):
        if len(data) == 0:
            return data
        d_type = typing.get_args(cls)[0]
        return [_dict_to_dataclass(d_type, d) for d in data]
    elif isinstance(data, dict):
        v_type = typing.get_args(cls)[1]
        return {k: _dict_to_dataclass(v_type, v) for k, v in data.items()}
    return data


def deserialize(
    artifact: SerializedArtifact,
    expected_opset_version: Optional[Dict[str, int]] = None,
) -> ep.ExportedProgram:
    assert isinstance(artifact.exported_program, bytes)
    exported_program_str = artifact.exported_program.decode("utf-8")
    exported_program_dict = json.loads(exported_program_str)
    serialized_exported_program = _dict_to_dataclass(
        ExportedProgram, exported_program_dict
    )
    return ExportedProgramDeserializer(expected_opset_version).deserialize(
        serialized_exported_program, artifact.state_dict, artifact.constants
    )


def _canonicalize_graph(
    sorted_inputs, sorted_outputs, graph
) -> Tuple[Graph, Dict[str, str]]:
    def _get_argument(a: Argument):
        if a.type == "as_none":
            return None
        elif a.type == "as_tensor":
            return a.as_tensor
        elif a.type == "as_tensors":
            return a.as_tensors
        elif a.type == "as_int":
            return None
        elif a.type == "as_ints":
            return None
        elif a.type == "as_float":
            return None
        elif a.type == "as_floats":
            return None
        elif a.type == "as_string":
            return None
        elif a.type == "as_strings":
            return None
        elif a.type == "as_sym_int":
            return a.as_sym_int
        elif a.type == "as_sym_ints":
            return a.as_sym_ints
        elif a.type == "as_scalar_type":
            return None
        elif a.type == "as_memory_format":
            return None
        elif a.type == "as_layout":
            return None
        elif a.type == "as_device":
            return None
        elif a.type == "as_bool":
            return None
        elif a.type == "as_bools":
            return None
        elif a.type == "as_sym_bool":
            return a.as_sym_bool
        elif a.type == "as_sym_bools":
            return a.as_sym_bools
        elif a.type == "as_graph":
            return None
        elif a.type == "as_optional_tensors":
            return a.as_optional_tensors
        elif a.type == "as_custom_obj":
            return None
        elif a.type == "as_operator":
            return None
        else:
            raise AssertionError(f"Unknown input type to the ExportedProgram: {a}")

    # Stage 1: Reorder named items.
    def for_args(f, a):
        assert isinstance(a, Argument)
        pytree.tree_map(f, _get_argument(a))

    def sort_nodes(nodes):
        @dataclass
        class Edges:
            outs: List[int]
            ins: int

        graph_inputs: Set[str] = set()
        def_table: Dict[str, int] = {}
        edges: Dict[int, Edges] = {}
        candidates: List[Tuple[str, List[Tuple[str, List[int]]], int]] = []
        rank: Dict[str, int] = {}
        ret: List[Node] = []

        def get_name(a) -> Optional[str]:
            if a is None:
                return None
            if isinstance(a, TensorArgument):
                return a.name
            elif isinstance(a, (SymIntArgument, SymBoolArgument)):
                if a.type == "as_name":
                    return a.as_name
                elif a.type in ("as_int", "as_bool"):
                    return None
                else:
                    raise AssertionError(f"Unknown argument type: {a}")
            elif isinstance(a, OptionalTensorArgument):
                if a.type == "as_tensor":
                    return a.as_tensor.name
                elif a.type == "as_none":
                    return None
                else:
                    raise AssertionError(f"Unknown optional tensor type: {a}")
            else:
                raise AssertionError(f"Unknown argument type: {a}")

        for i in sorted_inputs:

            def add_input(a):
                if s := get_name(a):
                    graph_inputs.add(s)

            for_args(add_input, i)

        for idx, node in enumerate(nodes):

            def add_def(a):
                if s := get_name(a):
                    assert s not in def_table
                    def_table[s] = idx

            for o in node.outputs:
                for_args(add_def, o)

            edges[idx] = Edges([], 0)

        for idx, user in enumerate(nodes):

            def add_edge(a):
                if s := get_name(a):
                    if s not in def_table:
                        assert s in graph_inputs
                        return
                    src = def_table[s]
                    edges[src].outs.append(idx)
                    edges[idx].ins += 1

            for i in user.inputs:
                for_args(add_edge, i.arg)

        def add_rank(a):
            if s := get_name(a):
                assert s not in rank
                rank[s] = len(rank)

        def get_rank(a):
            if s := get_name(a):
                return rank[s]
            else:
                return -1

        for i in sorted_inputs:
            for_args(add_rank, i)

        def add_candidate(idx: int):
            def get_ranks(i):
                ranks = []
                for_args(lambda x: ranks.append(get_rank(x)), i)
                return ranks

            node = nodes[idx]
            args_rank = [(a.name, get_ranks(a.arg)) for a in node.inputs]
            heapq.heappush(candidates, (node.target, args_rank, idx))

        for idx, e in edges.items():
            if e.ins == 0:
                add_candidate(idx)

        while len(candidates) > 0:
            _, _, idx = heapq.heappop(candidates)
            node = nodes[idx]
            for o in node.outputs:
                for_args(add_rank, o)
            ret.append(node)
            assert idx in edges
            for user in edges[idx].outs:
                e = edges[user]
                assert e.ins > 0
                e.ins -= 1
                if e.ins == 0:
                    add_candidate(user)
            edges[idx].outs.clear()

        return ret

    sorted_nodes = sort_nodes(graph.nodes)
    assert len(sorted_nodes) == len(graph.nodes)

    # Stage 2: Rename nodes.
    name_table: Dict[str, str] = {}

    def rename_def(a):
        def _rename(arg_name, values):
            new_name = f"_{len(name_table)}"
            assert arg_name not in name_table
            name_table[arg_name] = new_name
            assert arg_name in values
            values[new_name] = values.pop(arg_name)
            return new_name

        if a is None:
            return
        if isinstance(a, TensorArgument):
            a.name = _rename(a.name, graph.tensor_values)
        elif isinstance(a, SymIntArgument):
            if a.type == "as_name":
                a.as_name = _rename(a.as_name, graph.sym_int_values)
        elif isinstance(a, SymBoolArgument):
            if a.type == "as_name":
                a.as_name = _rename(a.as_name, graph.sym_bool_values)
        else:
            raise AssertionError(f"Unknown argument type: {a}")

    def replace_use(a):
        if a is None:
            return
        if isinstance(a, TensorArgument):
            a.name = name_table.get(a.name, a.name)
        elif isinstance(a, SymIntArgument):
            if a.type == "as_name":
                a.as_name = name_table.get(a.as_name, a.as_name)
        elif isinstance(a, SymBoolArgument):
            if a.type == "as_name":
                a.as_name = name_table.get(a.as_name, a.as_name)
        elif isinstance(a, OptionalTensorArgument):
            if a.type == "as_tensor":
                a.as_tensor.name = name_table.get(a.as_tensor.name, a.as_tensor.name)
        else:
            raise AssertionError(f"Unknown argument type: {a}")

    for i in sorted_inputs:
        for_args(rename_def, i)

    for n in sorted_nodes:
        for o in n.outputs:
            for_args(rename_def, o)

    for n in sorted_nodes:
        for i in n.inputs:
            for_args(replace_use, i.arg)

    for o in sorted_outputs:
        for_args(replace_use, o)

    # Stage 3: Remove unstable fields.
    for n in sorted_nodes:
        n.metadata.clear()

    # Stage 4: Aggregate values.
    sorted_tensor_values = dict(sorted(graph.tensor_values.items(), key=lambda x: x[0]))
    sorted_sym_int_values = dict(
        sorted(graph.sym_int_values.items(), key=lambda x: x[0])
    )
    sorted_sym_bool_values = dict(
        sorted(graph.sym_bool_values.items(), key=lambda x: x[0])
    )

    # Stage 5: Recurse in subgraphs.
    counter = 0
    for node in sorted_nodes:
        for i in node.inputs:
            a = i.arg
            if a.type == "as_graph":
                a.as_graph.graph = _canonicalize_graph(
                    a.as_graph.graph.inputs, a.as_graph.graph.outputs, a.as_graph.graph
                )
                a.as_graph.name = f"_g{counter}"
                counter += 1

    graph = Graph(
        inputs=sorted_inputs,
        outputs=sorted_outputs,
        nodes=sorted_nodes,
        tensor_values=sorted_tensor_values,
        sym_int_values=sorted_sym_int_values,
        sym_bool_values=sorted_sym_bool_values,
        is_single_tensor_return=graph.is_single_tensor_return,
    )
    return graph, name_table


def canonicalize(ep: ExportedProgram) -> ExportedProgram:
    """
    Normalize a serialized ExportedProgram, so that different eager program which
    shares the same semantics can get a single representation on disk.

    This function canonicalizes an ExportedProgram by:

    1. Sorting nodes in topological order.
    2. Rename nodes to have unique names.
    3. Remove unstable fields.
    4. Aggregate the above program fields.
    5. Recurse in subgraphs.

    Args:
        ep (ExportedProgram): The ExportedProgram to canonicalize.

    Returns:
        ExportedProgram: The canonicalized exported program.
    """
    ep = copy.deepcopy(ep)

    opset_version = dict(sorted(ep.opset_version.items(), key=lambda x: x[0]))
    range_constraints = dict(sorted(ep.range_constraints.items(), key=lambda x: x[0]))
    module_call_graph = sorted(ep.graph_module.module_call_graph, key=lambda x: x.fqn)
    signature = ep.graph_module.signature
    graph = ep.graph_module.graph

    assert len(graph.inputs) == len(signature.input_specs)
    assert len(graph.outputs) == len(signature.output_specs)

    def rank_input(inp) -> Tuple[int, Optional[str], int]:
        idx, (arg, spec) = inp
        assert isinstance(spec, InputSpec)
        if spec.type == "user_input":
            return 5, None, idx
        elif spec.type == "parameter":
            return 1, spec.parameter.parameter_name, idx
        elif spec.type == "buffer":
            return 2, spec.buffer.buffer_name, idx
        elif spec.type == "tensor_constant":
            return 3, spec.tensor_constant.tensor_constant_name, idx
        elif spec.type == "custom_obj":
            return 4, spec.custom_obj.custom_obj_name, idx
        elif spec.type == "token":
            return 0, None, idx
        else:
            raise AssertionError(f"Unknown input type: {spec}")

    def rank_output(out) -> Tuple[int, Optional[str], int]:
        idx, (arg, spec) = out
        assert isinstance(spec, OutputSpec)
        if spec.type == "user_output":
            return 3, None, idx
        elif spec.type == "loss_output":
            return 3, None, idx
        elif spec.type == "buffer_mutation":
            return 1, spec.buffer_mutation.buffer_name, idx
        elif spec.type == "gradient_to_parameter":
            return 4, spec.gradient_to_parameter.parameter_name, idx
        elif spec.type == "gradient_to_user_input":
            return 5, None, idx
        elif spec.type == "user_input_mutation":
            return 2, None, idx
        elif spec.type == "token":
            return 0, None, idx
        else:
            raise AssertionError(f"Unknown output type: {spec}")

    sorted_ins = sorted(
        enumerate(zip(graph.inputs, signature.input_specs)), key=rank_input
    )
    sorted_inputs, input_specs = zip(*(i for idx, i in sorted_ins))  # type: ignore[assignment]

    sorted_outs = sorted(
        enumerate(zip(graph.outputs, signature.output_specs)), key=rank_output
    )
    sorted_outputs, output_specs = zip(*(i for idx, i in sorted_outs))  # type: ignore[assignment]

    sorted_graph, replace_table = _canonicalize_graph(
        sorted_inputs, sorted_outputs, graph
    )

    def replace_input(inp):
        assert isinstance(spec, InputSpec)
        if spec.type == "user_input":
            arg = spec.user_input.arg
            if arg.type == "as_tensor":
                t = arg.as_tensor
                t.name = replace_table[t.name]
            elif arg.type == "as_sym_int":
                s = arg.as_sym_int
                if s.type == "as_name":
                    s.as_name = replace_table[s.as_name]
                elif s.type == "as_int":
                    pass
                else:
                    raise AssertionError(f"Unknown sym_int type: {s}")
            elif arg.type in (
                "as_none",
                "as_int",
                "as_float",
                "as_string",
                "as_custom_obj",
            ):
                return
            else:
                raise AssertionError(f"Unknown input type: {arg}")
        elif spec.type == "parameter":
            t = spec.parameter.arg
            t.name = replace_table[t.name]
        elif spec.type == "buffer":
            t = spec.buffer.arg
            t.name = replace_table[t.name]
        elif spec.type == "tensor_constant":
            t = spec.tensor_constant.arg
            t.name = replace_table[t.name]
        elif spec.type == "custom_obj":
            return
        elif spec.type == "token":
            tok = spec.token.arg
            tok.name = replace_table[tok.name]
        else:
            raise AssertionError(f"Unknown input type: {spec}")

    def replace_output(out):
        assert isinstance(spec, OutputSpec)
        if spec.type == "user_output":
            arg = spec.user_output.arg
            if arg.type == "as_tensor":
                t = arg.as_tensor
                t.name = replace_table[t.name]
            elif arg.type == "as_sym_int":
                s = arg.as_sym_int
                if s.type == "as_name":
                    s.as_name = replace_table[s.as_name]
                elif s.type == "as_int":
                    pass
                else:
                    raise AssertionError(f"Unknown sym_int type: {s}")
            elif arg.type in ("as_none", "as_int", "as_float", "as_string"):
                return
            else:
                raise AssertionError(f"Unknown input type: {arg}")
        elif spec.type == "loss_output":
            t = spec.loss_output.arg
            t.name = replace_table[t.name]
        elif spec.type == "buffer_mutation":
            t = spec.buffer_mutation.arg
            t.name = replace_table[t.name]
        elif spec.type == "gradient_to_parameter":
            t = spec.gradient_to_parameter.arg
            t.name = replace_table[t.name]
        elif spec.type == "gradient_to_user_input":
            g = spec.gradient_to_user_input
            g.arg.name = replace_table[g.arg.name]
            g.user_input_name = replace_table[g.user_input_name]
        elif spec.type == "user_input_mutation":
            u = spec.user_input_mutation
            u.arg.name = replace_table[u.arg.name]
            u.user_input_name = replace_table[u.user_input_name]
        elif spec.type == "token":
            tok = spec.token.arg
            tok.name = replace_table[tok.name]
        else:
            raise AssertionError(f"Unknown output type: {spec}")

    for spec in input_specs:
        replace_input(spec)

    for spec in output_specs:
        replace_output(spec)

    return ExportedProgram(
        graph_module=GraphModule(
            graph=sorted_graph,
            signature=GraphSignature(
                input_specs=list(input_specs),
                output_specs=list(output_specs),
            ),
            module_call_graph=module_call_graph,
        ),
        opset_version=opset_version,
        range_constraints=range_constraints,
        schema_version=ep.schema_version,
        dialect=ep.dialect,
    )<|MERGE_RESOLUTION|>--- conflicted
+++ resolved
@@ -2045,25 +2045,11 @@
             )
             for k, v in exported_program.range_constraints.items()
         }
-<<<<<<< HEAD
-        '''
-        graph nodes contains 'input'
-        '''
-        res = (
-            GraphModuleDeserializer()
-            .deserialize(
-                exported_program.graph_module,
-                state_dict,
-                constants,
-                symbol_name_to_range,
-            )
-=======
         res = GraphModuleDeserializer().deserialize(
             exported_program.graph_module,
             state_dict,
             constants,
             symbol_name_to_range,
->>>>>>> 0cc60a05
         )
         range_constraints = self.deserialize_range_constraints(
             symbol_name_to_range,
