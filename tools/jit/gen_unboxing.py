# Generates RegisterCodegenUnboxedKernels.cpp, UnboxingFunctions.h and UnboxingFunctions.cpp.

from __future__ import annotations

import argparse
import os
import sys
from dataclasses import dataclass
from pathlib import Path
<<<<<<< HEAD
from typing import List, Literal, Sequence, Union
=======
from typing import Literal, Sequence, TYPE_CHECKING
>>>>>>> f5ff1a3a

import yaml

from torchgen.api import cpp, unboxing
from torchgen.api.translate import translate
from torchgen.api.types import CppSignatureGroup
from torchgen.api.unboxing import convert_arguments
from torchgen.context import method_with_native_function
from torchgen.gen import cpp_string, get_custom_build_selector, parse_native_yaml
from torchgen.model import Argument, NativeFunction, NativeFunctionsGroup, Variant
from torchgen.utils import FileManager, make_file_manager, mapMaybe, Target


if TYPE_CHECKING:
    from torchgen.selective_build.selector import SelectiveBuilder


# Generates UnboxingFunctions.h & UnboxingFunctions.cpp.
@dataclass(frozen=True)
class ComputeUnboxingFunctions:
    target: Literal[Target.DECLARATION, Target.DEFINITION]
    selector: SelectiveBuilder

    @method_with_native_function
    def __call__(self, f: NativeFunction) -> str:
        if not self.selector.is_root_operator(f"aten::{f.func.name}"):
            return ""

        if self.target is Target.DECLARATION:
            # Note [The ATen Codegen Unboxing API]
            # Similar to the ATen Operators API, ATen Codegen Unboxing API lives in the at::unboxing namespace, and
            # will be used by codegen unboxing wrappers (CodegenUnboxingWrappers.cpp).
            # The Wrappers will be registered into torch::jit::OperatorRegistry using RegisterOperators API.
            #
            # Important characteristics about the Codegen Unboxing API:
            # (1) It follows the OperatorRegistry API.
            #     This is kind of necessary to avoid overhead.
            #     For example: if it followed the C++ API, then all of the faithful C++ factory functions
            #     would need to wrap their arguments into TensorOptions only to unwrap them again.
            # (2) Under the hood it calls C++ API.
            return f"""
// aten::{f.func}
TORCH_API void {f.func.name.unambiguous_name()}(Stack & stack);
"""
        else:
            sig_group = CppSignatureGroup.from_native_function(
                f, method=(Variant.method in f.variants)
            )
            sig = sig_group.most_faithful_signature()
            # parse arguments into C++ code
            binding_list, code_list = convert_arguments(f)

            # for each C++ argument, generate the conversion code
            code_connector = "\n\t"
            arg_connector = ", "
            # function call and push back to stack
            prefix = "self_base." if sig.method else "at::"
            translated_args = translate(
                binding_list, sig.arguments(), method=sig.method
            )
            args_str = f"{arg_connector.join(e.expr for e in translated_args)}"
            if len(f.func.returns) == 0:
                ret_str = ""
                push_str = ""
            else:
                ret_str = "auto result_ = "
                push_str = """
    pack(stack, std::move(result_));
                """
            return f"""
// aten::{f.func}
TORCH_API void {f.func.name.unambiguous_name()}(Stack & stack) {{
    {code_connector.join(code_list)}

    drop(stack, {len(binding_list)});

    {ret_str}{prefix}{sig.name()}({args_str});
    {push_str}
}}
"""


# Generates RegisterCodegenUnboxedKernels.cpp.
@dataclass(frozen=True)
class ComputeCodegenUnboxedKernels:
    selector: SelectiveBuilder

    @method_with_native_function
    def __call__(self, f: NativeFunction) -> str:
        if not self.selector.is_root_operator(f"aten::{f.func.name}"):
            return ""
        # We unconditionally generate function wrappers,
        sig_group = CppSignatureGroup.from_native_function(f, method=False)

        sig = sig_group.most_faithful_signature()

        # escape double quote in schema, get rid of extra double quotes
        schema = cpp_string(str(sig.func))[1:-1]

        # arguments
        args = sig.arguments()
        connector = ",\n\t\t"
        args_code = []
        for arg in args:
            # Using method=False faithful C++ API, so we should not see SelfArgument/TensorOptionsArgument
            assert isinstance(arg.argument, Argument)
            if not arg.argument.default:
                arg_cpp = "c10::IValue(c10::nullopt)"
            else:
                # The unboxing code uses the faithful C++ API to avoid the overhead
                # from wrapping/unwrapping TensorOptios.
                # However, we would look to include default args for schema parsing.
                # Default args only show up in the nonfaithful C++ API,
                arg_default = cpp.default_expr(
                    arg.argument.default, arg.argument.type, symint=False
                )
                if arg_default.startswith("{"):
                    arg_cpp = f"c10::IntArrayRef({arg_default})"
                else:
                    arg_cpp = f"c10::IValue({arg_default})"
            args_code.append(
                f"""c10::Argument("{arg.name}", nullptr, c10::nullopt, {arg_cpp})"""
            )

        returns = f.func.returns
        returns_code = []
        for ret in returns:
            returns_code.append(f"""c10::Argument("{ret.name if ret.name else ""}")""")
        return f"""
// aten::{schema}
OperatorGenerator(
    "aten::{f.func.name.name}",
    "{f.func.name.overload_name}",
    {{
        {connector.join(args_code)}
    }},
    {{
        {connector.join(returns_code)}
    }},
    [](Stack & stack) {{
        RECORD_FUNCTION("{sig.name()}", std::vector<c10::IValue>());
        at::unboxing::{unboxing.name(f)}(stack);
    }},
    aliasAnalysisFromSchema()
),
"""


def gen_unboxing(
    *,
    native_functions: Sequence[NativeFunction],
    cpu_fm: FileManager,
    selector: SelectiveBuilder,
) -> None:
    def key_func(fn: NativeFunction | NativeFunctionsGroup) -> str:
        return fn.root_name

    selected_op_num: int = len(selector.operators)
    # a best practice threshold of operators to enable sharding
    sharding_threshold: int = 100
    cpu_fm.write_sharded(
        "UnboxingFunctions.cpp",
        native_functions,
        key_fn=key_func,
        env_callable=lambda fn: {
            "definitions": [ComputeUnboxingFunctions(Target.DEFINITION, selector)(fn)]
        },
        num_shards=1 if selected_op_num < sharding_threshold else 5,
        sharded_keys={"definitions"},
    )
    cpu_fm.write(
        "UnboxingFunctions.h",
        lambda: {
            "declarations": list(
                mapMaybe(
                    ComputeUnboxingFunctions(Target.DECLARATION, selector),
                    native_functions,
                )
            ),
        },
    )
    cpu_fm.write_sharded(
        "RegisterCodegenUnboxedKernels.cpp",
        native_functions,
        key_fn=key_func,
        env_callable=lambda fn: {
            "unboxed_ops": [ComputeCodegenUnboxedKernels(selector)(fn)]
        },
        num_shards=1 if selected_op_num < sharding_threshold else 10,
        sharded_keys={"unboxed_ops"},
    )


def main(args: list[str]) -> None:
    parser = argparse.ArgumentParser(description="Generate unboxing source files")
    parser.add_argument(
        "-s",
        "--source-path",
        help="path to source directory for ATen",
        default="aten/src/ATen",
    )
    parser.add_argument(
        "-d",
        "--install-dir",
        "--install_dir",
        help="output directory",
        default="build/aten/src/ATen",
    )
    parser.add_argument(
        "-o",
        "--output-dependencies",
        help="output a list of dependencies into the given file and exit",
    )
    parser.add_argument(
        "--dry-run",
        action="store_true",
        help="run without writing any files (still updates outputs)",
    )
    parser.add_argument(
        "--op-selection-yaml-path",
        "--op_selection_yaml_path",
        help="Provide a path to the operator selection (for custom build) YAML "
        "that contains the information about the set of selected operators "
        "and their categories (training, ...). Each operator is either a "
        "full operator name with overload or just a bare operator name. "
        "The operator names also contain the namespace prefix (e.g. aten::)",
    )
    parser.add_argument(
        "--op-registration-allowlist",
        "--op_registration_allowlist",
        nargs="*",
        help="filter op registrations by the allowlist (if set); "
        "each item is `namespace`::`operator name` without overload name; "
        "e.g.: aten::empty aten::conv2d ...",
    )
    parser.add_argument(
        "--TEST-ONLY-op-registration-allowlist-yaml-path",
        "--TEST_ONLY_op_registration_allowlist_yaml_path",
        help="Provide a path to the operator selection (for custom build) YAML "
        "which contains a list of operators. It is to serve testing purpose and "
        "each item is `namespace`::`operator name` without overload name; "
        "e.g.: aten::empty aten::conv2d ...",
    )

    options = parser.parse_args(args)
    if options.op_registration_allowlist:
        op_registration_allowlist = options.op_registration_allowlist
    elif options.TEST_ONLY_op_registration_allowlist_yaml_path:
        with open(options.TEST_ONLY_op_registration_allowlist_yaml_path) as f:
            op_registration_allowlist = yaml.safe_load(f)
    else:
        op_registration_allowlist = None

    selector = get_custom_build_selector(
        op_registration_allowlist,
        options.op_selection_yaml_path,
    )

    native_yaml_path = os.path.join(options.source_path, "native/native_functions.yaml")
    tags_yaml_path = os.path.join(options.source_path, "native/tags.yaml")
    parsed_yaml = parse_native_yaml(native_yaml_path, tags_yaml_path)
    native_functions, backend_indices = (
        parsed_yaml.native_functions,
        parsed_yaml.backend_indices,
    )

    cpu_fm = make_file_manager(options=options)
    gen_unboxing(native_functions=native_functions, cpu_fm=cpu_fm, selector=selector)

    if options.output_dependencies:
        depfile_path = Path(options.output_dependencies).resolve()
        depfile_name = depfile_path.name
        depfile_stem = depfile_path.stem

        path = depfile_path.parent / depfile_name
        cpu_fm.write_outputs(depfile_stem, str(path))


if __name__ == "__main__":
    main(sys.argv[1:])<|MERGE_RESOLUTION|>--- conflicted
+++ resolved
@@ -7,11 +7,7 @@
 import sys
 from dataclasses import dataclass
 from pathlib import Path
-<<<<<<< HEAD
-from typing import List, Literal, Sequence, Union
-=======
 from typing import Literal, Sequence, TYPE_CHECKING
->>>>>>> f5ff1a3a
 
 import yaml
 
