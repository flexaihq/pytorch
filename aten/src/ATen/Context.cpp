--- conflicted
+++ resolved
@@ -263,8 +263,6 @@
   }
 }
 
-<<<<<<< HEAD
-=======
 at::BlasBackend Context::blasPreferredBackend() const {
   return blas_preferred_backend;
 }
@@ -289,7 +287,6 @@
 #endif
 }
 
->>>>>>> 00dd4d55
 bool Context::allowFP16ReductionCuBLAS() const {
   return allow_fp16_reduction_cublas;
 }
