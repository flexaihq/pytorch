--- conflicted
+++ resolved
@@ -229,19 +229,11 @@
         "backward_prefetch",
         [BackwardPrefetch.BACKWARD_POST, BackwardPrefetch.BACKWARD_PRE]
     )
-<<<<<<< HEAD
-    @parametrize("forward_prefetch", [True, False])
-=======
     @parametrize("forward_prefetch", [False, True])
->>>>>>> 4a2d2e5e
     @parametrize(
         "cuda_init_mode",
         [CUDAInitMode.CUDA_AFTER, CUDAInitMode.CUDA_BEFORE]
     )
-<<<<<<< HEAD
-    def test_main_wrap_api(self, cpu_offload, backward_prefetch, forward_prefetch, cuda_init_mode):
-
-=======
     def test_main_wrap_api(
         self,
         cpu_offload: CPUOffload,
@@ -249,7 +241,6 @@
         forward_prefetch: bool,
         cuda_init_mode: CUDAInitMode,
     ):
->>>>>>> 4a2d2e5e
         if cuda_init_mode == CUDAInitMode.CUDA_AFTER and cpu_offload.offload_params:
             # they don't work together, expected
             return
@@ -312,14 +303,6 @@
             loss = wrapped_model(inp).sum()
             loss.backward()
             optim.step()
-
-        # Since we ran with backward prefetch, verify backward prefetch related
-        # data.
-        for i, module in enumerate(modules_in_fsdp_graph_order):
-            self.assertEqual(i, module._my_fsdp_idx_in_graph)
-            self.assertTrue(
-                module._fsdp_graph_order == modules_in_fsdp_graph_order
-            )
 
 
 class TestAutoWrap(TestCase):
