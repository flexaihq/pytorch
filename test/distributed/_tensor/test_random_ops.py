--- conflicted
+++ resolved
@@ -38,15 +38,9 @@
         size = [4, 1]
 
         # initialize rng state
-<<<<<<< HEAD
-        manual_seed_all(1234, device_mesh)
+        manual_seed(1234, device_mesh)
         self.check_rng_state(1234, 0, device_mesh)
-        _tensor = torch.empty(*size, device='cuda')
-=======
-        manual_seed(1234, device_mesh)
-        check_rng_state(1234, 0, device_mesh)
         _tensor = torch.empty(*size, device="cuda")
->>>>>>> cd87d6e7
         dtensor = DTensor.from_local(_tensor, device_mesh, [Shard(1)])
 
         # get rng offset for checking correctness
@@ -98,7 +92,7 @@
         device_mesh = DeviceMesh(self.device_type, mesh)
         dtensor_size = [4 for l in mesh.size()]  # DTensor shape replace with self.world_size
         # initialize rng state
-        manual_seed_all(1234, device_mesh)
+        manual_seed(1234, device_mesh)
         self.check_rng_state(1234, 0, device_mesh)
 
         placements_list = [  # this list of placements should be enough to cover
