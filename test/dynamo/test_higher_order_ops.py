--- conflicted
+++ resolved
@@ -2425,13 +2425,8 @@
         self.assertIn(
             """\
     triggered by the following guard failure(s):
-<<<<<<< HEAD
-    - torch._functorch.pyfunctorch.compare_functorch_state([])      # with grad_increment_nesting() as level:  # _functorch/eager_transforms.py:1228 in grad_and_value_impl""",
-            record.getMessage(),
-=======
     - torch._functorch.pyfunctorch.compare_functorch_state([])      # with grad_increment_nesting() as level:  # _functorch/eager_transforms.py:N in grad_and_value_impl""",
             munge_exc(record.getMessage()),
->>>>>>> 8862ee7c
         )
 
     @config.patch(capture_func_transforms=True)
@@ -2536,13 +2531,8 @@
         self.assertIn(
             """\
     triggered by the following guard failure(s):
-<<<<<<< HEAD
-    - torch._functorch.pyfunctorch.compare_functorch_state([('Vmap', 1, 'error')])  # with grad_increment_nesting() as level:  # _functorch/eager_transforms.py:1228 in grad_and_value_impl""",
-            record.getMessage(),
-=======
     - torch._functorch.pyfunctorch.compare_functorch_state([('Vmap', 1, 'error')])  # with grad_increment_nesting() as level:  # _functorch/eager_transforms.py:N in grad_and_value_impl""",
             munge_exc(record.getMessage()),
->>>>>>> 8862ee7c
         )
 
     @xfailIfTorchDynamo
