# Owner(s): ["oncall: cpu inductor"]
import contextlib
import copy
import itertools
import math
import platform
import sys
import unittest
from typing import Callable
from unittest.mock import patch

import numpy as np
import sympy
import torch
from torch import nn
from torch._C import FileCheck
from torch._dynamo.testing import rand_strided
from torch._dynamo.utils import same
from torch._inductor import codecache, config, metrics
from torch._inductor.codegen.common import OptimizationContext
from torch._inductor.codegen.cpp import (
    CppOverrides,
    CppVecKernelChecker,
    CppVecOverrides,
)
from torch._inductor.compile_fx import (
    compile_fx,
    compile_fx_inner,
    complex_memory_overlap,
)
from torch._inductor.graph import GraphLowering
from torch._inductor.ir import InterpreterShim
from torch._inductor.utils import timed
from torch._inductor.virtualized import V
from torch.fx.experimental.proxy_tensor import make_fx
from torch.nn import functional as F
from torch.testing._internal.common_utils import (
    instantiate_parametrized_tests,
    IS_MACOS,
    parametrize,
    slowTest,
)
from torch.utils._python_dispatch import TorchDispatchMode

try:
    try:
        from . import test_torchinductor
    except ImportError:
        import test_torchinductor
except unittest.SkipTest:
    if __name__ == "__main__":
        sys.exit(0)
    raise


vec_dtypes = test_torchinductor.vec_dtypes
_lowp_fp_dtypes = (
    torch.bfloat16,
    torch.float16,
)
run_and_get_cpp_code = test_torchinductor.run_and_get_cpp_code
TestCase = test_torchinductor.TestCase
aten = torch.ops.aten
check_model = test_torchinductor.check_model


@contextlib.contextmanager
def set_num_threads(num_threads):
    orig_num_threads = torch.get_num_threads()
    torch.set_num_threads(num_threads)
    yield
    torch.set_num_threads(orig_num_threads)


class LstmModule(torch.nn.Module):
    def __init__(
        self,
        input_size,
        hidden_size,
        num_layers,
        bias=True,
        bidirectional=False,
        batch_first=False,
    ):
        super().__init__()
        self.lstm = torch.nn.LSTM(
            input_size=input_size,
            hidden_size=hidden_size,
            num_layers=num_layers,
            bias=bias,
            bidirectional=bidirectional,
            batch_first=batch_first,
        )

    def forward(self, x, h=None):
        x, h = self.lstm(x, h)
        return x, h


@instantiate_parametrized_tests
class CPUReproTests(TestCase):
    common = check_model

    def test_conv_stride_constraints(self):
        for fmt in [torch.contiguous_format, torch.channels_last]:
            # TorchDispatch doesn't work in our cuda invocation for some reason
            m = torch.nn.Conv2d(5, 6, [3, 3])

            def fn(inp, weight):
                return (
                    F.conv2d(
                        inp, weight, None, m.stride, m.padding, m.dilation, m.groups
                    ),
                )

            inp = torch.randn([2, 5, 16, 16])
            inps = [inp, m.weight.to(memory_format=fmt)]
            fn_fx = make_fx(fn)(*inps)
            fn_compiled = compile_fx_inner(fn_fx, inps)
            test_self = self
            conv_seen = False

            class RecordFunctions(TorchDispatchMode):
                def __torch_dispatch__(self, func, types, args=(), kwargs=None):
                    kwargs = kwargs if kwargs else {}
                    if func == torch.ops.aten.convolution.default:
                        # For CPU and mkldnn enable, we always using channles last
                        nonlocal fmt
                        if (
                            torch.backends.mkldnn.enabled
                            and torch.backends.mkldnn.is_available()
                        ):
                            fmt = torch.channels_last
                        test_self.assertTrue(args[0].is_contiguous(memory_format=fmt))
                        test_self.assertTrue(args[1].is_contiguous(memory_format=fmt))
                        nonlocal conv_seen
                        conv_seen = True

                    return func(*args, **kwargs)

            with RecordFunctions():
                out = fn_compiled(inps)

            self.assertTrue(conv_seen)

    @patch("torch.cuda.is_available", lambda: False)
    def test_conv2d_bn_mixed_dtype(self):
        class Model(torch.nn.Module):
            def __init__(self):
                super().__init__()
                self.conv = torch.nn.Conv2d(
                    3,
                    16,
                    kernel_size=3,
                    stride=1,
                    padding=1,
                    bias=False,
                    dtype=torch.bfloat16,
                )
                self.bn = torch.nn.BatchNorm2d(
                    16, eps=0.001, momentum=0.1, affine=True, track_running_stats=True
                )

            def forward(self, x):
                x = self.conv(x)
                x = self.bn(x)
                return x

        v = torch.randn(1, 3, 64, 64, dtype=torch.bfloat16)
        mod = Model().eval()
        with torch.no_grad():
            self.common(
                mod,
                (v,),
            )

    @unittest.skipIf(not torch.backends.mkldnn.is_available(), "MKLDNN is not enabled")
    @patch("torch.cuda.is_available", lambda: False)
    def test_conv2d_packed(self):
        options = itertools.product([[3, 56, 56]], [True, False], [0, (0,)])
        for x_shape, mode_train, padding in options:
            mod = torch.nn.Sequential(
                torch.nn.Conv2d(3, 64, 3, 3, padding=padding)
            ).train(mode=mode_train)
            v = torch.randn(x_shape, dtype=torch.float32)

            with torch.no_grad():
                self.common(
                    mod,
                    (v,),
                )

    @patch("torch.cuda.is_available", lambda: False)
    def test_conv2d_autocast(self):
        v = torch.randn(1, 3, 28, 18, dtype=torch.float32)
        mod = torch.nn.Sequential(torch.nn.Conv2d(3, 64, 3, 3)).eval()
        with torch.no_grad(), torch.cpu.amp.autocast():
            self.common(
                mod,
                (v,),
            )

    @unittest.skipIf(not torch.backends.mkldnn.is_available(), "MKLDNN is not enabled")
    @patch("torch.cuda.is_available", lambda: False)
    def test_unsupported_conv_transpose(self):
        class Model(torch.nn.Module):
            def __init__(self):
                super().__init__()
                self.conv_transpose = torch.nn.ConvTranspose2d(
                    3, 6, 3, stride=1, padding=1, output_padding=1
                )

            def forward(self, input_tensor):
                x = self.conv_transpose(input_tensor)
                output = torch.tanh(x)
                return output

        input = torch.randn(1, 3, 28, 28)
        m = Model().eval()

        with torch.no_grad():
            compiled_m = torch.compile(m)
            with self.assertRaisesRegex(
                RuntimeError,
                "output padding must be smaller than either stride or dilation",
            ):
                compiled_m(input)

    @unittest.skipIf(not torch.backends.mkldnn.is_available(), "MKLDNN is not enabled")
    @patch("torch.cuda.is_available", lambda: False)
    def test_conv_used_from_multiple_places(self):
        class M(torch.nn.Module):
            def __init__(self, conv_in_channel, conv_out_channel) -> None:
                super().__init__()
                self.conv = torch.nn.Conv2d(conv_in_channel, conv_out_channel, (3, 3))

            def forward(self, x):
                res = self.conv(x)
                res = F.relu(res)
                res = self.conv(res)
                return res

        with torch.no_grad():
            mod = M(3, 3).eval()
            x = torch.randn(1, 3, 224, 224)
            self.common(
                mod,
                (x,),
            )

    @unittest.skipIf(not torch.backends.mkldnn.is_available(), "MKLDNN is not enabled")
    @patch("torch.cuda.is_available", lambda: False)
    def test_linear_used_from_multiple_places(self):
        class M(torch.nn.Module):
            def __init__(self, in_channel, out_channel) -> None:
                super().__init__()
                self.linear = torch.nn.Linear(in_channel, out_channel)

            def forward(self, x):
                res = self.linear(x)
                res = F.relu(res)
                res = self.linear(res)
                return res

        dtypes = []
        if torch.ops.mkldnn._is_mkldnn_bf16_supported():
            dtypes.append(torch.bfloat16)
        if torch.ops.mkldnn._is_mkldnn_fp16_supported():
            dtypes.append(torch.float16)
        for dtype in dtypes:
            with torch.no_grad():
                m = M(224, 224).to(dtype).eval()
                m_opt = torch.compile(m)
                x = torch.randn(224, 224, dtype=dtype)
                m_opt(x)
                self.assertEqual(m(x), m_opt(x))

    @config.patch(implicit_fallbacks=True)
    def test_multihead_attention_cpu(self):
        def fn(
            q,
            k,
            v,
            embed_dim,
            num_heads,
            qkv_weight,
            qkv_bias,
            proj_weight,
            proj_bias,
            mask,
            need_weights,
        ):
            return torch._native_multi_head_attention(
                q,
                k,
                v,
                embed_dim,
                num_heads,
                qkv_weight,
                qkv_bias,
                proj_weight,
                proj_bias,
                mask,
                need_weights,
            )

        B = 1
        T = 3
        embed_dim = 6
        num_heads = 2
        q = torch.randn([B, T, embed_dim])
        k = torch.randn([B, T, embed_dim])
        v = torch.randn([B, T, embed_dim])
        qkv_weight = torch.randn([3 * embed_dim, embed_dim])
        qkv_bias = torch.randn([3 * embed_dim])
        proj_weight = torch.randn([3 * embed_dim, embed_dim])
        proj_bias = torch.randn([3 * embed_dim])
        mask = None
        need_weights = False

        inps = [
            q,
            k,
            v,
            embed_dim,
            num_heads,
            qkv_weight,
            qkv_bias,
            proj_weight,
            proj_bias,
            mask,
            need_weights,
        ]
        self.common(fn, inps)

    @unittest.skipIf(not torch.backends.mkldnn.is_available(), "MKLDNN is not enabled")
    @patch("torch.cuda.is_available", lambda: False)
    def test_linear_packed(self):
        dtypes = []
        if torch.ops.mkldnn._is_mkldnn_bf16_supported():
            dtypes.append(torch.bfloat16)
        if torch.ops.mkldnn._is_mkldnn_fp16_supported():
            dtypes.append(torch.float16)
        options = itertools.product(
            [[2, 3, 10], [2, 10], [10], [2, 0]], [3, 0], [True, False], dtypes
        )
        for input_shape, out_dim, bias, dtype in options:
            mod = torch.nn.Sequential(
                torch.nn.Linear(input_shape[-1], out_dim, bias=bias)
            ).eval()

            v = torch.randn(input_shape)
            with torch.no_grad():
                self.common(
                    mod.to(dtype),
                    (v.to(dtype),),
                )

    @unittest.skipIf(not torch.backends.mkldnn.is_available(), "MKLDNN is not enabled")
    @patch("torch.cuda.is_available", lambda: False)
    def test_conv_transpose2d_packed_cpu(self):
        options = itertools.product([[1, 3, 28, 28], [3, 28, 28]], [0, (0,)])
        for x_shape, padding in options:
            mod = torch.nn.Sequential(
                torch.nn.ConvTranspose2d(3, 64, 3, 3, padding=padding)
            ).eval()
            v = torch.randn(x_shape, dtype=torch.float32)
            with torch.no_grad():
                self.common(
                    mod,
                    (v,),
                )

    @unittest.skipIf(not torch._C._has_mkldnn, "MKLDNN is not enabled")
    @patch("torch.cuda.is_available", lambda: False)
    @torch._dynamo.config.patch(dynamic_shapes=True)
    @torch._dynamo.config.patch(assume_static_by_default=False)
    @torch._dynamo.config.patch(allow_rnn=True)
    @config.patch(freezing=True)
    def _test_lstm_packed(self, params_dict, change_input_sizes=False):
        from torch._dynamo.utils import counters

        for (
            unbatched,
            input_size,
            hidden_size,
            num_layers,
            bidirectional,
            bias,
            empty_state,
            batch_first,
            batch_size,
            seq_len,
        ) in itertools.product(*list(params_dict.values())):
            dtypes = [torch.float]
            if torch.ops.mkldnn._is_mkldnn_bf16_supported():
                dtypes.append(torch.bfloat16)
            if torch.ops.mkldnn._is_mkldnn_fp16_supported():
                dtypes.append(torch.float16)
            for dtype in dtypes:
                counters.clear()
                num_directions = 2 if bidirectional else 1

                seq_len_var = seq_len + 3
                if unbatched:
                    v = torch.randn(seq_len, input_size)
                    v_var = torch.randn(seq_len_var, input_size)
                    h = torch.randn(num_layers * num_directions, hidden_size)
                    c = torch.randn(num_layers * num_directions, hidden_size)
                else:
                    if batch_first:
                        v = torch.randn(batch_size, seq_len, input_size)
                        v_var = torch.randn(batch_size, seq_len_var, input_size)
                    else:
                        v = torch.randn(seq_len, batch_size, input_size)
                        v_var = torch.randn(seq_len_var, batch_size, input_size)
                    h = torch.randn(
                        num_layers * num_directions, batch_size, hidden_size
                    )
                    c = torch.randn(
                        num_layers * num_directions, batch_size, hidden_size
                    )

                mod = LstmModule(
                    input_size,
                    hidden_size,
                    num_layers,
                    bias,
                    bidirectional,
                    batch_first,
                ).eval()
                maybe_autocast = (
                    torch.cpu.amp.autocast()
                    if dtype == torch.bfloat16
                    else contextlib.nullcontext()
                )

                with torch.no_grad(), maybe_autocast:
                    inps = [v]
                    if not empty_state:
                        inps.append((h, c))

                    fn_opt = torch._dynamo.optimize("inductor")(mod)
                    _, code = run_and_get_cpp_code(fn_opt, *inps)

                    # Check that _flat_weights are not functional_tensor, otherwise
                    # deepcopy will fail during recompilation.
                    fn_opt_copy = copy.deepcopy(fn_opt)
                    _flat_weights = fn_opt_copy.lstm._flat_weights
                    for _flat_weight in _flat_weights:
                        self.assertFalse(torch._is_functional_tensor(_flat_weight))

                    self.assertTrue("aten.mkldnn_rnn_layer" in code)
                    self.assertEqual(fn_opt(*inps), mod(*inps))
                    self.assertEqual(
                        counters["inductor"]["pattern_matcher_count"],
                        num_layers * num_directions
                        + 2,  # num of mkldnn_rnn_layer call + 2 view call on the concatenated hy, cy.
                    )

                    # Change input sizes
                    if change_input_sizes:
                        inps_var = [v_var]
                        self.assertEqual(fn_opt(*inps_var), mod(*inps_var))

    @slowTest
    def test_lstm_packed(self):
        params_dict = {
            "unbatched": [True, False],
            "input_size": [1, 2],
            "hidden_size": [2],
            "num_layers": [1, 2],
            "bidirectional": [False, True],
            "bias": [False, True],
            "empty_state": [False, True],
            "batch_first": [True, False],
            "batch_size": [1, 2],
            "seq_len": [1, 2],
        }
        self._test_lstm_packed(params_dict)

    def test_lstm_packed_change_input_sizes_cpu(self):
        params_dict = {
            "unbatched": [False],
            "input_size": [2],
            "hidden_size": [5],
            "num_layers": [3],
            "bidirectional": [True],
            "bias": [True],
            "empty_state": [False],
            "batch_first": [False],
            "batch_size": [2],
            "seq_len": [3],
        }
        self._test_lstm_packed(params_dict, change_input_sizes=True)

    @torch._dynamo.config.patch(dynamic_shapes=True)
    @torch._dynamo.config.patch(assume_static_by_default=False)
    @torch._dynamo.config.patch(allow_rnn=True)
    def test_pack_padded_sequence_lstm(self):
        embedding_dim = 12
        hidden_dim = 10
        batch_size = 24
        num_layers = 1
        bidirectional = True
        num_direc = 2
        max_lens = 96

        sent = torch.randn(batch_size, max_lens, embedding_dim)
        hid_0 = torch.rand(num_layers * num_direc, batch_size, hidden_dim)
        hid_1 = torch.randn(num_layers * num_direc, batch_size, hidden_dim)

        sent_lens = torch.Tensor(
            [1, 2, 3, 4, 5, 1, 3, 2, 96, 5, 3, 1, 1, 2, 1, 2, 3, 6, 1, 2, 4, 6, 2, 1]
        )

        assert sent_lens.shape[0] == batch_size
        assert sent_lens.max().item() == max_lens

        hidden_0 = hid_0.clone().requires_grad_(False)
        hidden_1 = hid_1.clone().requires_grad_(False)
        embeds = torch.nn.utils.rnn.pack_padded_sequence(
            sent, sent_lens, batch_first=True, enforce_sorted=False
        )

        mod = LstmModule(
            embedding_dim,
            hidden_dim,
            num_layers=num_layers,
            bias=True,
            bidirectional=bidirectional,
            batch_first=True,
        ).eval()

        with torch.no_grad():
            inps = [embeds, (hidden_0, hidden_1)]
            fn_opt = torch._dynamo.optimize("inductor")(mod)
            _, code = run_and_get_cpp_code(fn_opt, *inps)
            # This case is unsupported
            self.assertFalse("torch.ops.mkldnn._lstm" in code)
            self.assertEqual(fn_opt(*inps), mod(*inps))

    @patch("torch.cuda.is_available", lambda: False)
    def test_conv_transpose2d_has_output_size_input(self):
        # https://github.com/pytorch/pytorch/issues/100344.
        class M(torch.nn.Module):
            def __init__(self) -> None:
                super().__init__()
                self.conv_transpose = torch.nn.ConvTranspose2d(
                    in_channels=3, out_channels=1, kernel_size=3, stride=1, padding=1
                )

            def forward(self, x):
                return self.conv_transpose(x, output_size=(10, 10))

        mod = M().eval()
        v = torch.randn(1, 3, 10, 10, dtype=torch.float32)
        with torch.no_grad():
            self.common(
                mod,
                (v,),
            )

    def test_pad_with_nan_value(self):
        # https://github.com/pytorch/pytorch/issues/100988.
        class Model(torch.nn.Module):
            def forward(self, x):
                x = F.pad(x, (1, 1, 1, 1), value=float("nan"))
                return x

        mod = Model().eval()
        v = torch.randn(1, 3, 10, 10, dtype=torch.float32)
        with torch.no_grad():
            self.common(
                mod,
                (v,),
            )

    def test_masked_fill_with_inf_or_nan_value(self):
        def fn(value, mask):
            y1 = torch.masked_fill(value, mask, float("inf"))
            y2 = torch.masked_fill(value, mask, float("-inf"))
            y3 = torch.masked_fill(value, mask, float("nan"))
            return y1, y2, y3

        value = torch.randn((2, 17))
        mask = torch.randint(0, 1, size=(2, 17), dtype=torch.uint8).to(torch.bool)
        with torch.no_grad():
            self.common(
                fn,
                (value, mask),
            )

    def test_relu_with_inf_value(self):
        # https://github.com/pytorch/pytorch/issues/117544.

        def fn(out):
            out = torch.sinh(input=out)
            out = torch.relu(input=out)
            return out

        x = torch.Tensor([-572373.5000, 755109.1250, 330995.5625])
        with torch.no_grad():
            self.common(
                fn,
                (x,),
            )

    def test_acosh_with_negative_large_input(self):
        # https://github.com/pytorch/pytorch/issues/118267.

        def fn(input):
            out = torch.acosh(input)
            return out

        x = torch.Tensor(
            [
                [
                    -8493.9854,
                    431654.1250,
                    71741.5859,
                    608234.5000,
                    -103814.7500,
                    -699397.0000,
                    -910685.8125,
                    -832737.1875,
                    875343.5000,
                ]
            ]
        ).repeat(3, 9)

        for dtype in [torch.float32, torch.bfloat16, torch.double]:
            with torch.no_grad():
                torch._dynamo.reset()
                metrics.reset()
                _x = x.to(dtype)
                self.common(
                    fn,
                    (_x,),
                )

    @config.patch(implicit_fallbacks=True)
    def test_repeat_interleave(self):
        def fn(y):
            return torch.repeat_interleave(y, 2, output_size=8)

        a = torch.tensor([[1, 2], [3, 4]])
        self.common(
            fn,
            (a,),
        )

    def test_inplace_squeeze_needed(self):
        mod = torch.nn.Sequential(
            torch.nn.Linear(10, 10),
            torch.nn.LayerNorm(10),
            torch.nn.ReLU(),
        ).eval()

        def fn(x):
            return mod(x)

        v = torch.randn(10)
        # TODO: OMP parallel reduction order is not deterministic.
        # Hence, the accurarcy might vary up and down. For short term,
        # we increase the tolerance and will fix it later by using
        # aten parallel.
        self.common(fn, (v,), atol=5e-1, rtol=5e-1)

    def test_cat_mul(self):
        # https://github.com/pytorch/pytorch/issues/93365
        def fn(p0, p1):
            y1 = torch.cat([p0, p1], dim=0)
            y2 = torch.mul(y1, y1)
            return y1, y2

        p0 = torch.randn(3, 4)
        p1 = torch.randn(3, 4)
        self.common(fn, (p0, p1))

    def test_pow_cos(self):
        # https://github.com/pytorch/pytorch/issues/98149
        def fn(x):
            t = x.pow(5)
            return torch.cos(t)

        x = torch.tensor([4], dtype=torch.uint8)
        self.common(fn, (x,))

    def test_reduce_with_masked(self):
        # https://github.com/pytorch/pytorch/issues/96484
        def fn(a, b):
            a = torch.nn.functional.pad(a, (0, -1))
            c = a + b
            return c.min(0).values

        a = torch.randn([2])
        b = torch.randn([2])
        self.common(fn, (a, b))

    def test_scalar_sign_with_min(self):
        # https://github.com/pytorch/pytorch/issues/101340
        def fn(a):
            t1 = torch.tanh(a)
            t2 = torch.sign(t1)
            return torch.min(t1, t2)

        a = torch.randn(1, 3)
        self.common(fn, (a,))

    def test_index_propagation_issue_102065(self):
        def fn(x):
            x = torch.arange(x.numel())
            return (x.unsqueeze(0) - x.unsqueeze(1)) ** 2

        self.common(
            fn,
            (torch.randn(8),),
        )

    def test_ModularIndexing_range_issue_103133(self):
        def fn(q, k):
            einsum = torch.einsum("bcxd,bcyd->bcxy", (q, k))
            constant_pad_nd = torch.ops.aten.constant_pad_nd.default(
                einsum, [0, 0, 0, 1], 0.0
            )
            view = torch.ops.aten.view.default(constant_pad_nd, [12, 1, 512, 513])
            y = view.new_zeros((12, 2, 256, 513))
            y[:, :-1, :, 256:] = view[:, :, :256, :257]
            return y

        self.common(
            fn,
            (
                torch.empty_strided((12, 1, 512, 64), (64, 196608, 768, 1)),
                torch.empty_strided((12, 1, 512, 64), (64, 196608, 768, 1)),
            ),
        )

    @patch("torch.cuda.is_available", lambda: False)
    def test_max_reduction_lowp_fp(self):
        def fn(x):
            return torch.ops.aten.max(x, 1, keepdim=True)[0].float()

        for dtype in _lowp_fp_dtypes:
            self.common(
                fn,
                (torch.randn(1, 32, 4, 4).to(dtype),),
            )

    @patch("torch.cuda.is_available", lambda: False)
    def test_vec_transpose_lowp_fp(self):
        for dtype in _lowp_fp_dtypes:

            def fn(x):
                return x.to(memory_format=torch.channels_last).to(dtype)

            self.common(
                fn,
                (torch.randn(2, 3, 4, 4),),
            )

    def test_load_inf_bf16(self):
        def fn1(x):
            return torch.where(x > 0, x, math.inf)

        def fn2(x):
            return torch.where(x > 0, x, -math.inf)

        for fn in [fn1, fn2]:
            self.common(
                fn,
                (torch.randn(1, 3, 16, 16),),
            )

    @patch("torch.cuda.is_available", lambda: False)
    def test_fp32_load_with_to_lowp_fp(self):
        # From llama model.
        class Model(torch.nn.Module):
            def __init__(self):
                super().__init__()
                self.cache_k = torch.zeros(8, 4, 2, 2)

            def forward(self, x, xk):
                bsz, seqlen, _ = x.shape
                self.cache_k = self.cache_k.to(x)
                self.cache_k[:bsz, 1 : 1 + seqlen] = xk
                return self.cache_k

        for dtype in _lowp_fp_dtypes:
            ref_model = Model().eval()
            opt_model = torch.compile()(Model().eval())
            x = torch.randn(4, 2, 2).to(dtype)
            xk = torch.randn(4, 2, 2, 2).to(dtype)
            self.assertEqual(opt_model(x, xk), ref_model(x, xk))

    @unittest.skipIf(
        not codecache.valid_vec_isa_list(), "Does not support vectorization"
    )
    @patch("torch.cuda.is_available", lambda: False)
    def test_sigmoid_with_reduction(self):
        def fn(x):
            x = torch.ops.aten.sigmoid.default(x)
            return torch.ops.aten.mean.dim(x, [-1, -2], True)

        x = torch.randn((1, 8, 8, 8))
        with config.patch({"cpp.simdlen": None}):
            torch._dynamo.reset()
            metrics.reset()
            self.common(fn, (x,))

    def test_slice_scatter_default_end_value(self):
        # From HF AllenaiLongformerBase.
        def fn(query, key, window_overlap):
            batch_size, seq_len, num_heads, head_dim = query.size()
            assert (
                seq_len % (window_overlap * 2) == 0
            ), f"Sequence length should be multiple of {window_overlap * 2}. Given {seq_len}"

            chunks_count = torch.div(seq_len, window_overlap, rounding_mode="trunc") - 1
            diagonal_chunked_attention_scores = key
            diagonal_attention_scores = diagonal_chunked_attention_scores.new_zeros(
                (
                    batch_size * num_heads,
                    chunks_count + 1,
                    window_overlap,
                    window_overlap * 2 + 1,
                )
            )
            diagonal_attention_scores[
                :, :3, :, window_overlap:
            ] = diagonal_chunked_attention_scores[
                :, :, :window_overlap, : window_overlap + 1
            ]
            return diagonal_attention_scores

        self.common(
            fn,
            (
                torch.randn(1, 1024, 12, 64),
                torch.randn(12, 3, 512, 513),
                256,
            ),
        )

    @unittest.skipIf(
        not codecache.valid_vec_isa_list(), "Does not support vectorization"
    )
    @patch("torch.cuda.is_available", lambda: False)
    def test_to_uint8_rounding_method(self):
        def fn(x):
            return x.to(torch.uint8)

        numerical_testsuit = [4.4, 4.5, 4.6, 5.5]
        for numerical_number in numerical_testsuit:
            x = torch.ones(17) * numerical_number
            with config.patch({"cpp.simdlen": None}):
                torch._dynamo.reset()
                metrics.reset()
                self.common(fn, (x,))
                assert metrics.generated_cpp_vec_kernel_count == 1

    def _test_decomposed_dequant_relu_quant_helper(self, dtype):
        def fn(
            x, scale, zero_point, use_dequant, use_quant, quant_min, quant_max, dtype
        ):
            # For quantized_decomposed.dequantize_per_tensor
            # Refer to torch/ao/quantization/fx/_decomposed.py
            if use_dequant:
                x = (x.to(torch.float32) - zero_point) * scale

            x = torch.relu(x)

            # For quantized_decomposed.quantize_per_tensor
            # Refer to torch/ao/quantization/fx/_decomposed.py
            if use_quant:
                inv_scale = 1.0 / scale
                x = torch.clamp(
                    torch.round(x * inv_scale) + zero_point, quant_min, quant_max
                ).to(dtype)
            return x

        assert dtype in [torch.uint8, torch.int8]
        quant_min = 0 if dtype == torch.uint8 else -128
        quant_max = 255 if dtype == torch.uint8 else 127

        use_dequant_list = [False, True]
        use_quant_list = [False, True]
        for use_dequant, use_quant in itertools.product(
            use_dequant_list, use_quant_list
        ):
            x = torch.clamp(
                torch.randn((1, 7, 7, 9), dtype=torch.float32) * 100,
                quant_min,
                quant_max,
            )
            if use_dequant:
                x = x.to(dtype)
            zero_point = 100
            scale = 0.01
            with config.patch({"cpp.simdlen": None}):
                torch._dynamo.reset()
                metrics.reset()
                self.common(
                    fn,
                    (
                        x,
                        scale,
                        zero_point,
                        use_dequant,
                        use_quant,
                        quant_min,
                        quant_max,
                        dtype,
                    ),
                )
                assert metrics.generated_cpp_vec_kernel_count == 1

    @unittest.skipIf(
        not codecache.valid_vec_isa_list(), "Does not support vectorization"
    )
    def test_decomposed_dequant_relu_quant_uint8(self):
        self._test_decomposed_dequant_relu_quant_helper(torch.uint8)

    @unittest.skipIf(
        not codecache.valid_vec_isa_list(), "Does not support vectorization"
    )
    def test_decomposed_dequant_relu_quant_int8(self):
        self._test_decomposed_dequant_relu_quant_helper(torch.int8)

    def _test_dequant_quant_lowering_helper(self, dtype):
        def fn(
            x, scale, zero_point, use_dequant, use_quant, quant_min, quant_max, dtype
        ):
            if use_dequant:
                x = torch.ops.quantized_decomposed.dequantize_per_tensor(
                    x, scale, zero_point, quant_min, quant_max, dtype
                )

            x = torch.relu(x)

            if use_quant:
                x = torch.ops.quantized_decomposed.quantize_per_tensor(
                    x, scale, zero_point, quant_min, quant_max, dtype
                )
            return x

        use_dequant_list = [False, True]
        use_quant_list = [False, True]
        use_tensor_overload_list = [False, True]

        assert dtype in [torch.uint8, torch.int8]
        quant_min = 0 if dtype == torch.uint8 else -128
        quant_max = 255 if dtype == torch.uint8 else 127

        for use_dequant, use_quant, use_tensor_overload in itertools.product(
            use_dequant_list, use_quant_list, use_tensor_overload_list
        ):
            x = torch.clamp(
                torch.randn((1, 7, 7, 9), dtype=torch.float32) * 100,
                quant_min,
                quant_max,
            )
            if use_dequant:
                x = x.to(dtype)
            zero_point = 100
            scale = 0.01
            if use_tensor_overload:
                zero_point = torch.tensor(zero_point, dtype=torch.int64)
                scale = torch.tensor(scale)
            with config.patch({"cpp.simdlen": None}):
                torch._dynamo.reset()
                metrics.reset()
                self.common(
                    fn,
                    (
                        x,
                        scale,
                        zero_point,
                        use_dequant,
                        use_quant,
                        quant_min,
                        quant_max,
                        dtype,
                    ),
                )
                assert metrics.generated_cpp_vec_kernel_count == 1

    @unittest.skipIf(
        not codecache.valid_vec_isa_list(), "Does not support vectorization"
    )
    def test_dequant_quant_lowering_uint8(self):
        self._test_dequant_quant_lowering_helper(torch.uint8)

    @unittest.skipIf(
        not codecache.valid_vec_isa_list(), "Does not support vectorization"
    )
    def test_dequant_quant_lowering_int8(self):
        self._test_dequant_quant_lowering_helper(torch.int8)

    def _test_dequant_maxpool2d_lowering_helper(self, dtype):
        def fn(x, scale, zero_point, quant_min, quant_max, dtype):
            x = torch.ops.quantized_decomposed.dequantize_per_tensor(
                x, scale, zero_point, quant_min, quant_max, dtype
            )
            max_pool2d_with_indices_default = (
                torch.ops.aten.max_pool2d_with_indices.default(
                    x, [2, 2], [2, 2], [1, 1]
                )[0]
            )
            return max_pool2d_with_indices_default

        assert dtype in [torch.uint8, torch.int8]
        quant_min = 0 if dtype == torch.uint8 else -128
        quant_max = 255 if dtype == torch.uint8 else 127

        use_tensor_overload_list = [False, True]
        for use_tensor_overload in use_tensor_overload_list:
            x = (
                torch.clamp(
                    torch.randn((3, 16, 8, 8), dtype=torch.float32) * 100,
                    quant_min,
                    quant_max,
                )
                .to(dtype)
                .contiguous(memory_format=torch.channels_last)
            )
            zero_point = 100
            scale = 0.01
            if use_tensor_overload:
                zero_point = torch.tensor(zero_point, dtype=torch.int64)
                scale = torch.tensor(scale)
            with config.patch({"cpp.simdlen": None}):
                torch._dynamo.reset()
                metrics.reset()
                self.common(fn, (x, scale, zero_point, quant_min, quant_max, dtype))
                assert metrics.generated_cpp_vec_kernel_count == 1

    @unittest.skipIf(
        not codecache.valid_vec_isa_list(), "Does not support vectorization"
    )
    def test_dequant_maxpool2d_lowering_uint8(self):
        self._test_dequant_maxpool2d_lowering_helper(torch.uint8)

    @unittest.skipIf(
        not codecache.valid_vec_isa_list(), "Does not support vectorization"
    )
    def test_dequant_maxpool2d_lowering_int8(self):
        self._test_dequant_maxpool2d_lowering_helper(torch.int8)

    def _test_tile2d_load_decomposed_dequant_add_relu_quant_helper(self, dtype):
        def fn(
            x,
            scale,
            zero_point,
            x2,
            scale2,
            zero_point2,
            output_scale,
            output_zero_point,
            use_dequant,
            use_dequant2,
            use_quant,
            quant_min,
            quant_max,
            dtype,
        ):
            if use_dequant:
                x = torch.ops.quantized_decomposed.dequantize_per_tensor(
                    x, scale, zero_point, quant_min, quant_max, dtype
                )
            if use_dequant2:
                x2 = torch.ops.quantized_decomposed.dequantize_per_tensor(
                    x2, scale2, zero_point2, quant_min, quant_max, dtype
                )
            temp = x + x2
            y = torch.relu(temp)

            if use_quant:
                y = torch.ops.quantized_decomposed.quantize_per_tensor(
                    y, output_scale, output_zero_point, quant_min, quant_max, dtype
                )
            return y.contiguous()

        assert dtype in [torch.uint8, torch.int8]
        quant_min = 0 if dtype == torch.uint8 else -128
        quant_max = 255 if dtype == torch.uint8 else 127

        use_dequant_list = [False, True]
        use_dequant_list2 = [False, True]
        use_quant_list = [False, True]

        for use_dequant, use_dequant2, use_quant in itertools.product(
            use_dequant_list, use_dequant_list2, use_quant_list
        ):
            x = torch.clamp(
                torch.randn((1, 1024, 14, 14), dtype=torch.float32) * 100,
                quant_min,
                quant_max,
            ).contiguous(memory_format=torch.channels_last)
            x2 = torch.clamp(
                torch.randn((1, 1024, 14, 14), dtype=torch.float32) * 100,
                quant_min,
                quant_max,
            ).contiguous(memory_format=torch.channels_last)
            if use_dequant:
                x = x.to(dtype).contiguous(memory_format=torch.channels_last)
            if use_dequant2:
                x2 = x2.to(dtype).contiguous(memory_format=torch.channels_last)
            zero_point = 1
            scale = 0.01
            zero_point2 = 2
            scale2 = 0.02
            output_zero_point = 3
            output_scale = 0.03
            with config.patch({"cpp.simdlen": None}):
                torch._dynamo.reset()
                metrics.reset()
                self.common(
                    fn,
                    (
                        x,
                        scale,
                        zero_point,
                        x2,
                        scale2,
                        zero_point2,
                        output_scale,
                        output_zero_point,
                        use_dequant,
                        use_dequant2,
                        use_quant,
                        quant_min,
                        quant_max,
                        dtype,
                    ),
                )
                assert metrics.generated_cpp_vec_kernel_count == 2

    @unittest.skipIf(
        not codecache.valid_vec_isa_list(), "Does not support vectorization"
    )
    def test_tile2d_load_decomposed_dequant_add_relu_quant_uint8(self):
        self._test_tile2d_load_decomposed_dequant_add_relu_quant_helper(torch.uint8)

    @unittest.skipIf(
        not codecache.valid_vec_isa_list(), "Does not support vectorization"
    )
    def test_tile2d_load_decomposed_dequant_add_relu_quant_int8(self):
        self._test_tile2d_load_decomposed_dequant_add_relu_quant_helper(torch.int8)

    @unittest.skipIf(
        not codecache.valid_vec_isa_list(), "Does not support vectorization"
    )
    def _test_per_tensor_fake_quant_helper(self, dtype):
        def fn(input, scales, zero_points, quant_min, quant_max, dtype):
            input = torch.ops.quantized_decomposed.quantize_per_tensor(
                input, scales, zero_points, quant_min, quant_max, dtype
            )
            input = torch.ops.quantized_decomposed.dequantize_per_tensor(
                input, scales, zero_points, quant_min, quant_max, dtype
            )
            return input

        use_tensor_overload_list = [False, True]
        for use_tensor_overload in use_tensor_overload_list:
            assert dtype in [torch.uint8, torch.int8]
            quant_min = 0 if dtype == torch.uint8 else -128
            quant_max = 255 if dtype == torch.uint8 else 127
            x = torch.clamp(
                torch.randn((1, 7, 7, 9), dtype=torch.float32) * 100,
                quant_min,
                quant_max,
            )
            zero_point = 100
            scale = 0.01
            if use_tensor_overload:
                zero_point = torch.tensor(zero_point, dtype=torch.int64)
                scale = torch.tensor(scale)
            with config.patch({"cpp.simdlen": None}):
                torch._dynamo.reset()
                metrics.reset()
                self.common(fn, (x, scale, zero_point, quant_min, quant_max, dtype))
                assert metrics.generated_cpp_vec_kernel_count == 1

    @unittest.skipIf(
        not codecache.valid_vec_isa_list(), "Does not support vectorization"
    )
    def test_per_tensor_fake_quant_uint8(self):
        self._test_per_tensor_fake_quant_helper(torch.uint8)

    @unittest.skipIf(
        not codecache.valid_vec_isa_list(), "Does not support vectorization"
    )
    def test_per_tensor_fake_quant_int8(self):
        self._test_per_tensor_fake_quant_helper(torch.int8)

    def _test_per_channel_fake_quant_helper(self, dtype, input_dtype=torch.float32):
        def fn(input, scales, zero_points, axis, quant_min, quant_max, dtype):
            input = torch.ops.quantized_decomposed.quantize_per_channel(
                input, scales, zero_points, axis, quant_min, quant_max, dtype
            )
            input = torch.ops.quantized_decomposed.dequantize_per_channel(
                input, scales, zero_points, axis, quant_min, quant_max, dtype
            )
            return input

        assert dtype in [torch.uint8, torch.int8]
        quant_min = 0 if dtype == torch.uint8 else -128
        quant_max = 255 if dtype == torch.uint8 else 127
        x = torch.clamp(
            torch.randn((1, 3, 224, 224), dtype=torch.float32) * 100,
            quant_min,
            quant_max,
        )
        if input_dtype != torch.float32:
            x = x.to(dtype=input_dtype)
        scales = torch.ones((3,))
        zero_points = torch.zeros((3,))
        axis = 1
        with config.patch({"cpp.simdlen": None}):
            torch._dynamo.reset()
            metrics.reset()
            self.common(fn, (x, scales, zero_points, axis, quant_min, quant_max, dtype))
            assert metrics.generated_cpp_vec_kernel_count == 1

    @unittest.skipIf(
        not codecache.valid_vec_isa_list(), "Does not support vectorization"
    )
    def test_per_channel_fake_quant_uint8(self):
        self._test_per_channel_fake_quant_helper(torch.uint8)

    @unittest.skipIf(
        not codecache.valid_vec_isa_list(), "Does not support vectorization"
    )
    def test_per_channel_fake_quant_module_uint8(self):
        class Mod(torch.nn.Module):
            def __init__(self):
                super().__init__()
                self.scales = torch.ones((3,)).to(torch.float64)
                self.zero_points = torch.zeros((3,)).to(torch.int64)
                self.axis = 1
                self.quant_min = 0
                self.quant_max = 255
                self.dtype = torch.uint8

            def forward(self, input):
                input = torch.ops.quantized_decomposed.quantize_per_channel(
                    input,
                    self.scales,
                    self.zero_points,
                    self.axis,
                    self.quant_min,
                    self.quant_max,
                    self.dtype,
                )
                input = torch.ops.quantized_decomposed.dequantize_per_channel(
                    input,
                    self.scales,
                    self.zero_points,
                    self.axis,
                    self.quant_min,
                    self.quant_max,
                    self.dtype,
                )
                return input

        m = Mod().eval()
        x = torch.clamp(
            torch.randn((1, 3, 224, 224), dtype=torch.float32) * 100,
            0,
            255,
        )
        with config.patch({"cpp.simdlen": None}):
            torch._dynamo.reset()
            metrics.reset()
            self.common(m, (x,))
            assert metrics.generated_cpp_vec_kernel_count == 1

    @unittest.skipIf(
        not codecache.valid_vec_isa_list(), "Does not support vectorization"
    )
    def test_per_channel_fake_quant_int8(self):
        self._test_per_channel_fake_quant_helper(torch.int8)

    @unittest.skipIf(
        not codecache.valid_vec_isa_list(), "Does not support vectorization"
    )
    def test_per_channel_fake_quant_uint8_bf16_input(self):
        self._test_per_channel_fake_quant_helper(
            torch.uint8, input_dtype=torch.bfloat16
        )

    @unittest.skipIf(
        not codecache.valid_vec_isa_list(), "Does not support vectorization"
    )
    def test_per_channel_fake_quant_int8_bf16_input(self):
        self._test_per_channel_fake_quant_helper(torch.int8, input_dtype=torch.bfloat16)

    def _test_non_contiguous_load_buf_quant_helper(self, dtype):
        def fn(
            x1,
            x2,
            groups,
            quant_min,
            quant_max,
            dtype,
        ):
            x = torch.cat((x1, x2), dim=1)
            batchsize, num_channels, height, width = x.size()
            channels_per_group = num_channels // groups
            x = torch.ops.quantized_decomposed.dequantize_per_tensor(
                x, 1.0, 0, quant_min, quant_max, dtype
            )
            x = x.view(batchsize, groups, channels_per_group, height, width)
            x = torch.ops.quantized_decomposed.quantize_per_tensor(
                x, 1.0, 0, quant_min, quant_max, dtype
            )
            x = torch.ops.quantized_decomposed.dequantize_per_tensor(
                x, 1.0, 0, quant_min, quant_max, dtype
            )
            x = torch.transpose(x, 1, 2).contiguous()
            x = x.view(batchsize, num_channels, height, width)
            return x

        assert dtype in [torch.uint8, torch.int8]
        quant_min = 0 if dtype == torch.uint8 else -128
        quant_max = 255 if dtype == torch.uint8 else 127

        x = torch.randint(0, 8, (1, 116, 28, 28), dtype=dtype).contiguous(
            memory_format=torch.channels_last
        )
        x2 = torch.randint(0, 8, (1, 116, 28, 28), dtype=dtype).contiguous(
            memory_format=torch.channels_last
        )

        with config.patch({"cpp.simdlen": None}):
            torch._dynamo.reset()
            metrics.reset()
            self.common(
                fn,
                (
                    x,
                    x2,
                    2,
                    quant_min,
                    quant_max,
                    dtype,
                ),
            )
            assert metrics.generated_cpp_vec_kernel_count == 2

    @unittest.skipIf(
        not codecache.valid_vec_isa_list(), "Does not support vectorization"
    )
    def test_non_contiguous_load_buf_quant_uint8(self):
        self._test_non_contiguous_load_buf_quant_helper(torch.uint8)

    @unittest.skipIf(
        not codecache.valid_vec_isa_list(), "Does not support vectorization"
    )
    def test_non_contiguous_load_buf_quant_int8(self):
        self._test_non_contiguous_load_buf_quant_helper(torch.int8)

    def _test_tile2d_store_channel_shuffle_cl_quant_output_helper(self, dtype):
        def channel_shuffle(
            x, groups, output_scale, output_zero_point, quant_min, quant_max, dtype
        ):
            batchsize, num_channels, height, width = x.size()
            channels_per_group = num_channels // groups
            x = x.view(batchsize, groups, channels_per_group, height, width)
            x = torch.transpose(x, 1, 2).contiguous()
            x = x.view(batchsize, -1, height, width)
            x = torch.ops.quantized_decomposed.quantize_per_tensor(
                x, output_scale, output_zero_point, quant_min, quant_max, dtype
            )
            return x.contiguous(memory_format=torch.channels_last)

        assert dtype in [torch.uint8, torch.int8]
        quant_min = 0 if dtype == torch.uint8 else -128
        quant_max = 255 if dtype == torch.uint8 else 127

        with config.patch({"cpp.simdlen": None}):
            torch._dynamo.reset()
            metrics.reset()
            x = torch.randn(64, 58, 28, 28)
            output_zero_point = 3
            output_scale = 0.03
            self.common(
                channel_shuffle,
                (x, 2, output_scale, output_zero_point, quant_min, quant_max, dtype),
            )
            assert metrics.generated_cpp_vec_kernel_count == 2

    @unittest.skipIf(
        not codecache.valid_vec_isa_list(), "Does not support vectorization"
    )
    def test_tile2d_store_channel_shuffle_cl_quant_output_uint8(self):
        self._test_tile2d_store_channel_shuffle_cl_quant_output_helper(torch.uint8)

    @unittest.skipIf(
        not codecache.valid_vec_isa_list(), "Does not support vectorization"
    )
    def test_tile2d_store_channel_shuffle_cl_quant_output_int8(self):
        self._test_tile2d_store_channel_shuffle_cl_quant_output_helper(torch.int8)

    def _test_dequant_relu_quant_dequant_relu_quant_lowering_helper(self, dtype):
        def fn(
            x,
            scale,
            zero_point,
            scale2,
            zero_point2,
            scale3,
            zero_point3,
            quant_min,
            quant_max,
            dtype,
        ):
            x = torch.ops.quantized_decomposed.dequantize_per_tensor(
                x, scale, zero_point, quant_min, quant_max, dtype
            )
            x = torch.relu(x)
            x = torch.ops.quantized_decomposed.quantize_per_tensor(
                x, scale2, zero_point2, quant_min, quant_max, dtype
            )
            x = torch.ops.quantized_decomposed.dequantize_per_tensor(
                x, scale2, zero_point2, quant_min, quant_max, dtype
            )
            x = torch.relu(x)
            x = torch.ops.quantized_decomposed.quantize_per_tensor(
                x, scale3, zero_point3, quant_min, quant_max, dtype
            )
            return x

        assert dtype in [torch.uint8, torch.int8]
        quant_min = 0 if dtype == torch.uint8 else -128
        quant_max = 255 if dtype == torch.uint8 else 127

        for use_tensor_overload in [True, False]:
            x = torch.clamp(
                torch.randn((1, 7, 7, 9), dtype=torch.float32) * 100,
                quant_min,
                quant_max,
            ).to(dtype)
            zero_point_list = [100, 101, 102]
            scale_list = [0.01, 0.02, 0.03]
            if use_tensor_overload:
                for i in range(len(zero_point_list)):
                    zero_point_list[i] = torch.tensor(
                        zero_point_list[i], dtype=torch.int64
                    )
                    scale_list[i] = torch.tensor(scale_list[i])
            zero_point, zero_point2, zero_point3 = zero_point_list
            scale, scale2, scale3 = scale_list
            with config.patch({"cpp.simdlen": None}):
                torch._dynamo.reset()
                metrics.reset()
                self.common(
                    fn,
                    (
                        x,
                        scale,
                        zero_point,
                        scale2,
                        zero_point2,
                        scale3,
                        zero_point3,
                        quant_min,
                        quant_max,
                        dtype,
                    ),
                    rtol=1e-2,
                    atol=1e-2,
                )
                assert metrics.generated_cpp_vec_kernel_count == 1

    @unittest.skipIf(
        not codecache.valid_vec_isa_list(), "Does not support vectorization"
    )
    def test_dequant_relu_quant_dequant_relu_quant_lowering_uint8(self):
        self._test_dequant_relu_quant_dequant_relu_quant_lowering_helper(torch.uint8)

    @unittest.skipIf(
        not codecache.valid_vec_isa_list(), "Does not support vectorization"
    )
    def test_dequant_relu_quant_dequant_relu_quant_lowering_int8(self):
        self._test_dequant_relu_quant_dequant_relu_quant_lowering_helper(torch.int8)

    def test_inplace_add_alpha(self):
        def fn(x, y):
            aten.add_.Tensor(x, y, alpha=0.55)
            return (x,)

        x1 = torch.zeros(10)
        x2 = torch.zeros(10)
        x3 = torch.zeros(10)
        y = torch.randn(10)
        fn_fx = make_fx(fn)(x1, y)
        fn_compiled = compile_fx_inner(fn_fx, [x1, y])
        fn(x2, y)
        fn_compiled([x3, y])
        assert same(x2, x3)

    def test_int_div(self):
        def fn(x, y):
            s3 = x.size(1)
            a = torch.zeros((1 + s3) // 2)
            a += y
            return a, s3

        p0 = torch.randint(5, (1, 8))
        p1 = torch.randn(1)
        self.common(fn, (p0, p1))

    def test_no_op_squeeze(self):
        @torch._dynamo.optimize("inductor")
        def forward(arg0_1):
            return torch.ops.aten.squeeze.dim(arg0_1, 1)

        x = torch.randn((10, 20))
        self.common(forward, (x,))

    def test_parallel_num_threads(self):
        @torch._dynamo.optimize("inductor")
        def fn(x1, x2):
            return x1 + x2

        x1 = torch.randn((10, 20))
        x2 = torch.randn((10, 20))
        with set_num_threads(1):
            assert same(x1 + x2, fn(x1, x2))
        with set_num_threads(4):
            assert same(x1 + x2, fn(x1, x2))

    @patch("torch.cuda.is_available", lambda: False)
    def test_timed_cpu_only(self):
        timed(lambda: torch.randn(10), ())

    def test_complex_memory_overlap(self):
        dense = torch.zeros(64, 32)
        self.assertFalse(complex_memory_overlap(dense))
        self.assertFalse(complex_memory_overlap(dense.t()))

        strided = dense.split(4, dim=1)
        self.assertFalse(complex_memory_overlap(strided[0]))
        self.assertFalse(complex_memory_overlap(strided[0].t()))

        unsqueezed = dense.unsqueeze(1)
        self.assertFalse(complex_memory_overlap(unsqueezed))
        self.assertFalse(complex_memory_overlap(unsqueezed.permute(1, 2, 0)))

        gathered = dense.index_select(0, torch.IntTensor([1, 0, 1]))
        self.assertFalse(complex_memory_overlap(gathered))
        self.assertFalse(complex_memory_overlap(gathered.t()))

    @unittest.skipIf(
        not codecache.valid_vec_isa_list(), "Does not support vectorization"
    )
    def test_vec_dynamic_shapes(self):
        def fn(x):
            return torch.softmax(x, -1)

        value = torch.randn((2, 10))
        with config.patch({"cpp.simdlen": None}):
            torch._dynamo.reset()
            metrics.reset()
            self.common(fn, (value,))

    @unittest.skipIf(
        platform.machine() != "x86_64" or not codecache.valid_vec_isa_list(),
        "Does not support vectorization or not x86_64 machine",
    )
    @patch("torch.cuda.is_available", lambda: False)
    def test_auto_simd(self):
        vec_avx512 = codecache.supported_vec_isa_list[0]
        vec_avx2 = codecache.supported_vec_isa_list[1]
        self.assertTrue(vec_avx512.bit_width() == 512)
        self.assertTrue(vec_avx2.bit_width() == 256)
        self.assertTrue(vec_avx512.nelements() == 16)
        self.assertTrue(vec_avx2.nelements() == 8)
        self.assertTrue(vec_avx512.nelements(torch.bfloat16) == 32)
        self.assertTrue(vec_avx2.nelements(torch.bfloat16) == 16)

        with config.patch({"cpp.simdlen": None}):
            isa = codecache.pick_vec_isa()
            if vec_avx512 in codecache.valid_vec_isa_list():
                self.assertTrue(isa == vec_avx512)
            else:
                self.assertTrue(isa == vec_avx2)

        with config.patch({"cpp.simdlen": 0}):
            isa = codecache.pick_vec_isa()
            self.assertFalse(isa)

        with config.patch({"cpp.simdlen": 1}):
            isa = codecache.pick_vec_isa()
            self.assertFalse(isa)

        with config.patch({"cpp.simdlen": 257}):
            isa = codecache.pick_vec_isa()
            self.assertFalse(isa)

        with config.patch({"cpp.simdlen": 513}):
            isa_list = codecache.valid_vec_isa_list()
            if vec_avx512 in isa_list:
                self.assertFalse(isa)

        with config.patch({"cpp.simdlen": 512}):
            isa_list = codecache.valid_vec_isa_list()
            if vec_avx512 in isa_list:
                isa = codecache.pick_vec_isa()
                self.assertTrue(isa == vec_avx512)

        with config.patch({"cpp.simdlen": 256}):
            isa_list = codecache.valid_vec_isa_list()
            if vec_avx2 in isa_list:
                isa = codecache.pick_vec_isa()
                self.assertTrue(isa == vec_avx2)

    @unittest.skipIf(
        not codecache.valid_vec_isa_list(), "Does not support vectorization"
    )
    @patch("torch.cuda.is_available", lambda: False)
    def test_masked_fill_softmax(self):
        def fn(value, mask):
            mask = mask.to(torch.bool)
            x = torch.masked_fill(value, mask, -33.0)
            return torch.softmax(x, -1)

        for dtype in vec_dtypes:
            value = torch.randn((2, 17), dtype=dtype)
            mask = torch.randint(0, 1, size=(2, 17), dtype=torch.uint8)
            with config.patch({"cpp.simdlen": None}):
                for cpp_wrapper_flag in [True, False]:
                    with config.patch({"cpp_wrapper": cpp_wrapper_flag}):
                        torch._dynamo.reset()
                        metrics.reset()
                        self.common(fn, (value, mask))
                        assert metrics.generated_cpp_vec_kernel_count >= 1

    def test_load_same_bool_tensor_twice(self):
        @torch._dynamo.optimize("inductor")
        def fn(a, b):
            x = torch.masked_fill(a, b, -33.0)
            y = torch.masked_fill(a, b, -33.0)
            return x, y

        value = torch.randn((2, 17))
        mask = torch.randint(0, 1, size=(2, 17), dtype=torch.uint8).to(torch.bool)
        fn(value, mask)

    def test_cpu_vec_cosim(self):
        cpp_vec_op_list = []
        cpp_op_list = []

        for k, v in CppVecOverrides.__dict__.items():
            if isinstance(v, staticmethod):
                cpp_vec_op_list.append(k)
        for k, v in CppOverrides.__dict__.items():
            if isinstance(v, staticmethod):
                cpp_op_list.append(k)

        diff = [
            "airy_ai",
            "bessel_j0",
            "bessel_j1",
            "bessel_y0",
            "bessel_y1",
            "modified_bessel_i0",
            "modified_bessel_i1",
            "modified_bessel_k0",
            "modified_bessel_k1",
            "scaled_modified_bessel_k0",
            "scaled_modified_bessel_k1",
            "spherical_bessel_j0",
            "i1",
            "i1e",
            "ndtr",
            "ndtri",
            "log_ndtr",
            "erfcx",
            "gammainc",
            "gammaincc",
            "igamma",
            "igammac",
            "polygamma",
            "zeta",
            "shifted_chebyshev_polynomial_u",
            "chebyshev_polynomial_u",
            "chebyshev_polynomial_t",
            "shifted_chebyshev_polynomial_w",
            "chebyshev_polynomial_w",
            "shifted_chebyshev_polynomial_t",
            "chebyshev_polynomial_v",
            "shifted_chebyshev_polynomial_v",
            "hermite_polynomial_he",
            "laguerre_polynomial_l",
            "hermite_polynomial_h",
            "legendre_polynomial_p",
            "constant",
            "index_expr",
            "signbit",
            "isinf",
            "frexp",
            "mod",
            "masked",
            "randn",
            "isnan",
            "rand",
            "randint64",
            "logical_and",
            "logical_not",
            "logical_or",
            "logical_xor",
            "bitwise_and",
            "bitwise_left_shift",
            "bitwise_not",
            "bitwise_right_shift",
            "bitwise_or",
            "bitwise_xor",
            "to_dtype_bitcast",
        ]
        union = {*cpp_vec_op_list, *diff}
        self.assertTrue(
            set(cpp_op_list).issubset(union), f"unexpected: {set(cpp_op_list) - union}"
        )

    def test_atomic_add_lowp_fp(self):
        def fn(test_args):
            res = torch.gather(**test_args)
            return res

        for dtype in _lowp_fp_dtypes:
            input_tensor_for_ref = torch.tensor(
                [[3.0, -5.0]], dtype=dtype, requires_grad=True
            )
            input_tensor_for_opt = torch.tensor(
                [[3.0, -5.0]], dtype=dtype, requires_grad=True
            )

            test_args_for_ref = {
                "input": input_tensor_for_ref,
                "dim": 1,
                "index": torch.tensor([[1]]),
            }
            test_args_for_opt = {
                "input": input_tensor_for_opt,
                "dim": 1,
                "index": torch.tensor([[1]]),
            }

            opt_fn = torch.compile(fn)

            ref_fwd = fn(test_args_for_ref)
            res_fwd = opt_fn(test_args_for_opt)
            self.assertEqual(res_fwd, ref_fwd)

            torch.manual_seed(1)
            bwd_tensor_for_ref = torch.randn(ref_fwd.shape, dtype=dtype)
            torch.manual_seed(1)
            bwd_tensor_for_opt = torch.randn(res_fwd.shape, dtype=dtype)
            self.assertEqual(bwd_tensor_for_ref, bwd_tensor_for_opt)

            ref_fwd.backward(bwd_tensor_for_ref)
            res_fwd.backward(bwd_tensor_for_opt)

            ref_grad = test_args_for_ref["input"].grad
            res_grad = test_args_for_opt["input"].grad
            self.assertEqual(ref_grad, res_grad)

    def test_decomposed_fake_quant_per_channel(self):
        def fq(input, scales, zero_points, axis, quant_min, quant_max):
            res = torch.fake_quantize_per_channel_affine(
                input, scales, zero_points, axis, quant_min, quant_max
            )
            return res

        def qdq(input, scales, zero_points, axis, quant_min, quant_max):
            res = torch.ops.quantized_decomposed.fake_quant_per_channel(
                input, scales, zero_points, axis, quant_min, quant_max
            )
            return res

        def run_eager_aten_fake_quant(
            input, scales, zero_points, axis, quant_min, quant_max
        ):
            input.grad = None
            res = fq(input, scales, zero_points, axis, quant_min, quant_max)
            res.sum().backward()
            return res, input.grad

        def run_eager_decomposed_fake_quant(
            input, scales, zero_points, axis, quant_min, quant_max
        ):
            input.grad = None
            res = qdq(input, scales, zero_points, axis, quant_min, quant_max)
            res.sum().backward()
            return res, input.grad

        def run_compile_decomposed_fake_quant(
            input, scales, zero_points, axis, quant_min, quant_max
        ):
            input.grad = None
            compiled_qdq = torch.compile(qdq)
            res = compiled_qdq(input, scales, zero_points, axis, quant_min, quant_max)
            res.sum().backward()
            return res, input.grad

        input = torch.randn(2, 3, 224, 224)
        input[1, 2, 3, 4] = 257
        input.requires_grad_()
        scales = torch.ones((3,))
        zero_points = torch.zeros((3,))
        axis = 1
        quant_min = -128
        quant_max = 127

        aten_input = copy.deepcopy(input)
        compiler_input = copy.deepcopy(input)

        res_aten_eager, input_grad_aten_eager = run_eager_aten_fake_quant(
            aten_input, scales, zero_points, axis, quant_min, quant_max
        )
        res_decomp_eager, input_grad_decomp_eager = run_eager_decomposed_fake_quant(
            input, scales, zero_points, axis, quant_min, quant_max
        )
        res, input_grad = run_compile_decomposed_fake_quant(
            compiler_input, scales, zero_points, axis, quant_min, quant_max
        )

        self.assertEqual(res_aten_eager, res)
        self.assertEqual(res_decomp_eager, res)
        self.assertEqual(input_grad_aten_eager, input_grad)
        self.assertEqual(input_grad_decomp_eager, input_grad)
        self.assertEqual(input_grad[1, 2, 3, 4], torch.tensor(0.0))

    @patch("torch.cuda.is_available", lambda: False)
    def test_scatter_using_atomic_add(self):
        def fn(a, dim, index, b):
            return aten.scatter(a, dim, index, b, reduce="add")

        inps = (
            torch.randn(5, 29, 13),
            2,
            torch.tensor([[[3, 5, 7, 9]]]),
            torch.randn(1, 1, 10),
        )

        def _internal_check(
            _fn,
            _inps,
            _target_code_check=None,
            _target_code_check_not=None,
        ):
            torch._dynamo.reset()
            metrics.reset()
            _fn_opt = torch.compile()(_fn)
            _, code = run_and_get_cpp_code(_fn_opt, *inps)
            if _target_code_check:
                FileCheck().check(_target_code_check).run(code)
            if _target_code_check_not:
                FileCheck().check_not(_target_code_check_not).run(code)

            self.assertEqual(
                _fn(*_inps),
                _fn_opt(*_inps),
            )

        with config.patch({"cpp.fallback_scatter_reduce_sum": False}):
            _internal_check(fn, inps, "atomic_add")

        with config.patch({"cpp.fallback_scatter_reduce_sum": True}):
            _internal_check(fn, inps, "aten.scatter_reduce_")

        if "ATen parallel backend: OpenMP" in torch.__config__.parallel_info():
            # Fix https://github.com/pytorch/pytorch/issues/118518
            # which fails to change thread number with native thread pool
            with set_num_threads(1):
                _internal_check(fn, inps, _target_code_check_not="aten.scatter_reduce_")

            with config.patch({"cpp.dynamic_threads": True}), set_num_threads(1):
                _internal_check(fn, inps, "aten.scatter_reduce_")

    @unittest.skipIf(
        not codecache.valid_vec_isa_list(), "Does not support vectorization"
    )
    @patch("torch.cuda.is_available", lambda: False)
    def test_new_vec_op_cpu_only(self):
        def fn(x):
            return torch.log1p(torch.expm1(torch.erf(x)))

        for dtype in vec_dtypes:
            torch.manual_seed(0)
            x = torch.randn((2, 9), dtype=dtype)
            x[0, 0] = torch.nan
            x[1, -1] = torch.nan

            tol = 1e-2 if dtype == torch.bfloat16 else 1e-4

            with config.patch({"cpp.simdlen": None}):
                for cpp_wrapper_flag in [True, False]:
                    with config.patch({"cpp_wrapper": cpp_wrapper_flag}):
                        torch._dynamo.reset()
                        metrics.reset()
                        self.common(fn, (x,))
                        assert metrics.generated_cpp_vec_kernel_count == 1

    @unittest.skipIf(
        not codecache.valid_vec_isa_list(), "Does not support vectorization"
    )
    @patch("torch.cuda.is_available", lambda: False)
    def test_vec_cpu_only_for_all_available_isa(self):
        def fn(x):
            return torch.sin(torch.cos(torch.erf(x)))

        x = torch.randn((2, 9))
        x[0, 0] = torch.nan
        x[1, -1] = torch.nan

        bit_widths = [isa._bit_width for isa in codecache.valid_vec_isa_list()] + [None]
        for item in bit_widths:
            with config.patch({"cpp.simdlen": item}):
                torch._dynamo.reset()
                metrics.reset()
                self.common(fn, (x,))
                assert metrics.generated_cpp_vec_kernel_count == 1

    @slowTest
    @unittest.skipIf(
        not codecache.valid_vec_isa_list(), "Does not support vectorization"
    )
    @patch("torch.cuda.is_available", lambda: False)
    def test__adaptive_avg_pool2d(self):
        def wrap_fn(oh, ow):
            def fn(x):
                return torch._adaptive_avg_pool2d(x, (oh, ow))

            return fn

        bit_widths = [isa._bit_width for isa in codecache.valid_vec_isa_list()]
        ih = [16, 65]
        iw = ih
        oh = ih
        ow = ih
        for _ih, _iw, _oh, _ow, _simd_len, dtype in itertools.product(
            ih, iw, oh, ow, bit_widths, vec_dtypes
        ):
            x = torch.randn(2, 3, _ih, _iw, dtype=dtype).to(
                memory_format=torch.channels_last
            )
            _fn = wrap_fn(_oh, _ow)
            with config.patch({"cpp.simdlen": _simd_len}):
                torch._dynamo.reset()
                metrics.reset()
                self.common(_fn, (x,))
                assert metrics.generated_cpp_vec_kernel_count == 1

    @unittest.skipIf(
        not codecache.valid_vec_isa_list(), "Does not support vectorization"
    )
    @patch("torch.cuda.is_available", lambda: False)
    def test_vec_logical(self):
        def wrap_fn1(op: Callable):
            def fn(x: torch.Tensor):
                return torch.where(op(x), 1.0, 0.0)

            return fn

        def wrap_fn2(op: Callable):
            def fn(x: torch.Tensor, y: torch.Tensor):
                return torch.where(op(x, y), 1.0, 0.0)

            return fn

        for dtype in vec_dtypes:
            x = torch.randn(64, dtype=dtype)
            y = torch.randn(64, dtype=dtype)
            logical_fns = [
                torch.logical_and,
                torch.logical_not,
                torch.logical_or,
                torch.logical_xor,
            ]
            for logical_fn in logical_fns:
                torch._dynamo.reset()
                metrics.reset()
                if logical_fn == torch.logical_not:
                    _fn = wrap_fn1(logical_fn)
                    _args = (x,)
                else:
                    _fn = wrap_fn2(logical_fn)
                    _args = (x, y)
                self.common(_fn, _args)
                assert metrics.generated_cpp_vec_kernel_count == 1

    @unittest.skipIf(
        not codecache.valid_vec_isa_list(), "Does not support vectorization"
    )
    @patch("torch.cuda.is_available", lambda: False)
    def test_vec_compare_op_cpu_only(self):
        def fn(x):
            y1 = torch.eq(x, 1.0)
            x = torch.where(y1, x, -x)
            y2 = torch.ne(x, 0.0)
            x = torch.where(y2, x, -x)
            y3 = torch.lt(x, 5.0)
            x = torch.where(y3, x, x - 1.0)
            y4 = torch.gt(x, -2.0)
            x = torch.where(y4, x, x + 1.0)
            y5 = torch.le(x, 8.0)
            x = torch.where(y5, x, x - 1.0)
            y6 = torch.ge(x, -3.0)
            x = torch.where(y6, x, x + 1.0)
            y7 = x == 1.0
            x = torch.where(y7, x, -x)
            y8 = x != 0.0
            x = torch.where(y8, x, -x)
            y9 = x < 5.0
            x = torch.where(y9, x, x - 1.0)
            y10 = x > -2.0
            x = torch.where(y10, x, x + 1.0)
            y11 = x <= 8.0
            x = torch.where(y11, x, x - 1.0)
            y12 = x >= -3.0
            x = torch.where(y12, x, x + 1.0)
            return x

        for dtype in vec_dtypes:
            x = torch.randn((2, 9), dtype=dtype)

            with config.patch({"cpp.simdlen": None}):
                torch._dynamo.reset()
                metrics.reset()
                self.common(fn, (x,))
                assert metrics.generated_cpp_vec_kernel_count == 1
                assert (
                    metrics.generated_kernel_count
                    - metrics.generated_cpp_vec_kernel_count
                ) == 0

    def test_skip_cpp_codegen(self):
        with config.patch({"disable_cpp_codegen": True}):
            inps = torch.ones([20]), torch.rand([20])

            def f(x, y):
                return x + y + torch.tensor(1)

            f_opt = torch.compile()(f)

            _, code = run_and_get_cpp_code(f_opt, inps[0], inps[1])
            FileCheck().check_not("void kernel").run(code)

            self.assertEqual(
                f(*inps),
                f_opt(*inps),
            )

            # constant needs to be propagated on fallback
            def f(x):
                return x[torch.tensor(1) :] * 2

            f_opt = torch.compile()(f)
            _, code = run_and_get_cpp_code(f_opt, inps[0])
            FileCheck().check_not("void kernel").run(code)
            self.assertEqual(f_opt(inps[0]), f(inps[0]))

            class Model(torch.nn.Module):
                def __init__(
                    self,
                ):
                    super().__init__()

                def forward(self, v1: torch.Tensor):
                    vx = v1.min(dim=1).values
                    v2 = torch.randn_like(vx)
                    return v2

            model = Model()
            x = torch.rand(10, 3, 0)
            model_f = torch.compile()(model)

            self.assertEqual(model(x), model_f(x))

    def test_redundant_to_node_elimination_lowp_fp(self):
        def fn(x, y):
            res = x + y
            res = torch.mean(res)
            return res

        for dtype in _lowp_fp_dtypes:
            x = torch.randn((2, 9), dtype=dtype)
            y = torch.randn((2, 9), dtype=dtype)

            for torch_compile_debug in [True, False]:
                with config.patch(
                    {"trace.enabled": torch_compile_debug, "cpp.simdlen": None}
                ):
                    torch._dynamo.reset()
                    metrics.reset()
                    self.common(fn, (x, y))
                    if codecache.valid_vec_isa_list():
                        assert metrics.generated_cpp_vec_kernel_count == 1

    def test_do_not_insert_to_dtype_for_memory_copy_only_kernel(self):
        def fn(x):
            res = x.clone()
            return res

        x = torch.randn((100, 100), dtype=torch.bfloat16)

        torch._dynamo.reset()
        metrics.reset()
        self.common(fn, (x,))
        assert metrics.cpp_to_dtype_count == 0
        if codecache.valid_vec_isa_list():
            assert metrics.generated_cpp_vec_kernel_count == 1

    def test_insert_to_dtype_count(self):
        def fn(x):
            res = x.relu()
            return res

        x = torch.randn((100, 100), dtype=torch.bfloat16)

        torch._dynamo.reset()
        metrics.reset()
        self.common(fn, (x,))
        assert metrics.cpp_to_dtype_count == 2
        if codecache.valid_vec_isa_list():
            assert metrics.generated_cpp_vec_kernel_count == 1

    def test_memory_copy_with_fusion(self):
        def fn(x):
            res = x.relu()
            x.copy_(res)
            return (res,)

        x = torch.randn((100, 100), dtype=torch.bfloat16)

        torch._dynamo.reset()
        metrics.reset()
        self.common(fn, (x,))
        assert metrics.cpp_to_dtype_count == 2
        if codecache.valid_vec_isa_list():
            assert metrics.generated_cpp_vec_kernel_count == 1

    @unittest.skipIf(
        not codecache.valid_vec_isa_list(), "Does not support vectorization"
    )
    @patch("torch.cuda.is_available", lambda: False)
    def test_cpp_vec_constant_checker(self):
        _graph: torch.fx.Graph = torch.fx.Graph()
        a: torch.fx.Node = _graph.create_node("placeholder", "ops")
        iv: torch.fx.Node = _graph.create_node("placeholder", "iv")
        fv: torch.fx.Node = _graph.create_node("placeholder", "fv")
        b: torch.fx.Node = _graph.create_node(
            "call_method",
            "constant",
            args=(
                a,
                iv,
                torch.int64,
            ),
        )
        c: torch.fx.Node = _graph.create_node(
            "call_method",
            "constant",
            args=(
                a,
                fv,
                torch.double,
            ),
        )
        d: torch.fx.Node = _graph.create_node(
            "call_method",
            "ge",
            args=(
                a,
                b,
                b,
            ),
        )
        _graph.output((d, c))

        def get_index():
            return ""

        submodules = {"get_index": get_index}

        graph_lowering = GraphLowering(
            torch.fx.GraphModule(submodules, _graph),
            shape_env=None,
            num_static_inputs=0,
        )

        def set_opt_dtype(graph):
            for node in graph.nodes:
                if node.target == "constant":
                    if OptimizationContext.key in node.meta:
                        opt_ctx = node.meta[OptimizationContext.key]
                    else:
                        opt_ctx = OptimizationContext()
                    opt_ctx.dtype = node.args[-1]
                    node.meta[OptimizationContext.key] = opt_ctx

        with patch.object(graph_lowering, "wrapper_code", ""), V.set_graph_handler(
            graph_lowering
        ):
            # The moset inner loop variable is used in the index_expr
            tiling_factor = codecache.pick_vec_isa().nelements(dtype=torch.float)
            with CppVecKernelChecker(
                args=None, num_threads=1, tiling_factor=tiling_factor
            ) as vec_checker:
                i32_iinfo = np.iinfo(np.int32)
                f32_iinfo = np.finfo(np.float32)
                set_opt_dtype(_graph)
                InterpreterShim(_graph, submodules).run(
                    V.get_ops_handler(), i32_iinfo.max, f32_iinfo.max
                )
                self.assertTrue(vec_checker.simd_vec)

                vec_checker.simd_vec = True
                set_opt_dtype(_graph)
                InterpreterShim(_graph, submodules).run(
                    V.get_ops_handler(), i32_iinfo.min, f32_iinfo.min
                )
                self.assertTrue(vec_checker.simd_vec)

                vec_checker.simd_vec = True
                set_opt_dtype(_graph)
                InterpreterShim(_graph, submodules).run(
                    V.get_ops_handler(), i32_iinfo.min, np.inf
                )
                self.assertTrue(vec_checker.simd_vec)

                vec_checker.simd_vec = True
                set_opt_dtype(_graph)
                InterpreterShim(_graph, submodules).run(
                    V.get_ops_handler(), i32_iinfo.min, -np.inf
                )
                self.assertTrue(vec_checker.simd_vec)

                vec_checker.simd_vec = True
                set_opt_dtype(_graph)
                InterpreterShim(_graph, submodules).run(
                    V.get_ops_handler(), i32_iinfo.min - 1, f32_iinfo.min
                )
                self.assertTrue(vec_checker.simd_vec)

                vec_checker.simd_vec = True
                set_opt_dtype(_graph)
                InterpreterShim(_graph, submodules).run(
                    V.get_ops_handler(), i32_iinfo.max + 1, f32_iinfo.max
                )
                self.assertTrue(vec_checker.simd_vec)

                vec_checker.simd_vec = True
                set_opt_dtype(_graph)
                InterpreterShim(_graph, submodules).run(
                    V.get_ops_handler(), i32_iinfo.min, f32_iinfo.min * (1 + 1e-5)
                )
                self.assertFalse(vec_checker.simd_vec)

                vec_checker.simd_vec = True
                set_opt_dtype(_graph)
                InterpreterShim(_graph, submodules).run(
                    V.get_ops_handler(), i32_iinfo.max, f32_iinfo.max * (1 + 1e-5)
                )
                self.assertFalse(vec_checker.simd_vec)

    @unittest.skipIf(
        not codecache.valid_vec_isa_list(), "Does not support vectorization"
    )
    @patch("torch.cuda.is_available", lambda: False)
    def test_cpp_vec_index_expr_checker(self):
        _graph: torch.fx.Graph = torch.fx.Graph()
        a: torch.fx.Node = _graph.create_node("placeholder", "ops")
        b: torch.fx.Node = _graph.create_node("call_module", "get_index", args=())
        c: torch.fx.Node = _graph.create_node(
            "call_method",
            "index_expr",
            args=(
                a,
                b,
                torch.int64,
            ),
        )
        d: torch.fx.Node = _graph.create_node(
            "call_method",
            "ge",
            args=(
                a,
                c,
                c,
            ),
        )
        _graph.output(d)

        def get_index():
            return ""

        submodules = {"get_index": get_index}
        graph_lowering = GraphLowering(
            torch.fx.GraphModule(submodules, _graph),
            shape_env=None,
            num_static_inputs=0,
        )
        with patch.object(graph_lowering, "wrapper_code", ""), V.set_graph_handler(
            graph_lowering
        ):
            itervars = [sympy.Symbol("i"), sympy.Symbol("j"), sympy.Symbol("k")]

            tiling_factor = codecache.pick_vec_isa().nelements(dtype=torch.float)
            # The most inner loop variable is used in the index_expr
            with CppVecKernelChecker(
                args=None, num_threads=1, tiling_factor=tiling_factor
            ) as vec_checker:

                def get_index():
                    return -itervars[0] ** 2 + 2 * itervars[0] + itervars[1]

                ranges = [0, 100, 200]
                vec_checker.itervars = itervars[:2]
                vec_checker.ranges = ranges[:2]
                submodules = {"get_index": get_index}
                InterpreterShim(_graph, submodules).run(V.get_ops_handler())
                self.assertTrue(vec_checker.simd_vec)

            # Most inner loop variable irrevalant
            with CppVecKernelChecker(
                args=None, num_threads=1, tiling_factor=tiling_factor
            ) as vec_checker:

                def get_index():
                    return -itervars[0] ** 2 + 2 * itervars[0] + itervars[1]

                ranges = [0, 100, 200]
                vec_checker.itervars = itervars
                vec_checker.ranges = ranges
                submodules = {"get_index": get_index}
                InterpreterShim(_graph, submodules).run(V.get_ops_handler())
                self.assertTrue(vec_checker.simd_vec)

            i32_iinfo = np.iinfo(np.int32)
            _max_value = i32_iinfo.max + 1
            ranges = [_max_value, _max_value, _max_value]
            # Most inner loop variable irrevalant but max value is greater than
            # the max value of INT32
            with CppVecKernelChecker(
                args=None, num_threads=1, tiling_factor=tiling_factor
            ) as vec_checker:

                def get_index():
                    return itervars[0]

                submodules = {"get_index": get_index}
                vec_checker.itervars = itervars
                vec_checker.ranges = ranges
                InterpreterShim(_graph, submodules).run(V.get_ops_handler())
                self.assertFalse(vec_checker.simd_vec)

            # Most inner loop variable irrevalant but min value is greater than
            # the min value of INT32
            with CppVecKernelChecker(
                args=None, num_threads=1, tiling_factor=tiling_factor
            ) as vec_checker:

                def get_index():
                    return -itervars[0] - 2

                submodules = {"get_index": get_index}
                vec_checker.itervars = itervars
                vec_checker.ranges = ranges
                InterpreterShim(_graph, submodules).run(V.get_ops_handler())
                self.assertFalse(vec_checker.simd_vec)

    @unittest.skipIf(
        not codecache.valid_vec_isa_list(), "Does not support vectorization"
    )
    @patch("torch.cuda.is_available", lambda: False)
    def test_maxpool2d_cpu_only(self):
        for dtype in vec_dtypes:
            input = torch.randn(26, 32, 112, 112, dtype=dtype).to(
                memory_format=torch.channels_last
            )
            maxpool = torch.nn.MaxPool2d(kernel_size=3, stride=2, padding=1)

            def func(x):
                return maxpool(x)

            with patch.object(config.cpp, "simdlen", None):
                torch._dynamo.reset()
                metrics.reset()
                self.common(func, (input,))
                assert metrics.generated_cpp_vec_kernel_count == 1

    @unittest.skipIf(
        not codecache.valid_vec_isa_list(), "Does not support vectorization"
    )
    @patch("torch.cuda.is_available", lambda: False)
    def test_maxpool2d_with_pre_loop_collapse_cpu_only(self):
        x1 = torch.randn(2, 3, 20, 20).to(memory_format=torch.channels_last)
        x2 = torch.randn(2, 3, 20, 20).to(memory_format=torch.channels_last)
        maxpool = torch.nn.MaxPool2d(kernel_size=3, stride=2, ceil_mode=True)

        def func(x1, x2):
            y = x1 + x2
            return maxpool(y)

        with patch.object(config.cpp, "simdlen", None):
            torch._dynamo.reset()
            metrics.reset()
            self.common(func, (x1, x2))
            assert metrics.generated_cpp_vec_kernel_count == 2

    @unittest.skipIf(
        not codecache.valid_vec_isa_list(), "Does not support vectorization"
    )
    @patch("torch.cuda.is_available", lambda: False)
    def test_sign_cpu_only(self):
        def fn(x):
            return torch.sign(x)

        for dtype in vec_dtypes:
            x = torch.randn((2, 9), dtype=dtype)
            x[0, 0] = torch.nan
            x[1, -1] = torch.nan

            with config.patch({"cpp.simdlen": None}):
                torch._dynamo.reset()
                metrics.reset()
                self.common(fn, (x,))
                assert metrics.generated_cpp_vec_kernel_count == 1

    @unittest.skipIf(
        not codecache.valid_vec_isa_list(), "Does not support vectorization"
    )
    @patch("torch.cuda.is_available", lambda: False)
    def test_reduction_cpu_only(self):
        def fn(x):
            return torch.argmax(x, -1)

        for dtype in vec_dtypes:
            x = torch.randn((10, 10), dtype=dtype)

            with config.patch({"cpp.simdlen": None}):
                torch._dynamo.reset()
                metrics.reset()
                self.common(fn, (x,))
                assert metrics.generated_cpp_vec_kernel_count == 0

    def test_argmin(self):
        def fn(x):
            return torch.argmin(x, -1)

        for dtype in vec_dtypes:
            x = torch.randn((10, 10), dtype=dtype)
            torch._dynamo.reset()
            metrics.reset()
            self.common(fn, (x,))
            assert metrics.generated_cpp_vec_kernel_count == 0

    def test_argmax_argmin_with_nan_value(self):
        def fn(x):
            return torch.argmax(x)

        def fn2(x):
            return torch.argmin(x)

        inputs = [
            torch.Tensor([-755832.1250, 100]),
            torch.Tensor([-755832.1250, 100, 200]),
            torch.Tensor([100, -755832.1250]),
            torch.Tensor([100, 200, -755832.1250]),
        ]

        for x in inputs:
            x = x.repeat(16, 16)
            x = torch.log1p(x)

            # Test argmax
            torch._dynamo.reset()
            metrics.reset()
            self.common(fn, (x,))
            assert metrics.generated_cpp_vec_kernel_count == 0

            # Test argmin
            torch._dynamo.reset()
            metrics.reset()
            self.common(fn2, (x,))
            assert metrics.generated_cpp_vec_kernel_count == 0

    # Currently, we enabled AVX2 and AVX512 for vectorization. If the platform is not
    # supported, the vectorization will not work and skip this test case. For ARM or
    # other platforms support, we just need to add the ISA info to the supported_vector_isa
    # and include proper aten vectorization head file.
    @unittest.skipIf(
        not codecache.valid_vec_isa_list(), "Does not support vectorization"
    )
    @patch("torch.cuda.is_available", lambda: False)
    def test_vec_kernel_cpu_only(self):
        def fn(x1, x2):
            # Current, there are some limitations as follows.
            #   rsqrt:
            #     assert [both a fallback and a decomp for same kernel: aten.rsqrt.default]
            #   round:
            #     couldn't find symbolic meta function/decomposition
            #   fmod/logical_and/logic_or:
            #     vec kernel has not support to_type
            x = torch.abs(x1)
            x = torch.sin(x)
            x = torch.neg(x)
            x = torch.square(x)
            x = torch.sigmoid(x)
            x = torch.relu(x)
            x = torch.cos(x)
            x = torch.exp(x)
            x = torch.sqrt(x)
            x = torch.add(x, x1)
            x = torch.sub(x, x2)
            x = torch.mul(x, x1)
            x = torch.div(x, x1)
            x = torch.pow(x, 10)
            x = torch.log(x)
            x = torch.floor(x)
            x = torch.ceil(x)
            x = torch.trunc(x)
            x = torch.lgamma(x)
            x = torch.fmod(x, x2)
            x = torch.sign(x)
            res = x + x2
            return res

        for dtype in vec_dtypes:
            torch.manual_seed(0)
            x1 = torch.randn((5, 20), dtype=dtype)
            x2 = torch.randn((5, 20), dtype=dtype)

            tol = 1e-2 if dtype == torch.bfloat16 else 1e-4
            with config.patch({"cpp.simdlen": 1}):
                torch._dynamo.reset()
                metrics.reset()
                self.common(fn, (x1, x2))
                assert metrics.generated_cpp_vec_kernel_count == 0

            with config.patch({"cpp.simdlen": None}):
                torch._dynamo.reset()
                metrics.reset()
                self.common(fn, (x1, x2))
                assert metrics.generated_cpp_vec_kernel_count == 1

        with config.patch({"cpp.simdlen": None}):
            torch._dynamo.reset()
            metrics.reset()
            x1 = torch.randn(10, 20).permute(1, 0)
            x2 = torch.randn((20, 10))
            self.common(fn, (x1, x2))
            assert metrics.generated_cpp_vec_kernel_count == 2

            torch._dynamo.reset()
            metrics.reset()
            x1 = torch.randn((10, 7))
            x2 = torch.randn((10, 7))
            self.common(fn, (x1, x2))
            assert metrics.generated_cpp_vec_kernel_count == 1

    @unittest.skipIf(
        sys.platform != "linux", "cpp kernel profile only support linux now"
    )
    @patch("torch.cuda.is_available", lambda: False)
    @config.patch({"cpp.enable_kernel_profile": True})
    @config.patch({"cpp.descriptive_names": "original_aten"})
    def test_cpp_kernel_profile(self):
        from torch.profiler import profile

        @torch._dynamo.optimize("inductor", nopython=True)
        def fn(a, b):
            return a + b

        a = torch.rand((100,))
        b = torch.rand((100,))
        with profile() as prof:
            fn(a, b)

        kernel_profile_events = []
        for e in prof.profiler.function_events:
            if "cpp_fused_add_0" in e.name:
                kernel_profile_events.append(e.name)
        assert len(kernel_profile_events) > 0

    @unittest.skipIf(
        not codecache.valid_vec_isa_list(), "Does not support vectorization"
    )
    def test_channel_shuffle_cl_output(self):
        """code and shape extracted from shufflenet_v2_x1_0"""

        def channel_shuffle(x, groups):
            batchsize, num_channels, height, width = x.size()
            channels_per_group = num_channels // groups
            x = x.view(batchsize, groups, channels_per_group, height, width)
            x = torch.transpose(x, 1, 2).contiguous()
            x = x.view(batchsize, -1, height, width)
            return x.contiguous(memory_format=torch.channels_last)

        for simdlen in (None, 256, 1):
            with config.patch({"cpp.simdlen": simdlen}):
                torch._dynamo.reset()
                metrics.reset()
                x = torch.randn(64, 58, 28, 28)
                self.common(channel_shuffle, (x, 2))
                if simdlen != 1:
                    assert metrics.generated_cpp_vec_kernel_count == 2

    @slowTest
    @unittest.skipIf(
        not codecache.valid_vec_isa_list(), "Does not support vectorization"
    )
    def test_transpose_with_norm(self):
        """a sub-module from TIMM gmlp_s16_224"""

        class Model(torch.nn.Module):
            def __init__(self):
                super().__init__()
                self.linear = torch.nn.Linear(
                    in_features=256, out_features=1536, bias=True
                )
                self.act = torch.nn.GELU()
                self.norm = torch.nn.LayerNorm(768)
                self.proj = torch.nn.Linear(196, 196)
                self.fc = torch.nn.Linear(in_features=768, out_features=256, bias=True)

            def forward(self, x):
                x = self.linear(x)
                x = self.act(x)
                u, v = x.chunk(2, dim=-1)
                v = self.norm(v)
                v = self.proj(v.transpose(-1, -2))
                y = u * v.transpose(-1, -2)
                return self.fc(y)

        x = torch.randn(128, 196, 256)
        for simdlen in (None, 256, 1):
            with config.patch({"cpp.simdlen": simdlen}):
                for eval_mode in [True, False]:
                    torch._dynamo.reset()
                    metrics.reset()
                    m = Model().eval() if eval_mode else Model()
                    self.common(m, (x,))
                    if simdlen != 1:
                        assert metrics.generated_cpp_vec_kernel_count == 8

    @unittest.skipIf(
        not codecache.valid_vec_isa_list(), "Does not support vectorization"
    )
    def test_transpose_copy(self):
        def fn(a):
            return a.t().contiguous()

        for simdlen in (None, 256, 1):
            with config.patch({"cpp.simdlen": simdlen}):
                for dtype in (torch.float, torch.bfloat16):
                    for shape in (
                        (7, 7),
                        (8, 8),
                        (9, 9),
                        (16, 16),
                        (17, 17),
                        (32, 32),
                        (33, 33),
                    ):
                        torch._dynamo.reset()
                        metrics.reset()
                        x = torch.randn(shape, dtype=dtype)
                        self.common(fn, (x,))
                        if simdlen != 1:
                            assert metrics.generated_cpp_vec_kernel_count == 2

    def test_horizontal_fusion(self):
        def fn(a, b, c, idx):
            _a = torch.index_select(a, dim=0, index=idx)
            _b = torch.index_select(b, dim=0, index=idx)
            _c = torch.index_select(c, dim=0, index=idx)
            return _a, _b, _c

        with config.patch({"cpp.max_horizontal_fusion_size": 0}):
            metrics.reset()
            torch._dynamo.reset()
            a = torch.randn(size=(4, 16), dtype=torch.bfloat16)
            b = torch.randn(size=(4, 16), dtype=torch.bfloat16)
            c = torch.randn(size=(4, 16), dtype=torch.bfloat16)
            idx = torch.zeros(size=[4], dtype=torch.int64)
            opt_fn = torch._dynamo.optimize("inductor")(fn)
            opt_fn(a, b, c, idx)
            self.assertEqual(metrics.generated_kernel_count, 3)
            self.assertTrue(same(fn(a, b, c, idx), opt_fn(a, b, c, idx)))

        with config.patch({"cpp.max_horizontal_fusion_size": 1}):
            metrics.reset()
            torch._dynamo.reset()
            a = torch.randn(size=(4, 32), dtype=torch.bfloat16)
            b = torch.randn(size=(4, 32), dtype=torch.bfloat16)
            c = torch.randn(size=(4, 32), dtype=torch.bfloat16)
            idx = torch.zeros(size=[4], dtype=torch.int64)
            opt_fn = torch._dynamo.optimize("inductor")(fn)
            opt_fn(a, b, c, idx)
            self.assertEqual(metrics.generated_kernel_count, 3)
            self.assertTrue(same(fn(a, b, c, idx), opt_fn(a, b, c, idx)))

        with config.patch({"cpp.max_horizontal_fusion_size": 2}):
            metrics.reset()
            torch._dynamo.reset()
            a = torch.randn(size=(4, 64), dtype=torch.bfloat16)
            b = torch.randn(size=(4, 64), dtype=torch.bfloat16)
            c = torch.randn(size=(4, 64), dtype=torch.bfloat16)
            idx = torch.zeros(size=[4], dtype=torch.int64)
            opt_fn = torch._dynamo.optimize("inductor")(fn)
            opt_fn(a, b, c, idx)
            print(metrics.generated_kernel_count)
            self.assertEqual(metrics.generated_kernel_count, 2)
            self.assertTrue(same(fn(a, b, c, idx), opt_fn(a, b, c, idx)))

        with config.patch({"cpp.max_horizontal_fusion_size": 3}):
            metrics.reset()
            torch._dynamo.reset()
            a = torch.randn(size=(4, 128), dtype=torch.bfloat16)
            b = torch.randn(size=(4, 128), dtype=torch.bfloat16)
            c = torch.randn(size=(4, 128), dtype=torch.bfloat16)
            idx = torch.zeros(size=[4], dtype=torch.int64)
            opt_fn = torch._dynamo.optimize("inductor")(fn)
            opt_fn(a, b, c, idx)
            self.assertEqual(metrics.generated_kernel_count, 1)
            self.assertTrue(same(fn(a, b, c, idx), opt_fn(a, b, c, idx)))

    def test_lowp_fp_neg_abs(self):
        def fn(x):
            return x.neg().abs()

        for dtype in _lowp_fp_dtypes:
            metrics.reset()
            x = torch.randn(100, 100).to(dtype)
            opt_fn = torch._dynamo.optimize("inductor")(fn)
            self.assertTrue(same(fn(x), opt_fn(x)))
            assert metrics.cpp_to_dtype_count == 0
            assert metrics.generated_cpp_vec_kernel_count == 1

    def test_transpose_non_contiguous(self):
        def fn(a):
            # From part of timm HaloAttn:
            # (https://github.com/rwightman/pytorch-image-models/blob/main/timm/layers/halo_attn.py#L97).
            # Fixed https://github.com/pytorch/pytorch/issues/94269 accuracy issue.
            as_strided = torch.ops.aten.as_strided.default(
                a, [1, 384, 2, 20, 12], [153600, 1, 61440, 384, 7680]
            )
            as_strided_1 = torch.ops.aten.as_strided.default(
                as_strided,
                [1, 384, 2, 2, 12, 12],
                [153600, 1, 61440, 3072, 7680, 384],
            )
            clone_1 = torch.ops.aten.clone.default(
                as_strided_1, memory_format=torch.contiguous_format
            )
            _unsafe_view_1 = torch.ops.aten._unsafe_view.default(
                clone_1, [8, 48, 4, 144]
            )
            permute_2 = torch.ops.aten.permute.default(_unsafe_view_1, [0, 2, 3, 1])
            split_with_sizes = torch.ops.aten.split_with_sizes.default(
                permute_2, [16, 32], -1
            )
            getitem = split_with_sizes[0]
            getitem_1 = split_with_sizes[1]
            permute_3 = torch.ops.aten.permute.default(getitem, [0, 1, 3, 2])
            expand_1 = torch.ops.aten.expand.default(permute_3, [8, 4, 16, 144])
            clone_3 = torch.ops.aten.clone.default(
                expand_1, memory_format=torch.contiguous_format
            )
            return clone_3

        metrics.reset()
        x = torch.randn(1, 384, 20, 20).to(memory_format=torch.channels_last)
        self.common(fn, (x,))
        assert metrics.generated_cpp_vec_kernel_count == 1

    def test_non_contiguous_index_with_constant_stride(self):
        def fn(x):
            x1 = x[:, :, :, ::2]
            x2 = x[:, :, :, 1::2]
            x = torch.stack((-x2, x1), dim=-1)
            return x.flatten(-2)

        metrics.reset()
        x = torch.randn(1, 32, 16, 68)
        opt_fn = torch._dynamo.optimize("inductor")(fn)
        _, code = run_and_get_cpp_code(opt_fn, x)
        self.assertTrue(same(fn(x), opt_fn(x)))
        # def and use
        FileCheck().check_count("cpp_fused", 2, exactly=True).run(code)

    def test_invalid_index_of_empty_tensor(self):
        def fn(a):
            b = a[[0]]
            return b

        a = torch.tensor([])
        with self.assertRaises(RuntimeError):
            torch.compile(fn)(a)

    def test_ir_node_str(self):
        @torch.compile
        def fn(x: torch.Tensor) -> torch.Tensor:
            return x.sin(), torch.nn.Softmax(dim=1)(x.cos())

        def run_node_alt(*args, **kwargs):
            rv = run_node(*args, **kwargs)
            strings.append(str(rv))
            return rv

        strings = []
        run_node = GraphLowering.run_node
        with patch.object(GraphLowering, "run_node", run_node_alt):
            fn(torch.randn([8, 128]))
        self.assertGreater(len(strings), 3)

    def test_vertical_sum_cpu_only(self):
        def fn1(a):
            return a.sum(dim=0)

        def fn2(a):
            return a.sum(dim=1)

        metrics.reset()
        x = torch.randn(100, 100)
        self.common(fn1, (x,))
        assert metrics.generated_cpp_vec_kernel_count == 1

        metrics.reset()
        x = torch.randn(100, 100, 100)
        self.common(fn2, (x,))
        assert metrics.generated_cpp_vec_kernel_count == 1

    def test_transpose_vertical_sum_cpu_only(self):
        def fn(a, b):
            c = a * b
            return c.sum(dim=1)

        metrics.reset()
        x = torch.randn(100, 50, 50)
        y = torch.randn(100, 50, 50).transpose(1, 2)
        self.common(fn, (x, y))
        assert metrics.generated_cpp_vec_kernel_count == 2

    def test_transpose_mxn_16_16_bf16_fp16(self):
        def fn(a, b):
            c = a * b
            return c.sum(dim=1)

        for dtype in [torch.bfloat16, torch.float16]:
            metrics.reset()
            x = torch.randn(100, 50, 50).to(dtype)
            y = torch.randn(100, 50, 50).to(dtype).transpose(1, 2)
            self.common(fn, (x, y))
            assert metrics.generated_cpp_vec_kernel_count == 2

    def test_transpose_mxn_32_32_bf16_fp16(self):
        def fn(a):
            return a.permute(0, 2, 1).contiguous()

        for dtype in [torch.bfloat16, torch.float16]:
            metrics.reset()
            x = torch.randn(2, 9216, 9216).to(dtype)
            self.common(fn, (x,))
            assert metrics.generated_cpp_vec_kernel_count == 2

    def test_transpose_sum2d_cpu_only(self):
        def fn(a, b):
            c = a * b
            return c.sum()

        metrics.reset()
        x = torch.randn(50, 50)
        y = torch.randn(50, 50).transpose(0, 1)
        self.common(fn, (x, y))
        assert metrics.generated_cpp_vec_kernel_count == 2

    def test_transpose_sum_outer(self):
        # https://github.com/pytorch/pytorch/issues/98573
        def fn(a):
            return a.transpose(2, 3).sum(dim=1).contiguous()

        metrics.reset()
        x = torch.randn(10, 50, 50, 50)
        self.common(fn, (x,))
        assert metrics.generated_cpp_vec_kernel_count == 1

    def test_to_dtype_bool_float(self):
        # https://github.com/pytorch/pytorch/issues/100800
        def f(a):
            return torch.where(
                torch.ones_like(a).to(torch.bool),
                torch.zeros_like(a),
                torch.ones_like(a) * 2,
            )

        self.common(f, (torch.ones(16),))

    def test_to_dtype_float_bool(self):
        # https://github.com/pytorch/pytorch/issues/100466
        def f(a):
            a = a * torch.tensor(a >= 0, dtype=torch.float32)
            return a

        x = torch.rand(16)
        self.common(f, (x,))

    def test_constant_store(self):
        # https://github.com/pytorch/pytorch/issues/104515
        def f(a):
            a[0, [3, 3]] = -float("inf")
            return a

        x = torch.rand(4, 5)
        self.common(f, (x,))

    def test_to_channels_last_lowp_fp(self):
        def f(a):
            return a.to(memory_format=torch.channels_last)

        for dtype in _lowp_fp_dtypes:
            x = torch.rand(2, 3, 14, 14).to(dtype)
            self.common(f, (x,))

    def test_broadcast_mul_lowp_fp(self):
        def f(a, b):
            return a * b

        for dtype in _lowp_fp_dtypes:
            a = torch.randn(2, 16, 16).to(dtype)
            b = torch.randn(2, 1, 1).to(dtype)
            self.common(f, (a, b))

    def test_linear_buffer_reuse(self):
        class M(torch.nn.Module):
            def __init__(self):
                super().__init__()
                self.linear1 = torch.nn.Linear(16, 16)
                self.tanh = torch.nn.Tanh()
                self.linear2 = torch.nn.Linear(16, 16)

            def forward(self, x):
                x = self.linear1(x)
                x = self.tanh(x)
                x = self.linear2(x)
                return x

        mod = M().eval()
        v = torch.randn(1, 16)

        with torch.no_grad():

            def compile_fx_wrapper(model_, example_inputs_):
                return compile_fx(model_, example_inputs_)

            def run(*ex, **kwargs):
                return mod(*ex, **kwargs)

            run = torch._dynamo.optimize(compile_fx_wrapper)(run)
            _, code = run_and_get_cpp_code(run, v)
            self.assertFalse("= as_strided(" in code)
            self.assertEqual(run(*v), mod(*v))

    def test_invalid_dropout_args(self):
        class MyModel(torch.nn.Module):
            def forward(self, x):
                x = x * 2
                x = torch.nn.functional.dropout(x, p=0.5)
                x = torch.relu(x)
                return x

        example_inputs = torch.tensor([[1, 2, 3], [4, 5, 6]])

        func = MyModel()
        jit_func = torch.compile(func)
        self.assertRaises(RuntimeError, lambda: func(example_inputs))
        self.assertRaises(RuntimeError, lambda: jit_func(example_inputs))

    def test_nn_param_assign(self):
        # https://github.com/pytorch/pytorch/issues/99569
        class Model2(nn.Module):
            def __init__(self):
                super().__init__()
                self.conv = nn.Conv2d(in_channels=3, out_channels=5, kernel_size=3)
                self.batchnorm = nn.BatchNorm2d(num_features=5)
                self.conv_weight = torch.randn(5, 3, 3, 3)
                self.conv_bias = torch.randn(5)

            def forward(self, x):
                self.conv.weight = nn.Parameter(self.conv_weight)
                self.conv.bias = nn.Parameter(self.conv_bias, requires_grad=False)
                self.conv.eval()
                x = self.conv(x)
                x = self.batchnorm(x)
                x = F.relu(x)
                return x

        input_tensor = torch.randn(1, 3, 10, 10)
        func = Model2().to("cpu")

        with torch.no_grad():
            func.train(False)
            v1 = func(input_tensor)
            jit_func = torch.compile(func, fullgraph=True)
            v2 = jit_func(input_tensor)
            self.assertEqual(v1, v2)

    @config.patch(inplace_buffers=True)
    def test_in_out_buffer(self):
        def fn(x, y):
            z = torch.matmul(x, y.transpose(-1, -2)) / 8.0
            return z

        inps = [torch.randn(1, 2, 8, 4), torch.randn(1, 2, 8, 4)]
        fn_opt = torch._dynamo.optimize("inductor")(fn)
        _, code = run_and_get_cpp_code(fn_opt, *inps)
        self.assertTrue("in_out_ptr" in code)
        self.assertEqual(fn_opt(*inps), fn(*inps))

    def test_eliminate_meaningless_copy(self):
        def fn(x1, x2):
            permute = torch.ops.aten.permute.default(x2, [0, 2, 1, 3])
            clone = torch.ops.aten.clone.default(
                permute, memory_format=torch.contiguous_format
            )
            view = torch.ops.aten.view.default(clone, [1024, -1, 32])
            bmm = torch.ops.aten.bmm.default(view, x1)
            permute = torch.ops.aten.permute.default(view, [0, 2, 1])
            return (bmm, permute)

        metrics.reset()
        self.common(
            fn,
            [
                rand_strided(
                    (1024, 32, 128), (4096, 1, 32), device="cpu", dtype=torch.float32
                ),
                rand_strided(
                    (64, 128, 16, 32),
                    (65536, 512, 32, 1),
                    device="cpu",
                    dtype=torch.float32,
                ),
            ],
        )
        self.assertEqual(metrics.generated_kernel_count, 1)

    def test_attention_size_mismatch(self):
        class Attention(torch.nn.Module):
            def __init__(self, hidden_size, num_heads):
                super().__init__()
                self.hidden_size = hidden_size
                self.num_heads = num_heads
                self.head_size = hidden_size // num_heads
                self.query = torch.nn.Linear(hidden_size, hidden_size)
                self.key = torch.nn.Linear(hidden_size, hidden_size)
                self.value = torch.nn.Linear(hidden_size, hidden_size)
                self.inv_scale = torch.nn.Parameter(
                    torch.Tensor([1 / self.head_size**0.5]), requires_grad=False
                )

            def forward(self, x):
                query = self.query(x)
                key = self.key(x)
                value = self.value(x)
                (batch_size, seq_len, hidden_size) = query.size()
                query = query.view(
                    batch_size, seq_len, self.num_heads, self.head_size
                ).permute(0, 2, 1, 3)
                key = key.view(
                    batch_size, seq_len, self.num_heads, self.head_size
                ).permute(0, 2, 3, 1)
                value = value.view(
                    batch_size, seq_len, self.num_heads, self.head_size
                ).permute(0, 2, 1, 3)
                attention_weights = (
                    torch.matmul(query, key).mul(self.inv_scale).softmax(dim=-1)
                )
                output = torch.matmul(attention_weights, value)
                return output

        torch.manual_seed(123)
        hidden_size = 16
        num_heads = 1
        seq_len = 4
        batch_size = 1
        x = torch.randn(batch_size, seq_len, hidden_size)

        func = Attention(hidden_size, num_heads).to("cpu")

        with torch.no_grad():
            res1 = func(x)
            jit_func = torch.compile(func)
            res2 = jit_func(x)
        self.assertEqual(res1, res2)

    def test_scalar_mul_bfloat16(self):
        def f(x):
            return torch.ops.aten.mul.Tensor(x, 1.7015043497085571)

        metrics.reset()
        x = torch.randn(4, 5, dtype=torch.bfloat16)
        self.common(f, (x,))
        assert metrics.generated_cpp_vec_kernel_count == 1

    def test_bf16_zeros(self):
        def fn():
            x = torch.zeros(1, 1, 32, dtype=torch.bfloat16)
            return x

        self.common(fn, ())

    def test_select_tiliing_with_index_expr(self):
        def fn(x, y):
            x = torch.ops.aten.view.default(x, [8, 8, 8, 3136])
            x = torch.ops.aten.permute.default(x, [0, 1, 3, 2])
            y = torch.ops.aten.mul.Tensor(y, x)
            return torch.ops.aten.constant_pad_nd.default(y, [0, 0, 1, 0, 0, 0], 0.0)

        x = torch.randn(8, 64, 56, 56)
        y = torch.randn(8, 8, 3136, 8)
        self.common(fn, (x, y))

    @unittest.skipIf(not torch.backends.mkldnn.is_available(), "MKLDNN is not enabled")
    @patch("torch.cuda.is_available", lambda: False)
    @config.patch(freezing=True)
    def test_linear_with_no_default_contiguous_input(self):
        dtypes = [
            torch.float32,
        ]
        if torch.ops.mkldnn._is_mkldnn_bf16_supported():
            dtypes.append(torch.bfloat16)
        if torch.ops.mkldnn._is_mkldnn_fp16_supported():
            dtypes.append(torch.float16)
        mod = torch.nn.Sequential(torch.nn.Linear(16, 16)).eval()
        temp = torch.randn(1, 16, 1, 1)
        v = torch.as_strided(temp, [1, 16], [0, 1], 0)
        self.assertTrue(v.is_contiguous())
        for dtype in dtypes:
            with torch.no_grad():
                self.common(
                    mod.to(dtype),
                    (v.to(dtype),),
                )

    @patch("torch.cuda.is_available", lambda: False)
    @config.patch(freezing=True)
    def test_linear_with_reshape(self):
        class M(torch.nn.Module):
            def __init__(self):
                super().__init__()
                self.linear = torch.nn.Linear(16, 16, bias=False)

            def forward(self, x):
                x = self.linear(x)
                return x.view(4, 4, 4)

        mod = M().eval()
        v = torch.randn(4, 16)
        with torch.no_grad():
            torch._dynamo.reset()
            metrics.reset()
            self.common(
                mod,
                (v,),
            )
            assert metrics.generated_kernel_count == 0

    @config.patch(implicit_fallbacks=True)
    def test_aten_normal_dtype(self):
        for dtype in [torch.float64, torch.float16, None]:

            def fn():
                return torch.normal(2, 3, (10, 10), dtype=dtype, device="cpu")

            self.assertEqual(
                torch.compile(fn, backend="aot_eager_decomp_partition")().dtype,
                dtype if dtype else torch.float32,
            )
            self.assertEqual(
                torch.compile(fn, backend="inductor")().dtype,
                dtype if dtype else torch.float32,
            )

    def test_group_norm_vec(self):
        class M(torch.nn.Module):
            def __init__(self):
                super().__init__()
                self.group_norm = torch.nn.GroupNorm(32, 32)

            def forward(self, x):
                return self.group_norm(x)

        metrics.reset()
        mod = M().eval()
        x = torch.randn(2, 32, 32, 32)
        with torch.no_grad():
            self.common(mod, (x,))
            # 2 generated kernels (one for var_mean, the other for result)
            assert metrics.generated_cpp_vec_kernel_count == 2

    def test_int_div_vec(self):
        def fn(x, y, mode):
            return torch.div(x, y, rounding_mode=mode)

        x = torch.randint(1, 100, (32, 32))
        y = torch.randint(1, 100, (32, 32))
        for mode in [None, "trunc", "floor"]:
            with torch.no_grad():
                metrics.reset()
                self.common(fn, (x, y, mode))
                assert metrics.generated_cpp_vec_kernel_count == 1

    def test_uint8_add(self):
        # https://github.com/pytorch/pytorch/issues/113016
        def fn(x, y):
            return torch.add(x, y).neg().to(torch.int32)

        x = torch.randint(0, 255, (3, 3), dtype=torch.uint8)
        y = torch.randint(0, 255, (3, 3), dtype=torch.uint8)
        self.common(fn, (x, y))

    def test_uint8_sub(self):
        # https://github.com/pytorch/pytorch/issues/113016
        def fn(x, y):
            return torch.sub(x, y).neg().to(torch.int32)

        x = torch.randint(0, 255, (3, 3), dtype=torch.uint8)
        y = torch.randint(0, 255, (3, 3), dtype=torch.uint8)
        self.common(fn, (x, y))

    def test_non_contiguous_reduction_store(self):
        # https://github.com/pytorch/pytorch/issues/113018
        class M(torch.nn.Module):
            def __init__(self):
                super().__init__()
                self.conv = torch.nn.Conv2d(39, 1, kernel_size=(1, 17), stride=(2, 2))

            def forward(self, x):
                return self.conv(x.max(3).values)

        m = M()
        x = torch.randn(1, 39, 1, 18, 17)
        self.common(m, (x,))

    def test_embedding_vec(self):
        class M(torch.nn.Module):
            def __init__(self):
                super().__init__()
                self.emb = torch.nn.Embedding(64, 128)

            def forward(self, idx, x):
                return self.emb(idx) + x

        idx = torch.randint(0, 64, (4, 32))
        x = torch.randn(4, 32, 128)
        m = M().eval()
        with torch.no_grad():
            metrics.reset()
            self.common(m, (idx, x))
            assert metrics.generated_cpp_vec_kernel_count == 1

    def test_embedding_vec_bf16(self):
        class M(torch.nn.Module):
            def __init__(self):
                super().__init__()
                self.emb = torch.nn.Embedding(64, 128)

            def forward(self, idx, x):
                return self.emb(idx)

        idx = torch.randint(0, 64, (4, 32))
        x = torch.randn(4, 32, 128).to(torch.bfloat16)
        m = M().eval()
        with torch.no_grad():
            metrics.reset()
            self.common(m, (idx, x))
            assert metrics.generated_cpp_vec_kernel_count == 1

        # we are doing direct load/store, make sure we do not generate
        # redundant type casts
        m_opt = torch.compile(m)
        _, code = run_and_get_cpp_code(m_opt, idx, x)
        self.assertTrue("Vectorized" in code)
        self.assertTrue("cvt_lowp_fp_to_fp32" not in code)
        self.assertTrue("cvt_fp32_to_lowp_fp" not in code)

    def test_concat_inner_vec(self):
        def fn(x, y):
            return F.relu(torch.cat([x, y], dim=1))

        x = torch.randn(32, 35)
        y = torch.randn(32, 120)
        metrics.reset()
        self.common(fn, (x, y))
        assert metrics.generated_cpp_vec_kernel_count == 3

    def test_expr_vec_non_contiguous(self):
        def fn(x):
            # the pattern from sebotnet33ts_256
            y = torch.nn.functional.pad(x, (0, 31)).reshape(-1, 33, 63)
            y = y[:, :32, 31:].reshape(4, 32, 1, 32, 32).expand(-1, -1, 32, -1, -1)
            y = y.permute(0, 3, 1, 4, 2).clone(memory_format=torch.contiguous_format)
            y = y.view(4, 1024, 1024)
            return y.softmax(dim=-1)

        x = torch.randn(128, 2048)
        opt_fn = torch.compile(fn)
        metrics.reset()
        _, code = run_and_get_cpp_code(opt_fn, x)
        self.assertTrue(same(fn(x), opt_fn(x)))
        # 4 kernels for max, exp, sum and div
        assert metrics.generated_cpp_vec_kernel_count == 4
        FileCheck().check_count(
            "Vectorized<int>::loadu(tmpbuf.data())", 0, exactly=True
        ).run(code)

    def test_vec_contiguous_ModularIndexing(self):
        # https://github.com/pytorch/pytorch/issues/114488
        class M(torch.nn.Module):
            def __init__(self, dim):
                super().__init__()
                self.norm = torch.nn.LayerNorm(dim * 4)

            def forward(self, x):
                # the pattern from swin_base_patch4_window7_224
                B, H, W, C = x.shape
                x = (
                    x.reshape(B, H // 2, 2, W // 2, 2, C)
                    .permute(0, 1, 3, 4, 2, 5)
                    .flatten(3)
                )
                x = self.norm(x)
                return x

        x = torch.randn(1, 56, 56, 128)
        m = M(128)
        opt_m = torch.compile(m)
        with torch.no_grad():
            metrics.reset()
            _, code = run_and_get_cpp_code(opt_m, x)
            self.assertTrue(same(m(x), opt_m(x)))
            # Two kernels: one for reduction, one pointwises
            assert metrics.generated_cpp_vec_kernel_count == 2
            FileCheck().check_count(
                "Vectorized<float>::loadu(tmpbuf.data())", 0, exactly=True
            ).run(code)

    @parametrize("dtype", (torch.float16, torch.bfloat16, torch.float))
    @parametrize("shape", ("15,3,13", "4,2048,4096"))
    def test_fp8_cast(self, dtype: torch.dtype, shape: str):
        def fp8_cast(x):
            y0 = x.to(dtype=torch.float8_e4m3fn).to(dtype)
            y1 = x.to(dtype=torch.float8_e5m2).to(dtype)
            return y0, y1

        shape = [int(dim) for dim in shape.split(",")]
        x = torch.rand(*shape, device="cpu", dtype=dtype)
        self.common(fp8_cast, (x,))

    def test_logical_op_store_to_lowp_data_dtype(self):
        # https://github.com/pytorch/pytorch/issues/117624
        # https://github.com/pytorch/pytorch/issues/117627
        def fn(out1, out2, input, other):
            o1 = torch.logical_or(out=out1, input=input, other=other)
            o2 = torch.logical_xor(out=out2, input=input, other=other)
            return o1, o2

        x = torch.rand([3, 3, 2, 8, 9, 2], dtype=torch.float)
        y = torch.rand([3, 3, 2, 8, 9, 2], dtype=torch.float)
        for dtype in _lowp_fp_dtypes:
            o1 = torch.rand([3, 3, 2, 8, 9, 2], dtype=dtype)
            o2 = torch.rand([3, 3, 2, 8, 9, 2], dtype=dtype)
            with torch.no_grad():
                self.common(fn, (o1, o2, x, y))

    def test_constant_bool_vec(self):
        def fn(x):
            mask = torch.zeros(1, dtype=torch.bool)
            return torch.where(mask, x, -1.0)

        x = torch.rand(1000)
        metrics.reset()
        self.common(fn, (x,))
        assert metrics.generated_cpp_vec_kernel_count == 1

    @torch._dynamo.config.patch(dynamic_shapes=True)
    @torch._dynamo.config.patch(assume_static_by_default=False)
    def test_symbolic_shape_scalar_value_reduction(self):
        def fn(x, y):
            return y + torch.ones(x).sum()

        with torch.no_grad():
            metrics.reset()
            y = torch.randn(100)
            self.common(fn, (100, y))
            assert metrics.generated_cpp_vec_kernel_count == 2

    def test_int32_pointwise_vec(self):
        def fn(x):
            return x * x

        x = torch.randint(0, 100, (32, 32), dtype=torch.int32)
        metrics.reset()
        self.common(fn, (x,))
        assert metrics.generated_cpp_vec_kernel_count == 1

    def test_int32_reduction_vec(self):
        def fn(x):
            return x.sum(dim=1)

        x = torch.randint(0, 100, (32, 32), dtype=torch.int32)
        metrics.reset()
        self.common(fn, (x,))
        assert metrics.generated_cpp_vec_kernel_count == 1

    def test_uint32_pointwise_vec(self):
        def fn(x):
            return x * x

        x = torch.randint(0, 100, (32, 32), dtype=torch.uint32)
        metrics.reset()
        self.common(fn, (x,))
        # TODO(jgong5): change to 1 with vectorized uint32 load
        assert metrics.generated_cpp_vec_kernel_count == 0

    def test_uint32_reduction_vec(self):
        def fn(x):
            return x.sum(dim=1)

        x = torch.randint(0, 100, (32, 32), dtype=torch.uint32)
        metrics.reset()
        self.common(fn, (x,))
        # TODO(jgong5): change to 1 with vectorized uint32/uint64 load
        assert metrics.generated_cpp_vec_kernel_count == 0

    def test_int64_pointwise_vec(self):
        def fn(x):
            return x * x

        x = torch.randint(0, 100, (32, 32), dtype=torch.int64)
        metrics.reset()
        self.common(fn, (x,))
        assert metrics.generated_cpp_vec_kernel_count == 1

    def test_int64_reduction_vec(self):
        def fn(x):
            return x.sum(dim=1)

        x = torch.randint(0, 100, (32, 32), dtype=torch.int64)
        metrics.reset()
        self.common(fn, (x,))
        assert metrics.generated_cpp_vec_kernel_count == 1

    def test_uint64_pointwise_vec(self):
        def fn(x):
            return x * x

        x = torch.randint(0, 100, (32, 32), dtype=torch.uint64)
        metrics.reset()
        self.common(fn, (x,))
        # TODO(jgong5): change to 1 with vectorized uint64 load
        assert metrics.generated_cpp_vec_kernel_count == 0

    def test_uint64_reduction_vec(self):
        def fn(x):
            return x.sum(dim=1)

        x = torch.randint(0, 100, (32, 32), dtype=torch.uint64)
        metrics.reset()
        self.common(fn, (x,))
        # TODO(jgong5): change to 1 with vectorized uint64 load
        assert metrics.generated_cpp_vec_kernel_count == 0

    def test_convert_int32_to_int64_vec(self):
        def fn(x):
            return x.to(torch.int64)

        x = torch.randint(0, 100, (32, 32), dtype=torch.int32)
        metrics.reset()
        self.common(fn, (x,))
        assert metrics.generated_cpp_vec_kernel_count == 1

    def test_convert_int64_to_int32_vec(self):
        def fn(x):
            return x.to(torch.int32)

        x = torch.randint(0, 100, (32, 32), dtype=torch.int64)
        metrics.reset()
        self.common(fn, (x,))
        assert metrics.generated_cpp_vec_kernel_count == 1

    def test_convert_fp32_to_int64_vec(self):
        def fn(x):
            return x.to(torch.int64)

        x = torch.rand(32, 32)
        metrics.reset()
        self.common(fn, (x,))
        assert metrics.generated_cpp_vec_kernel_count == 1

    def test_convert_int64_to_fp32_vec(self):
        def fn(x):
            return x.to(torch.float32)

        x = torch.randint(0, 100, (32, 32), dtype=torch.int64)
        metrics.reset()
        self.common(fn, (x,))
        assert metrics.generated_cpp_vec_kernel_count == 1

    def test_no_redundant_to_dtypes_between_fused_scheduler_node(self):
        # https://github.com/pytorch/pytorch/issues/115260
        p0 = torch.tensor([1.0879], dtype=torch.float16)

        class Model1(torch.nn.Module):
            def __init__(self):
                super().__init__()

            def forward(self, *args):
                cat = torch.cat((args[3], args[2], args[1], args[0]), dim=2)
                max_1 = torch.max(args[4], p0)
                mul = torch.mul(cat, max_1)
                tan = torch.tan(mul)
                return (mul, tan)

        metrics.reset()
        m = Model1()
        self.common(
            m,
            (
                torch.randn((17, 5, 1, 7)).half(),
                torch.randn((17, 5, 1, 7)).half(),
                torch.randn((17, 5, 11, 7)).half(),
                torch.randn((17, 5, 1, 7)).half(),
                torch.tensor(4.39, dtype=torch.float16),
            ),
        )

    def test_masked_load_int64_vec(self):
        # https://github.com/pytorch/pytorch/issues/120377
        def fn(x):
            return torch.nn.functional.pad(x, (0, 13))

        x = torch.randint(0, 100, (819,), dtype=torch.int64)
        metrics.reset()
        self.common(fn, (x,))
        # TODO: support vectorized int64 masked load
        assert metrics.generated_cpp_vec_kernel_count == 0

<<<<<<< HEAD
    @patch("torch.cuda.is_available", lambda: False)
    @config.patch(freezing=True)
    def test_linear_float64(self):
        class M(torch.nn.Module):
            def __init__(self):
                super().__init__()
                self.weight1 = torch.nn.Parameter(
                    torch.randn(10, 10, dtype=torch.float64)
                )
                self.weight2 = torch.nn.Parameter(
                    torch.randn(10, 10, dtype=torch.float64)
                )
                self.bias = torch.nn.Parameter(torch.randn(10, dtype=torch.float64))

            def forward(self, x1):
                v1 = torch.mm(x1, self.weight1)
                v2 = torch.addmm(self.bias, x1, self.weight2)
                return (v1, v2)

        mod = M().eval()
        v = torch.randn(10, 10, dtype=torch.float64)
        with torch.no_grad():
            self.common(
                mod,
                (v,),
            )
=======
    @config.patch({"cpp.dynamic_threads": True})
    def test_reduction_with_dynamic_threads(self):
        def fn(a, b):
            return a.sum(), b.sum()

        self.common(
            fn,
            (torch.randn(1000), torch.rand(1000)),
        )
>>>>>>> aa872ff9


if __name__ == "__main__":
    from torch._inductor.test_case import run_tests
    from torch.testing._internal.inductor_utils import HAS_CPU

    if HAS_CPU and not IS_MACOS:
        run_tests(needs="filelock")<|MERGE_RESOLUTION|>--- conflicted
+++ resolved
@@ -3554,7 +3554,16 @@
         # TODO: support vectorized int64 masked load
         assert metrics.generated_cpp_vec_kernel_count == 0
 
-<<<<<<< HEAD
+    @config.patch({"cpp.dynamic_threads": True})
+    def test_reduction_with_dynamic_threads(self):
+        def fn(a, b):
+            return a.sum(), b.sum()
+
+        self.common(
+            fn,
+            (torch.randn(1000), torch.rand(1000)),
+        )
+
     @patch("torch.cuda.is_available", lambda: False)
     @config.patch(freezing=True)
     def test_linear_float64(self):
@@ -3581,17 +3590,6 @@
                 mod,
                 (v,),
             )
-=======
-    @config.patch({"cpp.dynamic_threads": True})
-    def test_reduction_with_dynamic_threads(self):
-        def fn(a, b):
-            return a.sum(), b.sum()
-
-        self.common(
-            fn,
-            (torch.randn(1000), torch.rand(1000)),
-        )
->>>>>>> aa872ff9
 
 
 if __name__ == "__main__":
