# Owner(s): ["oncall: cpu inductor"]
import sys
import unittest
from typing import NamedTuple

import torch
from torch._inductor import config
from torch._inductor.test_case import TestCase as InductorTestCase
from torch.testing._internal.common_device_type import (
    get_desired_device_type_test_bases,
)
from torch.testing._internal.common_utils import IS_MACOS, slowTest
from torch.testing._internal.inductor_utils import HAS_CPU


try:
    try:
        from . import (
            test_cpu_repro,
            test_mkldnn_pattern_matcher,
            test_torchinductor,
            test_torchinductor_dynamic_shapes,
        )
    except ImportError:
        import test_cpu_repro
        import test_mkldnn_pattern_matcher
        import test_torchinductor
        import test_torchinductor_dynamic_shapes
except unittest.SkipTest:
    if __name__ == "__main__":
        sys.exit(0)
    raise


_desired_test_bases = get_desired_device_type_test_bases()
RUN_CPU = (
    HAS_CPU
    and any(getattr(x, "device_type", "") == "cpu" for x in _desired_test_bases)
    and not IS_MACOS
)


class CppWrapperTemplate:
    pass


class TestCppWrapper(InductorTestCase):
    device = "cpu"


class DynamicShapesCppWrapperCpuTests(InductorTestCase):
    device = "cpu"


test_failures_cpp_wrapper = {
    # conv2d will fallback for dynamic shapes; the fallback path is not yet supported
    "test_conv2d_unary_cpu_dynamic_shapes": test_torchinductor.TestFailure(
        ("cpp_wrapper",), is_skip=True
    ),
    "test_conv2d_binary_inplace_fusion_failed_cpu_dynamic_shapes": test_torchinductor.TestFailure(
        ("cpp_wrapper",), is_skip=True
    ),
    "test_conv2d_binary_inplace_fusion_pass_cpu_dynamic_shapes": test_torchinductor.TestFailure(
        ("cpp_wrapper",), is_skip=True
    ),
    # aten._native_multi_head_attention.default is not yet supported for dynamic shapes
    "test_multihead_attention_cpu_dynamic_shapes": test_torchinductor.TestFailure(
        ("cpp_wrapper",), is_skip=True
    ),
}

if config.abi_compatible:
    xfail_list = [
        "test_bernoulli1_cpu",  # cpp fallback op naming issue
        "test_conv2d_binary_inplace_fusion_failed_cpu",
        "test_conv2d_binary_inplace_fusion_pass_cpu",
        "test_cumsum_cpu",
        "test_custom_op_cpu",  # needs custom op support
        "test_dtype_sympy_expr_cpu",
        "test_dynamic_qlinear_cpu",
        "test_dynamic_qlinear_qat_cpu",
<<<<<<< HEAD
        "test_index_put_deterministic_fallback_cpu",
=======
>>>>>>> 19d27a13
        "test_lstm_packed_change_input_sizes_cpu",
        "test_profiler_mark_wrapper_call_cpu",
        "test_qconv2d_add_cpu",
        "test_qconv2d_add_relu_cpu",
        "test_qconv2d_cpu",
        "test_qconv2d_dequant_promotion_cpu",
        "test_qconv2d_maxpool2d_linear_dynamic_cpu",
        "test_qconv2d_relu_cpu",
        "test_qlinear_cpu",
        "test_qlinear_dequant_promotion_cpu",
        "test_qlinear_relu_cpu",
        "test_randint_cpu",
        "test_randn_with_dtype_and_device_cpu",
        "test_scatter5_cpu",
        "test_scatter6_cpu",
        "test_tensor2_cpu",
    ]
    for test_name in xfail_list:
        test_failures_cpp_wrapper[test_name] = test_torchinductor.TestFailure(
            ("cpp_wrapper",), is_skip=False
        )
        test_failures_cpp_wrapper[
            f"{test_name}_dynamic_shapes"
        ] = test_torchinductor.TestFailure(("cpp_wrapper",), is_skip=False)
    skip_list = [
        "test_linear1_cpu",  # segfault from double free
        "test_multihead_attention_cpu",
    ]
    for test_name in skip_list:
        test_failures_cpp_wrapper[test_name] = test_torchinductor.TestFailure(
            ("cpp_wrapper",), is_skip=True
        )
        test_failures_cpp_wrapper[
            f"{test_name}_dynamic_shapes"
        ] = test_torchinductor.TestFailure(("cpp_wrapper",), is_skip=True)


def make_test_case(
    name,
    device,
    tests,
    condition=True,
    slow=False,
    func_inputs=None,
    code_string_count=None,
):
    test_name = f"{name}_{device}" if device else name
    if code_string_count is None:
        code_string_count = {}

    func = getattr(tests, test_name)
    assert callable(func), "not a callable"
    func = slowTest(func) if slow else func

    @config.patch(cpp_wrapper=True, search_autotune_cache=False)
    def fn(self):
        tests.setUpClass()
        tests.setUp()
        try:
            _, code = test_torchinductor.run_and_get_cpp_code(
                func, *func_inputs if func_inputs else []
            )
            self.assertEqual("CppWrapperCodeCache" in code, True)
            self.assertTrue(
                all(
                    code.count(string) == code_string_count[string]
                    for string in code_string_count
                )
            )
        finally:
            tests.tearDown()
            tests.tearDownClass()

    fn.__name__ = test_name
    import copy

    fn.__dict__ = copy.deepcopy(func.__dict__)
    if condition:
        setattr(
            CppWrapperTemplate,
            test_name,
            fn,
        )


if RUN_CPU:

    class BaseTest(NamedTuple):
        name: str
        device: str = "cpu"
        tests: InductorTestCase = test_torchinductor.CpuTests()
        condition: bool = True
        slow: bool = False
        func_inputs: list = None
        code_string_count: dict = {}

    for item in [
        BaseTest("test_add_complex4"),
        BaseTest("test_as_strided"),  # buffer reuse
        BaseTest("test_bernoulli1"),
        BaseTest("test_bitwise"),  # int32
        BaseTest("test_bmm1"),
        BaseTest("test_bmm2"),
        BaseTest("test_cat"),  # alias
        BaseTest(
            "test_conv2d_binary_inplace_fusion_failed",
            "cpu",
            test_mkldnn_pattern_matcher.TestPatternMatcher(),
            condition=torch.backends.mkldnn.is_available(),
            func_inputs=[
                ["op_convolution_pointwise_binary.call"],
                ["op_convolution_pointwise_binary_.call"],
            ],
        ),
        BaseTest(
            "test_conv2d_binary_inplace_fusion_pass",
            "cpu",
            test_mkldnn_pattern_matcher.TestPatternMatcher(),
            condition=torch.backends.mkldnn.is_available(),
            func_inputs=[
                ["op_convolution_pointwise_binary_.call"],
                ["op_convolution_pointwise_binary.call"],
            ],
        ),
        BaseTest(
            "test_conv2d_unary",
            "cpu",
            test_mkldnn_pattern_matcher.TestPatternMatcher(),
            condition=torch.backends.mkldnn.is_available(),
            slow=True,
        ),
        BaseTest("test_conv_transpose2d_packed", "cpu", test_cpu_repro.CPUReproTests()),
        BaseTest("test_cumsum"),
        BaseTest("test_custom_op"),
        BaseTest("test_dtype_sympy_expr"),
        BaseTest("test_embedding_bag"),  # test default FallbackKernel
        BaseTest("test_index_put1"),
        BaseTest("test_index_put_deterministic_fallback"),
        BaseTest("test_adding_tensor_offsets"),
        BaseTest("test_int_div", "", test_cpu_repro.CPUReproTests()),
        BaseTest("test_linear1"),
        BaseTest("test_linear2"),
        BaseTest(
            "test_linear_binary",
            "",
            test_mkldnn_pattern_matcher.TestPatternMatcher(),
            torch.backends.mkldnn.is_available()
            and torch.ops.mkldnn._is_mkldnn_bf16_supported(),
        ),
        BaseTest("test_linear_packed", "", test_cpu_repro.CPUReproTests()),
        BaseTest(
            "test_lstm_packed_change_input_sizes",
            "cpu",
            test_cpu_repro.CPUReproTests(),
            condition=torch.backends.mkldnn.is_available(),
        ),
        BaseTest("test_mm_views"),
        BaseTest("test_multihead_attention", "cpu", test_cpu_repro.CPUReproTests()),
        BaseTest("test_multi_threading"),
        BaseTest("test_profiler_mark_wrapper_call"),
        BaseTest(
            "test_qconv2d",
            "cpu",
            test_mkldnn_pattern_matcher.TestPatternMatcher(),
            condition=torch.backends.mkldnn.is_available(),
        ),
        BaseTest(
            "test_qconv2d_relu",
            "cpu",
            test_mkldnn_pattern_matcher.TestPatternMatcher(),
            condition=torch.backends.mkldnn.is_available(),
        ),
        BaseTest(
            "test_qconv2d_add",
            "cpu",
            test_mkldnn_pattern_matcher.TestPatternMatcher(),
            condition=torch.backends.mkldnn.is_available(),
        ),
        BaseTest(
            "test_qconv2d_add_relu",
            "cpu",
            test_mkldnn_pattern_matcher.TestPatternMatcher(),
            condition=torch.backends.mkldnn.is_available(),
        ),
        BaseTest(
            "test_qconv2d_dequant_promotion",
            "cpu",
            test_mkldnn_pattern_matcher.TestPatternMatcher(),
            condition=torch.backends.mkldnn.is_available(),
        ),
        BaseTest(
            "test_qconv2d_maxpool2d_linear_dynamic",
            "cpu",
            test_mkldnn_pattern_matcher.TestDynamicPatternMatcher(),
            condition=torch.backends.mkldnn.is_available(),
            func_inputs=[
                [
                    "op_qconv2d_pointwise.call",
                    "op_quantized_max_pool2d_.call",
                    "op_qlinear_pointwise.call",
                ]
            ],
        ),
        BaseTest(
            "test_qlinear",
            "cpu",
            test_mkldnn_pattern_matcher.TestPatternMatcher(),
            condition=torch.backends.mkldnn.is_available(),
        ),
        BaseTest(
            "test_qlinear_relu",
            "cpu",
            test_mkldnn_pattern_matcher.TestPatternMatcher(),
            condition=torch.backends.mkldnn.is_available(),
        ),
        BaseTest(
            "test_qlinear_dequant_promotion",
            "cpu",
            test_mkldnn_pattern_matcher.TestPatternMatcher(),
            condition=torch.backends.mkldnn.is_available(),
        ),
        BaseTest(
            "test_dynamic_qlinear",
            "cpu",
            test_mkldnn_pattern_matcher.TestPatternMatcher(),
            condition=torch.backends.mkldnn.is_available(),
        ),
        BaseTest(
            "test_dynamic_qlinear_qat",
            "cpu",
            test_mkldnn_pattern_matcher.TestPatternMatcher(),
            condition=torch.backends.mkldnn.is_available(),
        ),
        BaseTest("test_randint"),
        BaseTest("test_randn_with_dtype_and_device"),
        BaseTest("test_reduction1"),  # Reduction
        BaseTest("test_relu"),  # multiple inputs
        BaseTest("test_repeat_interleave", "", test_cpu_repro.CPUReproTests()),
        BaseTest("test_scalar_input"),
        BaseTest("test_scaled_dot_product_attention"),
        BaseTest("test_scatter1"),
        BaseTest("test_scatter2"),
        BaseTest("test_scatter3"),
        BaseTest("test_scatter4"),
        BaseTest("test_scatter5"),
        BaseTest("test_scatter6"),
        BaseTest("test_scatter_reduce1"),
        BaseTest("test_scatter_reduce2"),
        BaseTest("test_scatter_reduce3"),
        BaseTest("test_silu"),  # single input, single output
        BaseTest("test_sort"),
        BaseTest("test_sum_dtype"),  # float64
        BaseTest("test_sum_int"),  # bool, int64, int8, uint8
        BaseTest("test_tensor2"),  # constant input
        BaseTest(
            "test_transpose", code_string_count={".reset();": 2}
        ),  # multiple outputs, buffer clear
        BaseTest("test_view_as_complex"),
        BaseTest("test_view_as_real"),
    ]:
        make_test_case(
            item.name,
            item.device,
            item.tests,
            item.condition,
            item.slow,
            item.func_inputs,
            item.code_string_count,
        )

    test_torchinductor.copy_tests(
        CppWrapperTemplate,
        TestCppWrapper,
        "cpp_wrapper",
        test_failures_cpp_wrapper,
    )

    DynamicShapesCppWrapperTemplate = (
        test_torchinductor_dynamic_shapes.make_dynamic_cls(CppWrapperTemplate)
    )

    test_torchinductor.copy_tests(
        DynamicShapesCppWrapperTemplate,
        DynamicShapesCppWrapperCpuTests,
        "cpp_wrapper",
        test_failures_cpp_wrapper,
        xfail_prop="_expected_failure_dynamic_wrapper",
    )


if __name__ == "__main__":
    from torch._inductor.test_case import run_tests

    if RUN_CPU:
        run_tests(needs="filelock")<|MERGE_RESOLUTION|>--- conflicted
+++ resolved
@@ -79,10 +79,6 @@
         "test_dtype_sympy_expr_cpu",
         "test_dynamic_qlinear_cpu",
         "test_dynamic_qlinear_qat_cpu",
-<<<<<<< HEAD
-        "test_index_put_deterministic_fallback_cpu",
-=======
->>>>>>> 19d27a13
         "test_lstm_packed_change_input_sizes_cpu",
         "test_profiler_mark_wrapper_call_cpu",
         "test_qconv2d_add_cpu",
