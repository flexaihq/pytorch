# Owner(s): ["module: inductor"]
import math
import os
import sys

import torch
<<<<<<< HEAD
=======
from torch._inductor.test_case import TestCase as InductorTestCase
>>>>>>> b92daff6
from torch._inductor.utils import run_and_get_code
from torch.testing import FileCheck
from torch.testing._internal.common_utils import (
    IS_CI,
    IS_WINDOWS,
    skipIfRocm,
    slowTest,
    TEST_WITH_ASAN,
)
from torch.testing._internal.inductor_utils import HAS_CPU, HAS_CUDA

# Make the helper files in test/ importable
pytorch_test_dir = os.path.dirname(os.path.dirname(os.path.realpath(__file__)))
sys.path.append(pytorch_test_dir)

import contextlib
import unittest

from torch._inductor import config
from torch._inductor.scheduler import Scheduler


if IS_WINDOWS and IS_CI:
    sys.stderr.write(
        "Windows CI does not have necessary dependencies for test_torchinductor yet\n"
    )
    if __name__ == "__main__":
        sys.exit(0)
    raise unittest.SkipTest("requires sympy/functorch/filelock")

from inductor.test_torchinductor import check_model, check_model_cuda, copy_tests


class TestCase(InductorTestCase):
    @classmethod
    def setUpClass(cls):
        super().setUpClass()
        cls._stack = contextlib.ExitStack()
        cls._stack.enter_context(
            config.patch(
                {
                    "benchmark_kernel": True,
                    "benchmark_fusion": True,
                }
            )
        )

    @classmethod
    def tearDownClass(cls):
        cls._stack.close()
        super().tearDownClass()


class BenchmarkFusionTestTemplate:
    def test_softmax(self):
        def f(x):
            return torch.nn.functional.softmax(x, dim=-1)

        self.common(f, (torch.rand(2, 8192),))

    @slowTest
    @skipIfRocm  # fail accuracy check on ROCm
    def test_resnet18(self):
        import torchvision

        model = torchvision.models.resnet18()
        model.eval()
        batch_size = 16
        inputs = (torch.randn((batch_size, 3, 224, 224)),)
        self.common(model, inputs, atol=1e-2, rtol=1e-2)

    def test_register_spills(self):
        """
        The test can potentially trigger register spills
        """
        old_benchmark_fn = Scheduler.benchmark_fused_nodes

        def new_benchmark_fn(scheduler, nodes):
            """
            We override Scheduler.benchmark_fused_nodes to return latency 1.0
            if there are no register spills. Without this, we may not able to
            test the code path handling register spilling because before register
            start spilling, the related fusion may have already been skipped
            due to longer lantency.
            """
            ms, path = old_benchmark_fn(scheduler, nodes)
            if not math.isinf(ms):
                ms = 1.0
            return ms, path

        # Disable dynamic_scale_rblock to make it easier to trigger register
        # spilling.
        with unittest.mock.patch.object(
            Scheduler, "benchmark_fused_nodes", new_benchmark_fn
        ), config.patch("dynamic_scale_rblock", False):
            S = 512

            def f(*inputs):
                inputs = list(inputs)
                outputs = []
                out = torch.zeros(S, device=self.device)
                for x in inputs:
                    x = x * 2
                    x = x + 1
                    x = x.sum(dim=-1)
                    outputs.append(x)
                    out = out + x
                return outputs, out

            N = int(os.environ.get("NINP", "30"))
            inputs = [torch.randn(S, 2560, device=self.device) for _ in range(N)]
            opt_f = torch.compile(f)
            opt_f(*inputs)

    def test_foreach_kernel(self):
        """
        Benchmark fusion should skip benchmarking kernels involves foreach kernel
        for now. Without the skipping logic, `codegen_node_schedule` may fail.
        """
        a = torch.randn(1024, 256, device=self.device)
        b = torch.randn(1024, 512, device=self.device)

        def f(a, b):
            a, b = torch._foreach_abs([a, b])
            return a + 1, b + 2

        self.common(f, (a, b))

    @torch._inductor.config.patch(max_autotune_gemm_backends="TRITON")
    def test_avoid_register_spilling(self):
        if self.device != "cuda":
            raise unittest.SkipTest("CUDA only")

        from torch.nn.functional import gelu

        def foo(m, inp):
            curr = m(inp)
            tmps = []
            for _ in range(4):
                curr = gelu(curr)
                for t in tmps:
                    curr = curr + t
                tmps.append(curr)

            return curr

        m = torch.nn.Linear(2048, 2048, bias=True).half().cuda()
        inp = torch.rand([2048, 2048]).half().cuda()

        with torch.no_grad():
            foo_c = torch.compile(mode="max-autotune-no-cudagraphs")(foo)

            _, out_code = run_and_get_code(foo_c, m, inp)

            # occasionally, CI will make this one kernel. just skip in this case
            if not out_code[0].count("def triton_") == 2:
                return

            # should be multiple triton invocations
            FileCheck().check("async_compile.wait").check_count(
                ".run", 2, exactly=True
            ).run(out_code[0])

        with config.patch(
            {"benchmark_fusion": False, "epilogue_fusion": False}
        ), torch.no_grad():
            torch._dynamo.reset()

            foo_c = torch.compile(mode="max-autotune-no-cudagraphs")(foo)

            _, out_code2 = run_and_get_code(foo_c, m, inp)

        for c in out_code[0], out_code2[0]:
            FileCheck().check("async_compile.wait").check("DeviceGuard").check_count(
                "empty_strided_cuda", 2, exactly=True
            ).check("return").run(c)


if HAS_CUDA and not TEST_WITH_ASAN:

    class BenchmarkFusionCudaTest(TestCase):
        common = check_model_cuda
        device = "cuda"

    copy_tests(BenchmarkFusionTestTemplate, BenchmarkFusionCudaTest, "cuda")

if HAS_CPU and not torch.backends.mps.is_available():

    class BenchmarkFusionCpuTest(TestCase):
        common = check_model
        device = "cpu"

    copy_tests(BenchmarkFusionTestTemplate, BenchmarkFusionCpuTest, "cpu")

if __name__ == "__main__":
    from torch._inductor.test_case import run_tests

    if HAS_CPU or HAS_CUDA:
        run_tests()<|MERGE_RESOLUTION|>--- conflicted
+++ resolved
@@ -4,10 +4,7 @@
 import sys
 
 import torch
-<<<<<<< HEAD
-=======
 from torch._inductor.test_case import TestCase as InductorTestCase
->>>>>>> b92daff6
 from torch._inductor.utils import run_and_get_code
 from torch.testing import FileCheck
 from torch.testing._internal.common_utils import (
