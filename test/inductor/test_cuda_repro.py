--- conflicted
+++ resolved
@@ -1204,7 +1204,40 @@
             out2 = m(input_tensor)
             self.assertEqual(out, out2, atol=1e-3, rtol=1e-3)
 
-<<<<<<< HEAD
+    def test_reflection_pad_loop_order(self):
+        def fn(x, y):
+            a = torch.nn.functional.pad(x, (5, 5, 5, 5), mode="reflect")
+            b = torch.nn.functional.pad(y, (5, 5, 5, 5), mode="reflect")
+            return a + b
+
+        cfn = torch.compile(fn)
+        a = torch.rand((10, 10, 10), device="cuda")
+        b = torch.rand((10, 10, 10), device="cuda")
+        expect = fn(a, b)
+        actual, code = run_and_get_code(cfn, a, b)
+        self.assertEqual(expect, actual)
+
+        # Expect the code iterates in contiguous order, and is not tiled
+        kernel_code = "\n".join(code[0].split("\n")[50:64])
+        self.assertExpectedInline(
+            kernel_code,
+            """\
+@triton.jit
+def triton_(in_ptr0, in_ptr1, out_ptr0, xnumel, XBLOCK : tl.constexpr):
+    xnumel = 4000
+    xoffset = tl.program_id(0) * XBLOCK
+    xindex = xoffset + tl.arange(0, XBLOCK)[:]
+    xmask = xindex < xnumel
+    x0 = xindex % 20
+    x1 = (xindex // 20) % 20
+    x2 = (xindex // 400)
+    x3 = xindex
+    tmp0 = tl.load(in_ptr0 + (99 + ((-1)*(tl_math.abs((-9) + (tl_math.abs((-5) + x0))))) + ((-10)*(tl_math.abs((-9) + (tl_math.abs((-5) + x1))))) + (100*x2)), xmask, eviction_policy='evict_last')
+    tmp1 = tl.load(in_ptr1 + (99 + ((-1)*(tl_math.abs((-9) + (tl_math.abs((-5) + x0))))) + ((-10)*(tl_math.abs((-9) + (tl_math.abs((-5) + x1))))) + (100*x2)), xmask, eviction_policy='evict_last')
+    tmp2 = tmp0 + tmp1
+    tl.store(out_ptr0 + (x3), tmp2, xmask)""",  # noqa: B950
+        )
+
     def test_int64_index_intermediate(self):
         def foo(inp):
             view_23 = torch.ops.aten.view.default(inp, [-1, 8192, 8192])
@@ -1244,41 +1277,6 @@
                 torch._dynamo.mark_dynamic(inp, 0)
             foo_c = torch.compile(foo)
             torch.testing.assert_allclose(foo(inp), foo_c(inp))
-=======
-    def test_reflection_pad_loop_order(self):
-        def fn(x, y):
-            a = torch.nn.functional.pad(x, (5, 5, 5, 5), mode="reflect")
-            b = torch.nn.functional.pad(y, (5, 5, 5, 5), mode="reflect")
-            return a + b
-
-        cfn = torch.compile(fn)
-        a = torch.rand((10, 10, 10), device="cuda")
-        b = torch.rand((10, 10, 10), device="cuda")
-        expect = fn(a, b)
-        actual, code = run_and_get_code(cfn, a, b)
-        self.assertEqual(expect, actual)
-
-        # Expect the code iterates in contiguous order, and is not tiled
-        kernel_code = "\n".join(code[0].split("\n")[50:64])
-        self.assertExpectedInline(
-            kernel_code,
-            """\
-@triton.jit
-def triton_(in_ptr0, in_ptr1, out_ptr0, xnumel, XBLOCK : tl.constexpr):
-    xnumel = 4000
-    xoffset = tl.program_id(0) * XBLOCK
-    xindex = xoffset + tl.arange(0, XBLOCK)[:]
-    xmask = xindex < xnumel
-    x0 = xindex % 20
-    x1 = (xindex // 20) % 20
-    x2 = (xindex // 400)
-    x3 = xindex
-    tmp0 = tl.load(in_ptr0 + (99 + ((-1)*(tl_math.abs((-9) + (tl_math.abs((-5) + x0))))) + ((-10)*(tl_math.abs((-9) + (tl_math.abs((-5) + x1))))) + (100*x2)), xmask, eviction_policy='evict_last')
-    tmp1 = tl.load(in_ptr1 + (99 + ((-1)*(tl_math.abs((-9) + (tl_math.abs((-5) + x0))))) + ((-10)*(tl_math.abs((-9) + (tl_math.abs((-5) + x1))))) + (100*x2)), xmask, eviction_policy='evict_last')
-    tmp2 = tmp0 + tmp1
-    tl.store(out_ptr0 + (x3), tmp2, xmask)""",  # noqa: B950
-        )
->>>>>>> 2a1d9aca
 
 
 if __name__ == "__main__":
