--- conflicted
+++ resolved
@@ -78,13 +78,8 @@
 KERNEL_COUNTS = {
     Adam: KernelCounts(multitensor=2, singletensor=8),
     AdamW: KernelCounts(multitensor=2, singletensor=8),
-<<<<<<< HEAD
-    NAdam: KernelCounts(multitensor=2, singletensor=12),
-    Rprop: KernelCounts(multitensor=2, singletensor=8),
-=======
     NAdam: KernelCounts(multitensor=2, singletensor=8),
     Rprop: KernelCounts(multitensor=1, singletensor=4),
->>>>>>> 03487736
     RMSprop: KernelCounts(multitensor=1, singletensor=4),
     Adadelta: KernelCounts(multitensor=2, singletensor=8),
     Adagrad: KernelCounts(multitensor=5, singletensor=8),
