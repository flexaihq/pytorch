# Owner(s): ["module: unknown"]

import sys
import os
import re
import shutil
import random
import subprocess
import tempfile
import traceback
import textwrap
import unittest
from typing import Any, List, Dict
import torch
import torch.nn as nn
import torch.utils.data
from torch.utils.data import DataLoader
from torch.testing._internal.common_cuda import TEST_MULTIGPU
from torch.testing._internal.common_device_type import (
    ops,
    onlyCPU,
    instantiate_device_type_tests,
)
from torch.testing._internal.common_methods_invocations import op_db
import torch.cuda
from torch.utils._pytree import tree_any, tree_all_only
from torch.utils.checkpoint import checkpoint, checkpoint_sequential
from torch.utils._device import set_device
from torch.utils._traceback import report_compile_source_on_error, format_traceback_short, CapturedTraceback
import torch.utils.cpp_extension
from torch.autograd._functions.utils import check_onnx_broadcast
from torch.onnx.symbolic_opset9 import _prepare_onnx_paddings
from torch.testing._internal.common_utils import load_tests, IS_FBCODE, IS_SANDCASTLE, IS_WINDOWS  # type: ignore[attr-defined]

# load_tests from torch.testing._internal.common_utils is used to automatically filter tests for
# sharding on sandcastle. This line silences flake warnings
load_tests = load_tests

HAS_CUDA = torch.cuda.is_available()


from torch.testing._internal.common_utils import TestCase, run_tests


class RandomDatasetMock(torch.utils.data.Dataset):

    def __getitem__(self, index):
        return torch.tensor([torch.rand(1).item(), random.uniform(0, 1)])

    def __len__(self):
        return 1000


class TestCheckpoint(TestCase):

    # This runs checkpoint_sequential on each of the nets in
    # module_lists_to_compare, and compares them against the uncheckpointed model.
    # To compare, it checks outputs as well as input gradients and parameter gradients
    def _check_checkpoint_sequential(
        self,
        model,
        module_lists_to_compare,
        num_chunks,
        input,
        use_reentrant,
    ):
        # not checkpointed
        out = model(input)
        out_not_checkpointed = out.detach().clone()
        model.zero_grad()
        out.sum().backward()
        grad_not_checkpointed = {
            name: param.grad.detach().clone()
            for name, param in model.named_parameters()
        }
        input_grad_not_checkpointed = input.grad.detach().clone()
        for model_to_compare in module_lists_to_compare:
            # checkpointed model by passing list of modules
            detached = input.detach()
            detached.requires_grad = True

            # pass list of modules to checkpoint
            out = checkpoint_sequential(
                model_to_compare, num_chunks, detached, use_reentrant=use_reentrant
            )
            out_checkpointed = out.detach().clone()
            model.zero_grad()
            out.sum().backward()
            grad_checkpointed = {
                name: param.grad.detach().clone()
                for name, param in model.named_parameters()
            }
            input_grad_checkpointed = detached.grad.detach().clone()
            # compare outputs as well as the gradients of input and parameters
            self.assertEqual(out_checkpointed, out_not_checkpointed)
            self.assertEqual(input_grad_not_checkpointed, input_grad_checkpointed)
            for name in grad_checkpointed:
                self.assertEqual(grad_checkpointed[name], grad_not_checkpointed[name])

    # Test whether checkpoint is being triggered or not. For this, we check
    # the number of times forward pass happens
    def test_checkpoint_trigger(self):

        class Net(nn.Module):

            def __init__(self):
                super().__init__()
                self.counter = 0

            def forward(self, input_var):
                self.counter += 1
                # For reentrant, need to have autograd actually
                # pack a tensor to trigger recomp
                ret = input_var * torch.tensor(2.)
                return ret

        # checkpointed
        for use_reentrant in [True, False]:
            with self.subTest(use_reentrant=use_reentrant):
                modules = [Net() for _ in range(10)]
                for m in modules:
                    self.assertEqual(m.counter, 0)
                input_var = torch.randn(3, 4, requires_grad=True)
                out = checkpoint_sequential(modules, 2, input_var, use_reentrant=use_reentrant)
                for m in modules:
                    self.assertEqual(m.counter, 1)
                out.sum().backward()
                for m in modules[:(len(modules) // 2)]:
                    self.assertEqual(m.counter, 2)
                for m in modules[(len(modules) // 2):]:
                    self.assertEqual(m.counter, 1)

    def test_checkpoint_valid(self):
        model = nn.Sequential(
            nn.Linear(100, 50),
            nn.ReLU(),
            nn.Linear(50, 20),
            nn.ReLU(),
            nn.Linear(20, 5),
            nn.ReLU()
        )

        input_var = torch.randn(1, 100, requires_grad=True)

        # checkpointed
        chunks = 2
        modules = list(model.children())
        out = checkpoint_sequential(modules, chunks, input_var, use_reentrant=True)
        with self.assertRaisesRegex(RuntimeError, "Checkpointing is not compatible"):
            torch.autograd.grad(
                outputs=[out], grad_outputs=[torch.ones(1, 5)], inputs=[input_var], create_graph=True
            )
        # works with use_reentrant=False, and grads are the same
        out = model(input_var)
        grads_no_checkpoint = torch.autograd.grad(
            outputs=[out], grad_outputs=[torch.ones(1, 5)], inputs=[input_var], create_graph=True,
        )
        out_checkpoint = checkpoint_sequential(modules, chunks, input_var, use_reentrant=False)
        # check outputs are the same
        self.assertEqual(out_checkpoint, out)
        grads_checkpoint = torch.autograd.grad(
            outputs=[out_checkpoint], grad_outputs=[torch.ones(1, 5)], inputs=[input_var], create_graph=True,
        )
        self.assertEqual(grads_no_checkpoint, grads_checkpoint)

    def test_checkpoint(self):
        for use_reentrant in [True, False]:
            with self.subTest(use_reentrant=use_reentrant):
                model = nn.Sequential(
                    nn.Linear(100, 50),
                    nn.ReLU(),
                    nn.Linear(50, 20),
                    nn.ReLU(),
                    nn.Linear(20, 5),
                    nn.ReLU()
                )

                # Compare uncheckpointed model with its checkpointed counterparts
                # In addition to running checkpoint_sequential on the nn.Sequential
                # instance, we also run the function on the list of functions within
                # the module.
                self._check_checkpoint_sequential(
                    model,
                    [list(model.children()), model],
                    2,
                    torch.randn(1, 100, requires_grad=True),
                    use_reentrant=use_reentrant,
                )

    def test_checkpoint_module_list(self):
        class ModuleListNet(nn.Module):
            def __init__(self):
                super().__init__()
                module_list = [
                    nn.Linear(100, 50),
                    nn.ReLU(),
                    nn.Linear(50, 20),
                    nn.ReLU(),
                    nn.Linear(20, 5),
                    nn.ReLU(),
                ]
                self.module_list = nn.ModuleList(module_list)

            def forward(self, input):
                for layer in self.module_list:
                    input = layer(input)
                return input

        for use_reentrant in [True, False]:
            with self.subTest(use_reentrant=use_reentrant):
                model = ModuleListNet()

                # Compare uncheckpointed model with its checkpointed counterparts.
                self._check_checkpoint_sequential(
                    model,
                    [list(model.module_list.children()), model.module_list],
                    2,
                    torch.randn(1, 100, requires_grad=True),
                    use_reentrant=use_reentrant,
                )

    def test_checkpoint_sequential_deprecated_multiple_args(self):
        class Two(nn.Module):
            def forward(self, a, b):
                return a, b

        model = nn.Sequential(Two())
        a = torch.randn(1, 100, requires_grad=True)
        b = torch.randn(1, 100, requires_grad=True)

        for use_reentrant in [True, False]:
            with self.subTest(use_reentrant=use_reentrant):
                with self.assertRaises(TypeError):
                    checkpoint_sequential(model, 1, a, b)  # type: ignore[call-arg]

    def test_checkpoint_sequential_deprecated_no_args(self):
        class Noop(nn.Module):
            def forward(self):
                pass

        model = nn.Sequential(Noop())
        for use_reentrant in [True, False]:
            with self.subTest(use_reentrant=use_reentrant):
                with self.assertRaises(TypeError):
                    checkpoint_sequential(model, 1)  # type: ignore[call-arg]

    def test_checkpoint_rng_cpu(self):
        for _ in range(5):
            inp = torch.randn(20000, device='cpu').requires_grad_()
            phase1 = torch.nn.Dropout()
            phase2 = torch.nn.Dropout()

            def run_fn(input):
                return phase2(input)

            state = torch.get_rng_state()

            out = phase1(inp)
            out = checkpoint(run_fn, out, use_reentrant=True)
            out.sum().backward()
            grad_with_checkpointing = inp.grad

            torch.set_rng_state(state)

            inp.grad = None

            out = phase1(inp)
            out = run_fn(out)
            out.sum().backward()
            grad_no_checkpointing = inp.grad

            self.assertEqual(grad_with_checkpointing, grad_no_checkpointing)

    @unittest.skipIf(not HAS_CUDA, 'No CUDA')
    def test_checkpoint_rng_cuda(self):
        for _ in range(5):
            inp = torch.randn(20000, device='cuda').requires_grad_()
            phase1 = torch.nn.Dropout()
            phase2 = torch.nn.Dropout()

            def run_fn(input):
                return phase2(input)

            state = torch.cuda.get_rng_state()

            out = phase1(inp)
            out = checkpoint(run_fn, out, use_reentrant=True)
            out.sum().backward()
            grad_with_checkpointing = inp.grad

            torch.cuda.set_rng_state(state)

            inp.grad = None

            out = phase1(inp)
            out = run_fn(out)
            out.sum().backward()
            grad_no_checkpointing = inp.grad

            self.assertEqual(grad_with_checkpointing, grad_no_checkpointing)

    @unittest.skipIf(not HAS_CUDA, 'No CUDA')
    def test_checkpoint_not_preserve_rng_state_and_without_reentrant(self):
        inp = torch.randn(2, device='cuda').requires_grad_()
        layer = torch.nn.Dropout()

        def run_fn(input):
            return layer(input)

        out = checkpoint(run_fn, inp, use_reentrant=False, preserve_rng_state=False)
        out.sum().backward()
        # This should run without error


    def test_checkpoint_non_tensor(self):

        def run_fn(tensor1, tensor2):
            if tensor2 is None:
                return tensor1
            return tensor1 + tensor2

        input_var = torch.randn(1, 100, requires_grad=True)
        out = checkpoint(run_fn, input_var, None, use_reentrant=True)
        out.sum().backward()

    def test_checkpoint_non_tensor_inputs_outputs(self):
        def foo(t1, t2, scale, t3):
            t4 = t1 + t2 * t3
            t5 = t1 * t2 + t3
            t4 *= scale
            t5 *= scale
            return scale, t4, None, True, t5, "bar", t1

        t1 = torch.rand(10, requires_grad=True)
        t2 = torch.rand(10, requires_grad=True)
        t3 = torch.rand(10)
        scale = random.randint(0, 10)
        res = checkpoint(foo, t1, t2, scale, t3, use_reentrant=True)
        self.assertEqual(scale, res[0])
        self.assertEqual((t1 + t2 * t3) * scale, res[1])
        self.assertEqual(None, res[2])
        self.assertEqual(True, res[3])
        self.assertEqual((t1 * t2 + t3) * scale, res[4])
        self.assertEqual("bar", res[5])
        self.assertEqual(t1, res[6])

        # Validate running backward.
        res[1].sum().backward(retain_graph=True)
        res[4].sum().backward(retain_graph=True)
        res[6].sum().backward()
        with self.assertRaisesRegex(RuntimeError, "Trying to backward through the graph a second time"):
            res[6].sum().backward()
        t1_grad = t1.grad
        t2_grad = t2.grad

        # Reset grads, run without checkpoint and validate we receive same grads.
        t1.grad = None
        t2.grad = None
        res = foo(t1, t2, scale, t3)
        torch.autograd.backward([res[1].sum(), res[4].sum(), res[6].sum()])
        self.assertEqual(t1.grad, t1_grad)
        self.assertEqual(t2.grad, t2_grad)

    def test_checkpoint_no_tensors(self):
        def foo(t1, t2, scale, t3):
            t4 = t1 + t2 * t3
            t5 = t1 * t2 + t3
            t4 *= scale
            t5 *= scale
            return scale, t4, None, True, t5, "bar", t1

        t1 = random.random()
        t2 = random.random()
        t3 = random.random()
        scale = random.randint(0, 10)
        res = checkpoint(foo, t1, t2, scale, t3, use_reentrant=True)
        self.assertEqual(scale, res[0])
        self.assertEqual((t1 + t2 * t3) * scale, res[1])
        self.assertEqual(None, res[2])
        self.assertEqual(True, res[3])
        self.assertEqual((t1 * t2 + t3) * scale, res[4])
        self.assertEqual("bar", res[5])
        self.assertEqual(t1, res[6])

    def test_checkpoint_partial_grad(self):
        def run_fn(tensor1, tensor2):
            # tensor 2 is used for other application logic
            return tensor1, tensor2
        input_var = torch.randn(1, 4, requires_grad=True)
        input_var2 = torch.randn(1, 4, requires_grad=False)
        out = checkpoint(run_fn, input_var, input_var2, use_reentrant=True)
        out[0].sum().backward()

        def run_fn2(tensor1, tensor2):
            return tensor1
        input_var = torch.randn(1, 4, requires_grad=False)
        input_var2 = torch.randn(1, 4, requires_grad=True)
        with self.assertRaisesRegex(
            RuntimeError,
            r"none of output has requires_grad=True, this checkpoint\(\) is not necessary"
        ):
            out = checkpoint(run_fn2, input_var, input_var2, use_reentrant=True)
            out.sum().backward()

    @unittest.skipIf(not torch.cuda.is_available(), "Test requires CUDA")
    def test_checkpointing_without_reentrant_early_free(self):
        # I don't know how to check if the temporary saved variable buffer
        # get de-allocated directly. So using cuda memory usage as a proxy

        def _do_test(fn, should_free):
            stats: List[int] = []

            def track(x, idx):
                # Track that at each step of the backward, some Tensor were
                # de-allocated (which correspond to the checkpoint storage being
                # emptied at each step)
                def hook(_unused):
                    self.assertEqual(len(stats), idx)
                    torch.cuda.synchronize()
                    stats.append(torch.cuda.memory_allocated())
                    if idx > 0:
                        if should_free:
                            self.assertLess(stats[idx], stats[idx - 1])
                        else:
                            self.assertEqual(stats[idx], stats[idx - 1])

                x.register_hook(hook)

            def test_fn(x):
                # The main property of this function is that it contains multiple
                # operations that save gradients in a chain.
                x = x ** 2
                track(x, 2)
                x = x ** 2
                track(x, 1)
                x = x ** 2
                track(x, 0)
                x = x ** 2
                return x.sum()

            fn(test_fn)

            return stats

        x = torch.zeros(10, device="cuda", requires_grad=True)
        x.grad = torch.zeros_like(x)

        # In a regular backward, buffers get eagerly freed
        non_retain_stats = _do_test(lambda fn: fn(x).backward(), True)

        # In a retain_grad backward, buffers get preserved
        _unused_retain_stats = _do_test(lambda fn: fn(x).backward(retain_graph=True), False)

        # In a regular backward with checkpoint, buffers get eagerly freed
        checkpoint_non_retain_stats = _do_test(lambda fn: checkpoint(fn, x, use_reentrant=False).backward(), True)

        # In a retain_grad backward with checkpoint, buffers get eagerly freed
        checkpoint_retain_stats = _do_test(lambda fn: checkpoint(fn, x, use_reentrant=False).backward(retain_graph=True), True)

        self.assertEqual(non_retain_stats, checkpoint_non_retain_stats)
        self.assertEqual(non_retain_stats, checkpoint_retain_stats)

class TestDataLoaderUtils(TestCase):
    MAX_TIMEOUT_IN_SECOND = 300

    def setUp(self):
        super().setUp()
        self.dataset = torch.randn(5, 3, 3, 2)
        self.batch_size = 3

    def test_random_seed(self):
        def run():
            dataloader = torch.utils.data.DataLoader(RandomDatasetMock(),
                                                     batch_size=2,
                                                     num_workers=4,
                                                     shuffle=True,
                                                     timeout=self.MAX_TIMEOUT_IN_SECOND)
            return next(iter(dataloader))

        torch.manual_seed(2018)
        x1 = run()
        torch.manual_seed(2018)
        x2 = run()
        self.assertEqual(x1, x2)

    def test_single_keep(self):
        # self.dataset is a Tensor here; technically not a valid input because
        # not a Dataset subclass, but needs to stay working so add ignore's
        # for type checking with mypy
        dataloader : DataLoader = DataLoader(self.dataset,  # type: ignore[arg-type]
                                             batch_size=self.batch_size,
                                             num_workers=0,
                                             drop_last=False)
        dataiter = iter(dataloader)
        self.assertEqual(len(list(dataiter)), 2)

    def test_single_drop(self):
        dataloader : DataLoader = DataLoader(self.dataset,  # type: ignore[arg-type]
                                             batch_size=self.batch_size,
                                             num_workers=0,
                                             drop_last=True)
        dataiter = iter(dataloader)
        self.assertEqual(len(list(dataiter)), 1)

    @unittest.skip("FIXME: Intermittent CUDA out-of-memory error on Windows and time-out under ASAN")
    def test_multi_keep(self):
        dataloader : DataLoader = DataLoader(self.dataset,  # type: ignore[arg-type]
                                             batch_size=self.batch_size,
                                             num_workers=2,
                                             drop_last=False,
                                             timeout=self.MAX_TIMEOUT_IN_SECOND)
        dataiter = iter(dataloader)
        self.assertEqual(len(list(dataiter)), 2)

    def test_multi_drop(self):
        dataloader : DataLoader = DataLoader(self.dataset,  # type: ignore[arg-type]
                                             batch_size=self.batch_size,
                                             num_workers=2,
                                             drop_last=True,
                                             timeout=self.MAX_TIMEOUT_IN_SECOND)
        dataiter = iter(dataloader)
        self.assertEqual(len(list(dataiter)), 1)


test_dir = os.path.abspath(os.path.dirname(str(__file__)))


@unittest.skipIf('SKIP_TEST_BOTTLENECK' in os.environ.keys(), 'SKIP_TEST_BOTTLENECK is set')
class TestBottleneck(TestCase):
    def _run(self, command, timeout=30):
        """Returns (return-code, stdout, stderr)"""
        import subprocess

        p = subprocess.Popen(command, stdout=subprocess.PIPE,  # noqa: P204
                             stderr=subprocess.PIPE, shell=True)
        try:
            output, err = p.communicate(timeout=timeout)
        except subprocess.TimeoutExpired:
            p.kill()
            output, err = p.communicate()
        rc = p.returncode
        output_str = output.decode("ascii")
        err_str = err.decode("ascii")
        return (rc, output_str, err_str)

    def _run_bottleneck(self, test_file, scriptargs=''):
        curdir = os.path.dirname(os.path.abspath(__file__))
        filepath = f'{curdir}/{test_file}'
        if scriptargs != '':
            scriptargs = f' {scriptargs}'
        rc, out, err = self._run(
            f'{sys.executable} -m torch.utils.bottleneck {filepath}{scriptargs}')
        return rc, out, err

    def _check_run_args(self):
        # Check that this fails due to missing args
        rc, out, err = self._run_bottleneck('bottleneck_test/test_args.py')
        self.assertEqual(rc, 2, atol=0, rtol=0, msg=self._fail_msg('Missing args should error', out + err))

        # This should succeed
        rc, out, err = self._run_bottleneck('bottleneck_test/test_args.py', '--foo foo --bar bar')
        self.assertEqual(rc, 0, atol=0, rtol=0, msg=self._fail_msg('Should pass args to script', out + err))

    def _fail_msg(self, msg, output):
        return f'{msg}, output was:\n{output}'

    def _check_environment_summary(self, output):
        results = re.search('Environment Summary', output)
        self.assertIsNotNone(results, self._fail_msg('Should have Environment Summary', output))

        # Up to five lines away from the heading, there should be the version number
        results = re.search(r'Environment Summary.*(\n.*){,5}\nPyTorch \d+\.\d+', output)
        self.assertIsNotNone(results, self._fail_msg('Should have PyTorch version', output))

    def _check_cprof_summary(self, output):
        results = re.search('cProfile output', output)
        self.assertIsNotNone(results, self._fail_msg('Should have cProfile output', output))

        # This assumes that after the cProfile output section we have
        # the autograd profiler output
        results = re.search(r'cProfile output.*(\n.*){6,50}\n.*autograd profiler output', output)
        self.assertIsNotNone(results, self._fail_msg(
            'Distance between cProfile and autograd prof out not in [6, 50] lines', output))

    def _check_autograd_summary(self, output):
        results = re.search('autograd profiler output', output)
        self.assertIsNotNone(results, self._fail_msg('Should have autograd profiler output', output))

        # This assumes that after the autograd profiler output is the end of the
        # output.
        results = re.search(r'autograd profiler output.*(\n.*){6,100}', output)
        self.assertIsNotNone(results, self._fail_msg(
            'Distance between autograd prof output and end of output not in [6, 100] lines', output))

    def _check_cuda(self, output):
        if HAS_CUDA:
            results = re.search('CUDA mode', output)
            self.assertIsNotNone(results, self._fail_msg('Should tell users CUDA', output))
        else:
            results = re.search('CUDA mode', output)
            self.assertIsNone(results, self._fail_msg('Should not tell users about CUDA', output))

    @unittest.skipIf(HAS_CUDA, 'CPU-only test')
    def test_bottleneck_cpu_only(self):
        rc, out, err = self._run_bottleneck('bottleneck_test/test.py')
        self.assertEqual(rc, 0, msg=f'Run failed with\n{err}')

        self._check_run_args()
        self._check_environment_summary(out)
        self._check_autograd_summary(out)
        self._check_cprof_summary(out)
        self._check_cuda(out)

    @unittest.skipIf(not HAS_CUDA, 'No CUDA')
    def test_bottleneck_cuda(self):
        rc, out, err = self._run_bottleneck('bottleneck_test/test_cuda.py')
        self.assertEqual(rc, 0, msg=f'Run failed with\n{err}')

        self._check_run_args()
        self._check_environment_summary(out)
        self._check_autograd_summary(out)
        self._check_cprof_summary(out)
        self._check_cuda(out)


from torch.utils.collect_env import get_pretty_env_info


@unittest.skipIf(IS_FBCODE, "runs pip which is not available internally")
class TestCollectEnv(TestCase):
    def test_smoke(self):
        info_output = get_pretty_env_info()
        self.assertTrue(info_output.count('\n') >= 17)


class TestONNXUtils(TestCase):
    def test_prepare_onnx_paddings(self):
        sizes = [2, 3, 4]
        pad = [1, 2, 3, 4]
        paddings = _prepare_onnx_paddings(len(sizes), pad)
        self.assertEqual(paddings, [0, 3, 1, 0, 4, 2])

    def test_check_onnx_broadcast(self):

        def try_check_onnx_broadcast(dims1, dims2, expect_broadcast, expect_fail):
            broadcast = True
            fail = False
            try:
                broadcast = check_onnx_broadcast(dims1, dims2)
            except ValueError:
                fail = True
            self.assertEqual(broadcast, expect_broadcast)
            self.assertEqual(fail, expect_fail)

        # Case 1, check the case when len(dims1) < len(dims2) and numel(dims2) > 1
        dims1 = [3, 4]
        dims2 = [2, 3, 4]
        try_check_onnx_broadcast(dims1, dims2, True, True)

        # Case 2, check the case when len(dims1) < len(dims2) and numel(dims2) == 1
        dims1 = [3, 4]
        dims2 = [1, 1, 1]
        try_check_onnx_broadcast(dims1, dims2, True, False)

        # Case 3, check the case when len(dims1) > len(dims2) and numel(dims2) == 1
        dims1 = [1, 1]
        dims2 = [1]
        try_check_onnx_broadcast(dims1, dims2, True, False)

        # Case 4, check the case when len(dims1) > len(dims2) and dims1[x:] == dims2
        dims1 = [2, 3, 4]
        dims2 = [3, 4]
        try_check_onnx_broadcast(dims1, dims2, True, False)

        # Case 5, check the case when len(dims1) > len(dims2), but dims1[x:] != dims2
        dims1 = [2, 3, 4]
        dims2 = [1, 4]
        try_check_onnx_broadcast(dims1, dims2, True, True)

        # Case 6, check the equal case, no broadcast
        dims1 = [3, 4]
        dims2 = [3, 4]
        try_check_onnx_broadcast(dims1, dims2, False, False)

        # Case 7, check the case when len(dims1) == len(dims2), but dims1 != dims2
        dims1 = [3, 4]
        dims2 = [1, 4]
        try_check_onnx_broadcast(dims1, dims2, True, True)

        # Case 8, check the case when len(dims1) == len(dims2) and numel(s2) == 1
        dims1 = [3, 4]
        dims2 = [1, 1]
        try_check_onnx_broadcast(dims1, dims2, True, False)


class TestHipify(TestCase):

    def test_import_hipify(self):
        from torch.utils.hipify import hipify_python  # noqa: F401


class TestHipifyTrie(TestCase):
    def setUp(self):
        self.trie = torch.utils.hipify.hipify_python.Trie()

    def test_add_and_search_trie(self):
        self.trie.add("banana")
        self.assertTrue(self.trie.search("banana"))
        self.assertFalse(self.trie.search("ban"))
        self.assertFalse(self.trie.search("dog"))

    def test_add_multiple_and_search_trie(self):
        words_to_add = ["banana", "apple", "orange"]
        for word in words_to_add:
            self.trie.add(word)

        for word in words_to_add:
            self.assertTrue(self.trie.search(word))

        for word in ["ban", "dog", "okay", "app"]:
            self.assertFalse(self.trie.search(word))

    def test_quote_escape(self):
        orig_chars = ["*", "[", ".", "+", "a", "z", "-"]
        quoted_strs = ["\\*", "\\[", "\\.", "\\+", "a", "z", "\\-"]
        for i in range(len(orig_chars)):
            self.assertEqual(self.trie.quote(orig_chars[i]), quoted_strs[i])

    def test_export_trie_to_regex(self):
        words_to_add = ["__CUDACC__", "CUDA_ERROR_CONTEXT_ALREADY_CURRENT", "CUDA_ERROR_ARRAY_IS_MAPPED",
                        "CUDA_ERROR_NOT_MAPPED", "CUDA_ERROR_INVALID_SOURCE"]
        for word in words_to_add:
            self.trie.add(word)
        regex = self.trie.export_to_regex()
        expected_regex = r"(?:CUDA_ERROR_(?:ARRAY_IS_MAPPED|CONTEXT_ALREADY_CURRENT|INVALID_SOURCE|NOT_MAPPED)|__CUDACC__)"
        self.assertEqual(regex, expected_regex)


    def test_prefix_words_export_trie_to_regex(self):
        # test case where some nodes have both children and are also leaf nodes.
        words_to_add = ["apple", "app", "ban", "banana"]
        for word in words_to_add:
            self.trie.add(word)
        regex = self.trie.export_to_regex()
        expected_regex = r"(?:app(?:le)?|ban(?:ana)?)"
        self.assertEqual(regex, expected_regex)

    def test_single_export_trie_to_regex(self):
        words_to_add = ["cudaErrorInvalidMemcpyDirection"]
        for word in words_to_add:
            self.trie.add(word)
        regex = self.trie.export_to_regex()
        expected_regex = "cudaErrorInvalidMemcpyDirection"
        self.assertEqual(regex, expected_regex)


    def test_char_export_trie_to_regex(self):
        self.trie.add("a")
        self.assertEqual(self.trie.export_to_regex(), "a")
        self.trie.add("b")
        self.assertEqual(self.trie.export_to_regex(), "[ab]")

    def test_special_char_export_trie_to_regex(self):
        self.trie.add(r"c*")
        self.assertEqual(self.trie.export_to_regex(), r"c\*")

class TestAssert(TestCase):
    def test_assert_true(self):
        # verify assertions work as expected
        # bool argument
        torch._assert(True, "foo")
        with self.assertRaisesRegex(AssertionError, "bar"):
            torch._assert(False, "bar")
        # tensor argument
        torch._assert(torch.tensor([True], dtype=torch.bool), "foo")
        with self.assertRaisesRegex(AssertionError, "bar"):
            torch._assert(torch.tensor([False], dtype=torch.bool), "bar")

    def test_assert_scriptable(self):
        class M(torch.nn.Module):
            def forward(self, x):
                torch._assert(x.sum() > 0, "foo")
                return x

        m = M()
        # scriptable
        ms = torch.jit.script(m)
        # data can be passed without errors
        x = torch.randn(4, 4).fill_(1.0)
        ms(x)
        with self.assertRaisesRegex(torch.jit.Error, "foo"):
            ms(torch.tensor([False], dtype=torch.bool))


@unittest.skipIf(IS_SANDCASTLE, "cpp_extension is OSS only")
class TestStandaloneCPPJIT(TestCase):
    def test_load_standalone(self):
        build_dir = tempfile.mkdtemp()
        try:
            src_path = os.path.join(build_dir, "main.cpp")
            src = textwrap.dedent("""\
                #include <iostream>
                #include <torch/torch.h>
                int main() {
                    auto x = torch::eye(3);
                    std::cout << x << std::endl;
                }
            """)
            with open(src_path, "w") as f:
                f.write(src)

            exec_path = torch.utils.cpp_extension.load(
                "standalone_load_test",
                src_path,
                build_directory=build_dir,
                is_python_module=False,
                is_standalone=True,
            )

            ext = ".exe" if IS_WINDOWS else ""
            self.assertEqual(
                exec_path,
                os.path.join(build_dir, f"standalone_load_test{ext}")
            )

            for shell in [True, False]:
                r = subprocess.run(
                    [exec_path],
                    shell=shell,
                    stdout=subprocess.PIPE,
                )
                self.assertEqual(r.returncode, 0)
                self.assertEqual(
                    # Windows prints "\r\n" for newlines.
                    textwrap.dedent(r.stdout.decode("utf-8")).replace("\r\n", "\n"),
                    textwrap.dedent("""\
                     1  0  0
                     0  1  0
                     0  0  1
                    [ CPUFloatType{3,3} ]
                    """)
                )

        finally:
            shutil.rmtree(build_dir)


class DummyPrivateUse1Module:
    @staticmethod
    def is_available():
        return True

    @staticmethod
    def is_autocast_enabled():
        return True

    @staticmethod
    def get_autocast_dtype():
        return torch.float16

    @staticmethod
    def set_autocast_enabled(enable):
        pass

    @staticmethod
    def set_autocast_dtype(dtype):
        pass

    @staticmethod
    def get_amp_supported_dtype():
        return [torch.float16]


class TestExtensionUtils(TestCase):
<<<<<<< HEAD
=======
    def tearDown(self):
        # Clean up
        backend_name = torch._C._get_privateuse1_backend_name()
        if hasattr(torch, backend_name):
            delattr(torch, backend_name)
        if f"torch.{backend_name}" in sys.modules:
            del sys.modules[f"torch.{backend_name}"]

>>>>>>> 1a1fc104
    def test_external_module_register(self):
        # Built-in module
        with self.assertRaisesRegex(RuntimeError, "The runtime module of"):
            torch._register_device_module('cuda', torch.cuda)

        # Wrong device type
        with self.assertRaisesRegex(RuntimeError, "Expected one of cpu"):
            torch._register_device_module('dummmy', DummyPrivateUse1Module)

        with self.assertRaises(AttributeError):
            torch.privateuseone.is_available()  # type: ignore[attr-defined]

        torch._register_device_module('privateuseone', DummyPrivateUse1Module)

        torch.privateuseone.is_available()  # type: ignore[attr-defined]

        # No supporting for override
        with self.assertRaisesRegex(RuntimeError, "The runtime module of"):
            torch._register_device_module('privateuseone', DummyPrivateUse1Module)

    def test_external_module_register_with_renamed_backend(self):
        torch.utils.rename_privateuse1_backend('foo')
        with self.assertRaisesRegex(RuntimeError, "has already been set"):
            torch.utils.rename_privateuse1_backend('dummmy')

        custom_backend_name = torch._C._get_privateuse1_backend_name()
        self.assertEqual(custom_backend_name, 'foo')

        with self.assertRaises(AttributeError):
            torch.foo.is_available()  # type: ignore[attr-defined]

        with self.assertRaisesRegex(AssertionError, "Tried to use AMP with the"):
            with torch.autocast(device_type=custom_backend_name):
                pass
        torch._register_device_module('foo', DummyPrivateUse1Module)

        torch.foo.is_available()  # type: ignore[attr-defined]
        with torch.autocast(device_type=custom_backend_name):
            pass

        self.assertEqual(torch._utils._get_device_index('foo:1'), 1)
        self.assertEqual(torch._utils._get_device_index(torch.device("foo:2")), 2)

class TestRenderUtils(TestCase):
    def test_basic(self):
        self.assertExpectedInline(
            torch._utils.render_call(torch.sum, [torch.randn(100)], {'dim': 0}),
            '''torch.sum(tensor([...], size=(100,)), dim=0)'''
        )
        self.assertExpectedInline(
            torch._utils.render_call(torch.sum, [torch.randn(100, 100)], {'dim': 0}),
            '''torch.sum(tensor([...], size=(100, 100)), dim=0)'''
        )

class TestDeviceUtils(TestCase):
    def test_basic(self):
        with torch.device('meta') as dev:
            x = torch.empty(3, 3)
        self.assertEqual(x.device.type, 'meta')
        self.assertEqual(dev, torch.device('meta'))

    def test_decorator(self):
        @set_device('meta')
        def f():
            return torch.empty(3, 3)
        self.assertEqual(f().device.type, 'meta')

    def test_decorator_generator(self):
        @set_device('meta')
        def f():
            yield torch.empty(3, 3)
            yield torch.empty(3, 3)
        r1, r2 = list(f())
        self.assertEqual(r1.device.type, 'meta')
        self.assertEqual(r2.device.type, 'meta')

    def test_nn_module(self):
        with torch.device('meta'):
            m = nn.Linear(40, 50)
        self.assertEqual(m.weight.device.type, 'meta')

    def test_set_default_device(self):
        try:
            torch.set_default_device('meta')
            r = torch.empty(2, 2)
        finally:
            torch.set_default_device(None)

        self.assertEqual(r.device.type, 'meta')

    def test_get_default_device(self):
        torch.set_default_device('meta')
        self.assertEqual(torch.get_default_device().type, 'meta')
        torch.set_default_device(None)

    @unittest.skipIf(not TEST_MULTIGPU, "multi-GPU not supported")
    def test_get_default_device_more(self):
        torch.set_default_device("cuda")
        self.assertEqual(torch.get_default_device(), torch.tensor([]).device)
        torch.set_default_device(None)

        torch.set_default_device("cuda")
        torch.cuda.set_device("cuda:1")
        self.assertEqual(torch.get_default_device(), torch.tensor([]).device)
        torch.set_default_device(None)

        torch.set_default_device("cuda:1")
        self.assertEqual(torch.get_default_device(), torch.tensor([]).device)
        torch.set_default_device(None)

    @onlyCPU
    @ops(op_db)
    def test_device_mode_ops(self, device, dtype, op):
        func = op.get_op()
        samples = op.sample_inputs(device, dtype, requires_grad=False)
        for sample in samples:
            # Only test samples which don't have Tensor inputs.  However,
            # we don't test the factory property on OpInfo as it is very,
            # very incomplete
            if tree_any(
                lambda x: isinstance(x, torch.Tensor),
                (sample.input, sample.args, sample.kwargs)
            ):
                continue
            # Many OpInfos will explicitly pass in a device.  DeviceContext
            # will respect device if it is explicitly specified.  To test
            # DeviceContext, we have to remove the device kwarg in this case.
            # NB: Can't pass None to sample_inputs, the function can't
            # handle it.
            kwargs = sample.kwargs.copy()
            kwargs.pop('device', None)
            with torch.device('meta'):
                r = func(sample.input, *sample.args, **kwargs)
            self.assertTrue(
                tree_all_only(torch.Tensor, lambda x: x.device.type == 'meta', r)
            )

    def test_int16_device_index(self):
        # Test if index does not wrap around when larger than int8
        large_index = 500
        x = torch.device('meta', large_index)
        self.assertEqual(x.index, large_index)

    def test_raise_on_device_index_out_of_bounds(self):
        # Tests if an error is raised when the device index is out of bounds
        index_larger_than_max = 100000
        error_msg_regex = "^Device index must be.*"
        # Explicit index
        with self.assertRaisesRegex(RuntimeError, error_msg_regex):
            x = torch.device('meta', index=index_larger_than_max)
        # Index in device string
        with self.assertRaisesRegex(RuntimeError, error_msg_regex):
            x = torch.device(f'meta:{index_larger_than_max}')

instantiate_device_type_tests(TestDeviceUtils, globals())


class TestCppExtensionUtils(TestCase):
    def test_cpp_compiler_is_ok(self):
        self.assertTrue(torch.utils.cpp_extension.check_compiler_ok_for_platform('c++'))

    def test_cc_compiler_is_ok(self):
        self.assertTrue(torch.utils.cpp_extension.check_compiler_ok_for_platform('cc'))


class TestTraceback(TestCase):
    def test_basic(self):
        source = '''\
def f(x):
    def g(x):
        raise RuntimeError()  # HEYA

    x = x * 3
    return g(x) + 1
'''

        out: Dict[str, Any] = {}
        scope = {"__compile_source__": source}
        exec(source, scope, out)

        try:
            with report_compile_source_on_error():
                out["f"](1)
        except RuntimeError as e:
            self.assertIn("HEYA", ''.join(traceback.format_tb(e.__traceback__)))

    def test_format_traceback_short(self):
        try:
            raise RuntimeError()
        except RuntimeError as e:
            self.assertRegex(format_traceback_short(e.__traceback__), r'.*test_utils.py:\d+ in test_format_traceback_short')

    def test_captured_traceback(self):
        self.assertIn('test_captured_traceback', ''.join(CapturedTraceback.extract().format()))

    def test_captured_traceback_format_all(self):
        rs = CapturedTraceback.format_all([CapturedTraceback.extract(), CapturedTraceback.extract()])
        self.assertEqual(len(rs), 2)
        self.assertIn('test_captured_traceback_format_all', ''.join(rs[0]))

    def test_captured_traceback_format_all_cached(self):
        tb = CapturedTraceback.extract()
        tb.format()  # cached
        rs = CapturedTraceback.format_all([tb, CapturedTraceback.extract()])
        self.assertEqual(len(rs), 2)
        self.assertIn('test_captured_traceback_format_all', ''.join(rs[0]))


if __name__ == '__main__':
    run_tests()<|MERGE_RESOLUTION|>--- conflicted
+++ resolved
@@ -872,8 +872,6 @@
 
 
 class TestExtensionUtils(TestCase):
-<<<<<<< HEAD
-=======
     def tearDown(self):
         # Clean up
         backend_name = torch._C._get_privateuse1_backend_name()
@@ -882,7 +880,6 @@
         if f"torch.{backend_name}" in sys.modules:
             del sys.modules[f"torch.{backend_name}"]
 
->>>>>>> 1a1fc104
     def test_external_module_register(self):
         # Built-in module
         with self.assertRaisesRegex(RuntimeError, "The runtime module of"):
